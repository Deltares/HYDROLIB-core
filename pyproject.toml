--- conflicted
+++ resolved
@@ -1,10 +1,6 @@
 [tool.poetry]
 name = "hydrolib-core"
-<<<<<<< HEAD
 version = "1.0.0b4"
-=======
-version = "0.9.8"
->>>>>>> 4426ab1e
 description = "Python wrappers around D-HYDRO Suite."
 authors = ["Deltares"]
 license = "MIT"
@@ -79,20 +75,11 @@
 notebook = "^7.3.2"
 mkdocstrings-python = "^1.13.0"
 mkdocs-mermaid2-plugin = "^1.2.1"
-mkdocs-panzoom-plugin = "^0.4.2"
-
-
-[tool.poetry.group.examples.dependencies]
-geopandas = "*"
 
 
 [tool.commitizen]
 name = "cz_conventional_commits"
-<<<<<<< HEAD
-version = "1.0.0b4"
-=======
-version = "0.9.8"
->>>>>>> 4426ab1e
+version = "0.9.7"
 tag_format = "$version"
 version_files = [
   "hydrolib/core/__init__.py",
@@ -144,7 +131,6 @@
     "integration: marks a test as integration test (deselect with '-m \"not integration\"')",
 ]
 
-
 [build-system]
 requires = ["poetry-core>=1.0.0"]
 build-backend = "poetry.core.masonry.api"