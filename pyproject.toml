--- conflicted
+++ resolved
@@ -28,11 +28,7 @@
 pydantic = "^2.5"
 # lxml 5.0 is from December 2023
 lxml = "^5.0"
-<<<<<<< HEAD
-meshkernel = "^5.0.1"
-=======
 meshkernel = "^7.0.0"
->>>>>>> 77797ab9
 strenum = "^0"
 tqdm = "^4.67.1"
 pandas = "^2.2.3"
