--- conflicted
+++ resolved
@@ -1,10 +1,6 @@
 [tool.poetry]
 name = "hydrolib-core"
-<<<<<<< HEAD
 version = "1.0.0b2"
-=======
-version = "0.9.4"
->>>>>>> 2764eb3b
 description = "Python wrappers around D-HYDRO Suite."
 authors = ["Deltares"]
 license = "MIT"
@@ -80,11 +76,7 @@
 
 [tool.commitizen]
 name = "cz_conventional_commits"
-<<<<<<< HEAD
 version = "1.0.0b2"
-=======
-version = "0.9.4"
->>>>>>> 2764eb3b
 tag_format = "$version"
 version_files = [
   "hydrolib/core/__init__.py",
