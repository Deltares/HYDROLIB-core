--- conflicted
+++ resolved
@@ -14,25 +14,10 @@
 "issue tracker" = "https://github.com/Deltares/HYDROLIB-core/issues"
 
 [tool.poetry.dependencies]
-<<<<<<< HEAD
-python = "^3.8"
-# exclude yanked netcdf versions 1.7.0 and 1.7.1 to avoid issues on windows, 1.7.2 is the first netcdf4 with python 3.12 support
-netCDF4 = [
-    { version = "^1.5", python = "3.8" },
-    { version = "^1.5", python = "^3.9" },
-    { version = "^1.7.2", python = "^3.12" }
-]
-# for future python 3.13 support we need to allow numpy v2 and numpy v1 is also still widely used. So no caret requirement here.
-numpy = [
-    { version = ">=1.24", python = "3.8" },
-    { version = ">=1.25", python = "^3.9" }
-]
-=======
 python = "^3.9"
 # exclude yanked netcdf versions 1.7.0 and 1.7.1, but include 1.7.2 (first with python 3.12 support)
 netCDF4 = "^1.5,!=1.7.0,!=1.7.1"
 numpy = "^1.25"
->>>>>>> ffb328d4
 pydantic = "^2.5"
 lxml = ">=4.6"
 meshkernel = "^5.0.1"
