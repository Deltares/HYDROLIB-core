[tool.poetry]
name = "hydrolib-core"
version = "0.1.0"
description = "Python wrappers around D-HYDRO Suite."
authors = ["Deltares"]
license = "MIT"
packages = [
    { include = "hydrolib"},
]
[tool.poetry.dependencies]
python = "^3.8"
<<<<<<< HEAD
numpy = "^1.21.0"
pydantic = {extras = ["dotenv"], version = "^1.8.2"}
lxml = "^4.6.3"
meshkernel = "^1.0.0"
netCDF4 = "^1.5.7"
=======
numpy = "^1.21"
pydantic = {extras = ["dotenv"], version = "^1.8"}
lxml = "^4.6"
>>>>>>> 90d39cf7

[tool.poetry.dev-dependencies]
pytest = "^6.2"
black = { version = "*", allow-prereleases = true }
isort = "^5.8"
mkdocs = "^1.1"
mkdocs-material = "^7.1"
mkdocstrings = "^0.15"
mkdocs-autorefs = "^0.1"
pytest-cov = "^2.11"
pymdown-extensions = "^8.1"
commitizen = "^2.17"
flake8 = "^3.9.2"
mypy = "^0.910"
devtools = "^0.6.1"
matplotlib = "^3.4.2"

[tool.commitizen]
name = "cz_conventional_commits"
version = "0.0.1"
tag_format = "$version"
version_files = [
    "hydrolib/core/__init__.py",
    "pyproject.toml:version"
]
changelog_file = "docs/changelog.md"

[build-system]
requires = ["poetry-core>=1.0.0"]
build-backend = "poetry.core.masonry.api"

[tool.black]
line-length = 88
target-version = ['py38', 'py39']
exclude = '''
(
  /(
      \.eggs         # exclude a few common directories in the
    | \.git          # root of the project
    | \.hg
    | \.mypy_cache
    | \.tox
    | \.venv
    | _build
    | buck-out
    | build
    | dist
    | \.virtualenvs
  )/
)
'''

[tool.isort]
profile = "black"
multi_line_output = 3
line_length = 88

[tool.pytest.ini_options]
addopts = "-m \"not plots\""
markers = [
    "plots"
]<|MERGE_RESOLUTION|>--- conflicted
+++ resolved
@@ -9,17 +9,11 @@
 ]
 [tool.poetry.dependencies]
 python = "^3.8"
-<<<<<<< HEAD
-numpy = "^1.21.0"
-pydantic = {extras = ["dotenv"], version = "^1.8.2"}
-lxml = "^4.6.3"
-meshkernel = "^1.0.0"
+meshkernel = "^1.0"
 netCDF4 = "^1.5.7"
-=======
 numpy = "^1.21"
 pydantic = {extras = ["dotenv"], version = "^1.8"}
 lxml = "^4.6"
->>>>>>> 90d39cf7
 
 [tool.poetry.dev-dependencies]
 pytest = "^6.2"
@@ -35,7 +29,7 @@
 flake8 = "^3.9.2"
 mypy = "^0.910"
 devtools = "^0.6.1"
-matplotlib = "^3.4.2"
+matplotlib = "^3.4"
 
 [tool.commitizen]
 name = "cz_conventional_commits"
