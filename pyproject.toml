[tool.poetry]
name = "hydrolib-core"
version = "0.9.0"
description = "Python wrappers around D-HYDRO Suite."
authors = ["Deltares"]
license = "MIT"
packages = [{ include = "hydrolib" }]
readme = "README.md"
repository = "https://github.com/deltares/hydrolib-core"
documentation = "https://deltares.github.io/HYDROLIB-core"
homepage = "https://deltares.github.io/HYDROLIB-core"

[tool.poetry.urls]
"issue tracker" = "https://github.com/Deltares/HYDROLIB-core/issues"

[tool.poetry.scripts]
extforce-convert = 'hydrolib.tools.extforce_convert.cli:main'

[tool.poetry.dependencies]
python = ">=3.9,<4"
# exclude yanked netcdf versions 1.7.0 and 1.7.1, but include 1.7.2 (first with python 3.12 support)
netCDF4 = "^1.5,!=1.7.0,!=1.7.1"
# no caret here, since numpy v2 is required for future python 3.13 support, but this is not yet widely supported by packages numpy v1 support is also still required.
numpy = [
    { version = ">=1.25,<3", python = "^3.9" },
    { version = "^2.1", python = "^3.13" }
]
pydantic = "^2.5"
# lxml 5.0 is from December 2023
lxml = "^5.0"
meshkernel = "^7.0.0"
strenum = "^0"
tqdm = "^4.67.1"
pandas = "^2.2.3"

[tool.poetry.group.dev.dependencies]
pytest = "^8.0"
pytest-cov = "^6.0"
devtools = "^0.12.2"
commitizen = "^4.0"
isort = "^5.8"
black = "^24.8.0"
mypy = "^1.13"
openpyxl = "^3.0.9"
jinja2 = "^3.0"
markupsafe = "<2.1"
jupyter = "^1.0.0"
ipykernel = "^6.15.0"
# matplotlib >=3.8 supports numpy 2.0
matplotlib = "^3.8"
# xarray >=2024.6.0 supports numpy 2.0, but consider looser version if adding it as actual package dependencies
xarray = ">=2024.6.0"
pyfakefs = "^5.7.4"


[tool.poetry.group.docs.dependencies]
mkdocs = "^1.2"
mkdocs-material = "^9.5"
mkdocstrings = "^0.27.0"
pymdown-extensions = "^10.12"
mkdocs-autorefs = "^1.2"
mkdocs-macros-plugin = "^1.3.7"
mkdocs-table-reader-plugin = "^3.1.0"
mkdocs-jupyter = "^0.25.1"
mike = "^1.1.2"
jupyter = "^1.0.0"
notebook = "^7.3.2"
mkdocstrings-python = "^1.13.0"
mkdocs-mermaid2-plugin = "^1.2.1"


[tool.commitizen]
name = "cz_conventional_commits"
version = "0.9.0"
tag_format = "$version"
version_files = [
  "hydrolib/core/__init__.py",
  "pyproject.toml:version",
  "tests/data/reference/dimr/test_serialize.xml:createdBy",
  "tests/data/reference/model/test_dimr_model_save.xml:createdBy",
  "tests/data/reference/crosssection/crsloc.ini:HYDROLIB-core",
]
changelog_file = "docs/changelog.md"

[tool.black]
line-length = 88
target-version = ['py39', 'py310', 'py311', 'py312']
exclude = '''
(
  /(
      \.eggs         # exclude a few common directories in the
    | \.git          # root of the project
    | \.hg
    | \.mypy_cache
    | \.tox
    | \.venv
    | _build
    | buck-out
    | build
    | dist
    | \.virtualenvs
  )/
)
'''

[tool.flake8]
<<<<<<< HEAD
ignore = ["E501", "W503", "E731"]
=======
ignore = ["E501", "W503", "E731", "E203", "D401", "D102"]
>>>>>>> e0c923f6
per-file-ignores = [
    '__init__.py:F401',
]
max-line-length = 120
count = true

[tool.isort]
profile = "black"
multi_line_output = 3
line_length = 88

[tool.pytest.ini_options]
markers = ["plots", "docker"]

[build-system]
requires = ["poetry-core>=1.0.0"]
build-backend = "poetry.core.masonry.api"<|MERGE_RESOLUTION|>--- conflicted
+++ resolved
@@ -104,11 +104,7 @@
 '''
 
 [tool.flake8]
-<<<<<<< HEAD
-ignore = ["E501", "W503", "E731"]
-=======
 ignore = ["E501", "W503", "E731", "E203", "D401", "D102"]
->>>>>>> e0c923f6
 per-file-ignores = [
     '__init__.py:F401',
 ]
