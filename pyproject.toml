--- conflicted
+++ resolved
@@ -9,15 +9,11 @@
 ]
 [tool.poetry.dependencies]
 python = "^3.8"
-<<<<<<< HEAD
-=======
 meshkernel = "^1.0.0"
->>>>>>> 29010226
 netCDF4 = "^1.5.7"
 numpy = "^1.21"
 pydantic = {extras = ["dotenv"], version = "^1.8"}
 lxml = "^4.6"
-meshkernel = "^1.0.0"
 
 [tool.poetry.dev-dependencies]
 pytest = "^6.2"
