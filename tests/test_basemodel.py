--- conflicted
+++ resolved
@@ -159,14 +159,10 @@
         )
 
         if _external_path.exists():
-<<<<<<< HEAD
-            shutil.rmtree(_external_path)
-=======
             try:
                 shutil.rmtree(_external_path)
             except PermissionError:
                 pass
->>>>>>> fcde9f1e
 
         if output_dir.exists():
             try:
@@ -413,7 +409,7 @@
 Name                = global
 Function            = timeseries
 Time-interpolation  = linear
-Quantity            = time 
+Quantity            = time
 Unit                = minutes since 2006-12-25 0:00:00
 Quantity            = rainfall_rate
 Unit                = mm day-1
@@ -441,7 +437,7 @@
 Name                = little_change_to_the_file
 Function            = timeseries
 Time-interpolation  = linear
-Quantity            = time 
+Quantity            = time
 Unit                = minutes since 2006-12-25 0:00:00
 Quantity            = rainfall_rate
 Unit                = mm day-1
