import filecmp
import platform
import shutil
from pathlib import Path
from typing import Sequence, Tuple

import pytest

from hydrolib.core.basemodel import (
    DiskOnlyFileModel,
    FileCasingResolver,
    FileLoadContext,
    FileModel,
    FileModelCache,
    FilePathResolver,
    FilePathStyleResolver,
    ModelLoadSettings,
    ParsableFileModel,
    ResolveRelativeMode,
    SerializerConfig,
    context_file_loading,
    file_load_context,
)
from hydrolib.core.dflowfm.mdu.models import FMModel
from hydrolib.core.dimr.models import DIMR
from hydrolib.core.utils import PathStyle
from tests.utils import test_input_dir, test_output_dir

_external_path = test_output_dir / "test_save_and_load_maintains_correct_paths_external"


def runs_from_docker() -> bool:
    """Check to see if we are running from within docker."""
    return Path("/.dockerenv").exists()

def runs_on_windows() -> bool:
    """Check to see if we are running on Windows."""
    return platform.system() == "Windows"

class TestFileModel:
    _reference_model_path = test_input_dir / "file_load_test" / "fm.mdu"

    def test_serializable_model_is_a_file_model(self):
        assert issubclass(ParsableFileModel, FileModel)

    def test_dimr_model_is_a_file_model(self):
        # For the ease of testing, we use DIMR model, which implements FileModel
        # If this test fails the other tests are basically useless.
        assert issubclass(DIMR, ParsableFileModel)

    def test_loading_a_file_twice_returns_different_model_instances(self) -> None:
        # If the same source file is read multiple times, we expect that
        # multiple (deep) copies are returned, and not references to the
        # same object.

        test_file = (
            test_input_dir
            / "e02"
            / "c11_korte-woerden-1d"
            / "dimr_model"
            / "dimr_config.xml"
        )

        model_a = DIMR(test_file)
        model_b = DIMR(test_file)

        assert model_a is not model_b

    def test_save_model_without_recurse_only_saves_the_model(self):
        model = FMModel(self._reference_model_path)

        output_path = (
            test_output_dir
            / self.test_save_model_without_recurse_only_saves_the_model.__name__
            / "fm.mdu"
        )

        model.save(filepath=output_path, recurse=False)

        files_in_output = list(output_path.parent.glob("**/*"))
        assert len(files_in_output) == 1
        assert files_in_output[0] == output_path

    def _resolve(self, path: Path, relative_parent: Path) -> Path:
        if path.is_absolute():
            return path
        return relative_parent / path

    @pytest.mark.parametrize(
        "paths_relative_to_parent",
        [True, False],
    )
    @pytest.mark.parametrize(
        (
            "netfile",
            "structuresfile",
            "roughness_channel",
            "roughness_main",
            "roughness_sewer",
            "extforcefile",
        ),
        [
            pytest.param(
                Path("FlowFM_net.nc"),
                Path("structures.ini"),
                Path("roughness-Channels.ini"),
                Path("roughness-Main.ini"),
                Path("roughness-Sewers.ini"),
                Path("FM_model_bnd.ext"),
                id="flat-hierarchy",
            ),
            pytest.param(
                Path("./net/FlowFM_net.nc"),
                Path("./struc/structures.ini"),
                Path("./channels/roughness-Channels.ini"),
                Path("./channels/roughness-Main.ini"),
                Path("./channels/roughness-Sewers.ini"),
                Path("./ext/FM_model_bnd.ext"),
                id="relative paths",
            ),
            pytest.param(
                _external_path / "FlowFM_net.nc",
                _external_path / "structures.ini",
                _external_path / "roughness-Channels.ini",
                _external_path / "roughness-Main.ini",
                _external_path / "roughness-Sewers.ini",
                _external_path / "FM_model_bnd.ext",
                id="absolute paths",
            ),
        ],
    )
    @pytest.mark.parametrize(
        "forcingfile",
        [
            Path("FM_model_boundaryconditions1d.bc"),
            Path("./ext/FM_model_boundaryconditions1d.bc"),
            _external_path / "FM_model_boundaryconditions1d.bc",
        ],
    )
    def test_save_and_load_maintains_correct_paths(
        self,
        paths_relative_to_parent: bool,
        netfile: Path,
        structuresfile: Path,
        roughness_channel: Path,
        roughness_main: Path,
        roughness_sewer: Path,
        extforcefile: Path,
        forcingfile: Path,
    ):
        reference_model = FMModel(self._reference_model_path)

        reference_model.wind.cdbreakpoints = []
        reference_model.wind.windspeedbreakpoints = []

        output_dir = (
            test_output_dir / self.test_save_and_load_maintains_correct_paths.__name__
        )

        if _external_path.exists():
            shutil.rmtree(_external_path)

        if output_dir.exists():
            shutil.rmtree(output_dir)

        model_path = output_dir / "fm.mdu"

        # Configure paths
        reference_model.filepath = model_path
        reference_model.general.pathsrelativetoparent = paths_relative_to_parent

        geometry = reference_model.geometry

        geometry.netfile.filepath = netfile  # type: ignore[arg-type]
        geometry.structurefile[0].filepath = structuresfile  # type: ignore[arg-type]
        geometry.frictfile[0].filepath = roughness_channel  # type: ignore[arg-type]
        geometry.frictfile[1].filepath = roughness_main  # type: ignore[arg-type]
        geometry.frictfile[2].filepath = roughness_sewer  # type: ignore[arg-type]

        extforce = reference_model.external_forcing.extforcefilenew

        extforce.filepath = extforcefile  # type: ignore[arg-type]
        extforce.boundary[0].forcingfile.filepath = forcingfile  # type: ignore[arg-type]
        extforce.boundary[1].forcingfile.filepath = forcingfile  # type: ignore[arg-type]

        reference_model.save(recurse=True)

        read_model = FMModel(model_path)

        assert read_model.filepath == model_path
        assert read_model.general.pathsrelativetoparent == paths_relative_to_parent

        read_geometry = read_model.geometry
        assert read_geometry.netfile.filepath == netfile  # type: ignore[arg-type]
        assert read_geometry.structurefile[0].filepath == structuresfile  # type: ignore[arg-type]
        assert read_geometry.frictfile[0].filepath == roughness_channel  # type: ignore[arg-type]
        assert read_geometry.frictfile[1].filepath == roughness_main  # type: ignore[arg-type]
        assert read_geometry.frictfile[2].filepath == roughness_sewer  # type: ignore[arg-type]

        read_extforce = read_model.external_forcing.extforcefilenew

        assert read_extforce.filepath == extforcefile  # type: ignore[arg-type]
        assert Path(read_extforce.boundary[0].forcingfile.filepath) == forcingfile  # type: ignore[arg-type]
        assert Path(read_extforce.boundary[1].forcingfile.filepath) == forcingfile  # type: ignore[arg-type]

        # We assume that if the file exists it is read correctly.
        # The contents should be verified in the specific models.
        assert self._resolve(model_path, output_dir).is_file()
        assert self._resolve(netfile, output_dir).is_file()
        assert self._resolve(structuresfile, output_dir).is_file()
        assert self._resolve(roughness_channel, output_dir).is_file()
        assert self._resolve(roughness_main, output_dir).is_file()
        assert self._resolve(roughness_sewer, output_dir).is_file()
        assert self._resolve(extforcefile, output_dir).is_file()

        if paths_relative_to_parent:
            parent = self._resolve(extforcefile, output_dir).parent
            assert self._resolve(forcingfile, parent).is_file()
        else:
            assert self._resolve(forcingfile, output_dir).is_file()

    def test_save_location_after_init_is_correct(self):
        model = FMModel(self._reference_model_path)
        assert model.save_location == self._reference_model_path

    @pytest.mark.parametrize(
        ("changed_path", "expected_save_location"),
        [
            pytest.param(
                Path("other.mdu"),
                Path.cwd() / "other.mdu",
                id="to-relative-same-folder",
            ),
            pytest.param(
                Path("other_folder") / "other.mdu",
                Path.cwd() / "other_folder" / "other.mdu",
                id="to-relative-other-folder",
            ),
            pytest.param(
                test_output_dir / "absolute" / "other.mdu",
                test_output_dir / "absolute" / "other.mdu",
                id="to-absolute",
            ),
        ],
    )
    def test_after_filepath_change_should_return_correct_save_location(
        self, changed_path: Path, expected_save_location: Path
    ):
        model = FMModel(self._reference_model_path)
        # Because the read model was read first, relative paths shoud be
        # relative to the current working directory.
        model.filepath = changed_path
        assert model.save_location == expected_save_location

    def test_change_filepath_from_absolute_to_relative_to_absolute_results_in_the_same_save_location(
        self,
    ):
        model = FMModel(self._reference_model_path)
        relative_path = Path("relative.mdu")
        model.filepath = relative_path
        expected_path = model.save_location

        model.filepath = Path.cwd() / "absolute.mdu"
        model.filepath = relative_path

        assert model.save_location == expected_path

    def test_synchronize_filepaths_updates_save_location_correctly(self):
        model = FMModel(self._reference_model_path)

        other_dir = test_output_dir / "some" / "other" / "dir"
        fm_path = other_dir / "other.mdu"
        model.filepath = fm_path
        model.synchronize_filepaths()

        assert model.filepath == fm_path
        assert not model.save_location.is_file()

        netfile = model.geometry.netfile
        assert netfile.save_location == self._resolve(netfile.filepath, other_dir)  # type: ignore
        assert not netfile.save_location.is_file()  # type: ignore

        structuresfile = model.geometry.structurefile[0]  # type: ignore
        assert structuresfile.save_location == self._resolve(structuresfile.filepath, other_dir)  # type: ignore
        assert not structuresfile.save_location.is_file()

        roughness_channel = model.geometry.frictfile[0]  # type: ignore
        assert roughness_channel.save_location == self._resolve(roughness_channel.filepath, other_dir)  # type: ignore
        assert not roughness_channel.save_location.is_file()  # type: ignore

        roughness_main = model.geometry.frictfile[1]  # type: ignore
        assert roughness_main.save_location == self._resolve(roughness_main.filepath, other_dir)  # type: ignore
        assert not roughness_main.save_location.is_file()  # type: ignore

        roughness_sewer = model.geometry.frictfile[2]  # type: ignore
        assert roughness_sewer.save_location == self._resolve(roughness_sewer.filepath, other_dir)  # type: ignore
        assert not roughness_sewer.save_location.is_file()  # type: ignore

        extforcefile = model.external_forcing.extforcefilenew
        assert extforcefile.save_location == self._resolve(extforcefile.filepath, other_dir)  # type: ignore
        assert not extforcefile.save_location.is_file()  # type: ignore

        forcing = extforcefile.boundary[0].forcingfile  # type: ignore
        assert forcing.save_location == self._resolve(forcing.filepath, other_dir)  # type: ignore
        assert not forcing.save_location.is_file()  # type: ignore

    @pytest.mark.skipif(
        runs_from_docker(),
        reason="Paths are case-insensitive while running from a Docker container (Linux) on a Windows machine, so this test will fail locally.",
    )
    def test_initialize_model_with_resolve_casing_updates_file_references_recursively(
        self,
    ):
        file_path = test_input_dir / "resolve_casing_file_load_test" / "fm.mdu"
        model = FMModel(file_path, resolve_casing=True)

        assert model.geometry.inifieldfile.filepath == Path("initial/initialFields.ini")
        assert model.geometry.inifieldfile.initial[0].datafile.filepath == Path(
            "InitialWaterLevel.ini"
        )


class TestContextManagerFileLoadContext:
    def test_context_is_created_and_disposed_properly(self):
        assert context_file_loading.get(None) is None

        with file_load_context() as flc:
            assert isinstance(flc, FileLoadContext)
            assert context_file_loading.get(None) is flc

        assert context_file_loading.get(None) is None

    def test_context_called_multiple_times_provides_same_instance(self):
        with file_load_context() as flc_root:
            with file_load_context() as flc_child:
                assert flc_child is flc_root


class TestFileModelCache:
    def test_cache_without_state_returns_none(self):
        cache = FileModelCache()
        assert cache.retrieve_model(Path("some/path")) is None

    def test_cache_with_state_returns_correct_result(self):
        cache = FileModelCache()

        path = Path.cwd() / "some-dimr.xml"
        model = DIMR()  # empty subclass of the FileModel

        cache.register_model(path, model)

        assert cache.retrieve_model(path) is model


class TestFilePathResolver:
    @pytest.mark.parametrize(
        ("parents", "n_to_pop", "input_path", "expected_result"),
        [
            pytest.param(
                [],
                0,
                Path("somePath.xml"),
                Path.cwd() / "somePath.xml",
                id="without_parents_path_returns_relative_to_the_cwd",
            ),
            pytest.param(
                [],
                0,
                test_input_dir / "somePath.xml",
                test_input_dir / "somePath.xml",
                id="absolute_path_returns_itself",
            ),
            pytest.param(
                [],
                5,
                Path("somePath.xml"),
                Path.cwd() / "somePath.xml",
                id="without_parents_with_pop_last_parents_returns_relative_to_the_cwd",
            ),
            pytest.param(
                [
                    (test_input_dir / "1", ResolveRelativeMode.ToParent),
                ],
                1,
                Path("somePath.xml"),
                Path.cwd() / "somePath.xml",
                id="with_pop_only_parent_path_returns_relative_to_the_cwd",
            ),
            pytest.param(
                [
                    (test_input_dir / "1", ResolveRelativeMode.ToParent),
                    (test_input_dir / "2", ResolveRelativeMode.ToParent),
                    (test_input_dir / "3", ResolveRelativeMode.ToParent),
                ],
                2,
                Path("somePath.xml"),
                test_input_dir / "1" / "somePath.xml",
                id="with_pop_last_parents_path_returns_relative_",
            ),
            pytest.param(
                [(test_input_dir / "otherPath", ResolveRelativeMode.ToParent)],
                0,
                Path("somePath.xml"),
                test_input_dir / "otherPath" / "somePath.xml",
                id="with_parent_path_returns_relative_to_parent",
            ),
            pytest.param(
                [
                    (test_input_dir / "1", ResolveRelativeMode.ToParent),
                    (test_input_dir / "2", ResolveRelativeMode.ToParent),
                    (test_input_dir / "3", ResolveRelativeMode.ToParent),
                    (test_input_dir / "4", ResolveRelativeMode.ToParent),
                    (test_input_dir / "5", ResolveRelativeMode.ToParent),
                ],
                0,
                Path("somePath.xml"),
                test_input_dir / "5" / "somePath.xml",
                id="with_relative_parent_paths_returns_relative_to_last_parent",
            ),
            pytest.param(
                [
                    (test_input_dir / "1", ResolveRelativeMode.ToParent),
                    (test_input_dir / "2", ResolveRelativeMode.ToParent),
                    (test_input_dir / "3", ResolveRelativeMode.ToParent),
                    (test_input_dir / "4", ResolveRelativeMode.ToParent),
                    (test_input_dir / "5", ResolveRelativeMode.ToAnchor),
                ],
                0,
                Path("somePath.xml"),
                test_input_dir / "5" / "somePath.xml",
                id="with_anchor_last_returns_relative_to_anchor",
            ),
            pytest.param(
                [
                    (test_input_dir / "1", ResolveRelativeMode.ToAnchor),
                    (test_input_dir / "2", ResolveRelativeMode.ToParent),
                    (test_input_dir / "3", ResolveRelativeMode.ToParent),
                    (test_input_dir / "4", ResolveRelativeMode.ToParent),
                    (test_input_dir / "5", ResolveRelativeMode.ToParent),
                ],
                0,
                Path("somePath.xml"),
                test_input_dir / "1" / "somePath.xml",
                id="with_anchor_first_returns_relative_to_anchor",
            ),
            pytest.param(
                [
                    (test_input_dir / "1", ResolveRelativeMode.ToParent),
                    (test_input_dir / "2", ResolveRelativeMode.ToParent),
                    (test_input_dir / "3", ResolveRelativeMode.ToAnchor),
                    (test_input_dir / "4", ResolveRelativeMode.ToParent),
                    (test_input_dir / "5", ResolveRelativeMode.ToParent),
                ],
                0,
                Path("somePath.xml"),
                test_input_dir / "3" / "somePath.xml",
                id="with_anchors_middle_returns_relative_to_last_anchor",
            ),
            pytest.param(
                [
                    (test_input_dir / "1", ResolveRelativeMode.ToAnchor),
                    (test_input_dir / "2", ResolveRelativeMode.ToParent),
                    (test_input_dir / "3", ResolveRelativeMode.ToAnchor),
                    (test_input_dir / "4", ResolveRelativeMode.ToParent),
                    (test_input_dir / "5", ResolveRelativeMode.ToParent),
                ],
                0,
                Path("somePath.xml"),
                test_input_dir / "3" / "somePath.xml",
                id="with_multiple_anchors_returns_relative_to_last_anchor",
            ),
            pytest.param(
                [
                    (test_input_dir / "1", ResolveRelativeMode.ToParent),
                    (test_input_dir / "2", ResolveRelativeMode.ToParent),
                    (test_input_dir / "3", ResolveRelativeMode.ToAnchor),
                    (test_input_dir / "4", ResolveRelativeMode.ToParent),
                    (test_input_dir / "5", ResolveRelativeMode.ToParent),
                ],
                3,
                Path("somePath.xml"),
                test_input_dir / "2" / "somePath.xml",
                id="with_pop_anchor_returns_relative_to_parent_before_anchor",
            ),
            pytest.param(
                [
                    (test_input_dir / "1", ResolveRelativeMode.ToAnchor),
                    (test_input_dir / "2", ResolveRelativeMode.ToParent),
                    (test_input_dir / "3", ResolveRelativeMode.ToAnchor),
                    (test_input_dir / "4", ResolveRelativeMode.ToParent),
                    (test_input_dir / "5", ResolveRelativeMode.ToParent),
                ],
                3,
                Path("somePath.xml"),
                test_input_dir / "1" / "somePath.xml",
                id="with_pop_last_anchor_multiple_anchors_returns_relative_to_previous_anchor",
            ),
        ],
    )
    def test_resolves_to_expected_result(
        self,
        parents: Sequence[Tuple[Path, ResolveRelativeMode]],
        n_to_pop: int,
        input_path: Path,
        expected_result: Path,
    ):
        resolver = FilePathResolver()

        for path, mode in parents:
            resolver.push_new_parent(path, mode)

        for _ in range(n_to_pop):
            resolver.pop_last_parent()

        assert resolver.resolve(input_path) == expected_result


class TestFileLoadContext:
    def test_retrieve_model_with_none_returns_none(self):
        context = FileLoadContext()
        assert context.retrieve_model(None) is None

    @pytest.mark.parametrize(
        "path",
        [
            pytest.param(Path("dimr.xml"), id="relative_path"),
            pytest.param(test_input_dir / "dimr.xml", id="absolute_path"),
        ],
    )
    def test_retrieve_model_with_relative_path_returns_correct_result(
        self,
        path: Path,
    ):
        context = FileLoadContext()
        model = DIMR()

        context.register_model(path, model)
        retrieved_model = context.retrieve_model(path)

        assert retrieved_model is model

    @pytest.mark.parametrize(
        ("register_path", "retrieval_path"),
        [
            pytest.param(Path("dimr.xml"), Path("dimr.xml"), id="relative-relative"),
            pytest.param(
                Path("dimr.xml"), Path.cwd() / Path("dimr.xml"), id="relative-absolute"
            ),
            pytest.param(
                Path.cwd() / Path("dimr.xml"), Path("dimr.xml"), id="absolute-relative"
            ),
            pytest.param(
                Path.cwd() / Path("dimr.xml"),
                Path.cwd() / Path("dimr.xml"),
                id="absolute-absolute",
            ),
        ],
    )
    def test_retrieve_model_is_always_determined_from_the_absolute_path(
        self,
        register_path: Path,
        retrieval_path: Path,
    ):
        context = FileLoadContext()

        model = DIMR()
        context.register_model(register_path, model)
        assert context.retrieve_model(retrieval_path) is model

    def test_load_settings_property_raises_error_with_uninitialized_settings(self):
        context = FileLoadContext()
        with pytest.raises(ValueError) as error:
            context.load_settings

        assert (
            str(error.value)
            == f"The model load settings have not been initialized yet. Make sure to call `{context.initialize_load_settings.__name__}` first."
        )

    @pytest.mark.parametrize("first_bool", [True, False])
    @pytest.mark.parametrize("second_bool", [True, False])
    @pytest.mark.parametrize("first_path_style", [PathStyle.UNIXLIKE, PathStyle.WINDOWSLIKE])
    @pytest.mark.parametrize("second_path_style", [PathStyle.UNIXLIKE, PathStyle.WINDOWSLIKE])
    def test_can_only_set_load_settings_once(self, first_bool: bool, second_bool: bool, first_path_style: PathStyle, second_path_style: PathStyle):
        context = FileLoadContext()
        context.initialize_load_settings(first_bool, first_bool, first_path_style)
        context.initialize_load_settings(second_bool, second_bool, second_path_style)

        assert context.load_settings is not None
        assert context.load_settings.recurse == first_bool
        assert context.load_settings.resolve_casing == first_bool
        assert context.load_settings.path_style == first_path_style


class TestDiskOnlyFileModel:
    _generic_file_model_path = Path("unsupported_file.blob")

    def test_constructor(self):
        # Setup file load context
        parent_path = Path.cwd() / "some" / "parent" / "directory"
        with file_load_context() as context:
            context.push_new_parent(parent_path, ResolveRelativeMode.ToParent)

            # Call
            model = DiskOnlyFileModel(filepath=self._generic_file_model_path)

            # Assert
            assert model._source_file_path == (
                parent_path / self._generic_file_model_path
            )

    def test_save_as_without_file(self):
        # Setup file load context
        parent_path = Path.cwd() / "some" / "parent" / "directory"

        with file_load_context() as context:
            context.push_new_parent(parent_path, ResolveRelativeMode.ToParent)
            model = DiskOnlyFileModel(filepath=self._generic_file_model_path)

            output_path = (
                test_output_dir
                / TestDiskOnlyFileModel.__name__
                / TestDiskOnlyFileModel.test_save_as_absolute.__name__
                / "someFile.blob"
            ).resolve()

            # Call
            model.save(filepath=output_path)

            # Assert
            assert model._source_file_path == output_path
            assert model.filepath == output_path
            assert not output_path.exists()

    def test_save_without_file(self):
        # Setup file load context
        parent_path = Path.cwd() / "some" / "parent" / "directory"

        with file_load_context() as context:
            context.push_new_parent(parent_path, ResolveRelativeMode.ToParent)
            model = DiskOnlyFileModel(filepath=self._generic_file_model_path)

            output_path = (
                test_output_dir
                / TestDiskOnlyFileModel.__name__
                / TestDiskOnlyFileModel.test_save_as_absolute.__name__
                / "someFile.blob"
            ).resolve()

            # Call
            model.filepath = output_path
            model.save()

            # Assert
            assert model._source_file_path == output_path
            assert model.filepath == output_path
            assert not output_path.exists()

    def test_save_as_absolute(self):
        input_parent_path = (
            test_input_dir / "e02" / "c11_korte-woerden-1d" / "dimr_model" / "rr"
        )
        file_name = Path("CROP_OW.PRN")

        with file_load_context() as context:
            context.push_new_parent(input_parent_path, ResolveRelativeMode.ToParent)
            model = DiskOnlyFileModel(filepath=file_name)

        output_path = (
            test_output_dir
            / TestDiskOnlyFileModel.__name__
            / TestDiskOnlyFileModel.test_save_as_absolute.__name__
            / file_name
        ).resolve()

        with file_load_context() as context:
            context.push_new_parent(output_path, ResolveRelativeMode.ToParent)
            model.save(output_path)

        assert output_path.exists()
        assert output_path.is_file()
        assert filecmp.cmp(input_parent_path / file_name, output_path)

    def test_save(self):
        input_parent_path = (
            test_input_dir / "e02" / "c11_korte-woerden-1d" / "dimr_model" / "rr"
        )
        input_file_name = Path("CROP_OW.PRN")

        with file_load_context() as context:
            context.push_new_parent(input_parent_path, ResolveRelativeMode.ToParent)
            model = DiskOnlyFileModel(filepath=input_file_name)

        output_file_name = Path("CROP.PRN")
        output_path = (
            test_output_dir
            / TestDiskOnlyFileModel.__name__
            / TestDiskOnlyFileModel.test_save_as_absolute.__name__
            / output_file_name
        ).resolve()

        with file_load_context() as context:
            context.push_new_parent(output_path, ResolveRelativeMode.ToParent)
            model.filepath = output_path
            model.save()

        assert output_path.exists()
        assert output_path.is_file()
        assert filecmp.cmp(input_parent_path / input_file_name, output_path)


class TestFileCasingResolver:
    @pytest.mark.parametrize(
        "input_file, expected_file",
        [
            pytest.param(
                Path("DFLOWFM_INDIVIDUAL_FILES/FLOWFM_BOUNDARYCONDITIONS1D.BC"),
                Path("dflowfm_individual_files/FlowFM_boundaryconditions1d.bc"),
                id="resolve_casing True: Matching file exists with different casing",
            ),
            pytest.param(
                Path("DFLOWFM_INDIVIDUAL_FILES/beepboop.robot"),
                Path("dflowfm_individual_files/beepboop.robot"),
                id="resolve_casing True: No matching file",
            ),
        ],
    )
    @pytest.mark.skipif(
        runs_from_docker(),
        reason="Paths are case-insensitive while running from a Docker container (Linux) on a Windows machine, so this test will fail locally.",
    )
    def test_resolve_returns_correct_result(
        self, input_file: str, expected_file: str
    ) -> None:
        resolver = FileCasingResolver()

        file_path = test_input_dir / input_file

        expected_file_path = test_input_dir / expected_file
        actual_file_path = resolver.resolve(file_path)

        assert actual_file_path == expected_file_path


class TestModelLoadSettings:
    @pytest.mark.parametrize("value", [True, False])
    @pytest.mark.parametrize("path_style", [PathStyle.UNIXLIKE, PathStyle.WINDOWSLIKE])
    def test_recurse_property(self, value: bool, path_style: PathStyle):
        settings = ModelLoadSettings(recurse=value, resolve_casing=value, path_style=path_style)
        assert settings.recurse == value
        assert settings.resolve_casing == value
        assert settings.path_style == path_style


class TestSerializerConfig:
    def test_default(self):
        config = SerializerConfig()
        assert config.float_format == ""

class TestFilePathStyleResolver:
    @pytest.mark.skipif(not runs_on_windows(), reason="Platform dependent test: should only succeed on Windows OS.")
    def test_should_succeed_on_windows_absolute(self):
        unix_path = "/c/net/blah/FlowFM_net.nc"
        resolver = FilePathStyleResolver()
        windows_path = resolver.resolve(Path(unix_path), PathStyle.UNIXLIKE)

        assert windows_path == Path("c:/net/blah/FlowFM_net.nc")
        assert str(windows_path) == 'c:\\net\\blah\\FlowFM_net.nc'

    @pytest.mark.skipif(not runs_on_windows(), reason="Platform dependent test: should only succeed on Windows OS.")
    def test_should_succeed_on_windows_relative(self):
        unix_path = "net/blah/FlowFM_net.nc"
        resolver = FilePathStyleResolver()
        windows_path = resolver.resolve(Path(unix_path), PathStyle.UNIXLIKE)

        assert windows_path == Path("net/blah/FlowFM_net.nc")
        assert str(windows_path) == 'net\\blah\\FlowFM_net.nc'

    @pytest.mark.skipif(runs_on_windows(), reason="Platform dependent test: should only succeed on non-Windows OS.")
    def test_should_succeed_on_linux_macos_absolute(self):
        windows_path = "c:\\net\\blah\\FlowFM_net.nc"
<<<<<<< HEAD
        windows_path = windows_path.replace("\\", "/")
        windows_path_path = Path(windows_path)
        assert str(windows_path_path) == "test"
=======
        windows_path = windows_path.replace("\\ ", "/")
        windows_path= Path(windows_path)
        assert str(windows_path) == "test"
>>>>>>> 7d41e764
        resolver = FilePathStyleResolver()
        unix_path = resolver.resolve(windows_path, PathStyle.WINDOWSLIKE)

        assert unix_path == Path("/c/net/blah/FlowFM_net.nc")
        assert str(unix_path) == '/c/net/blah/FlowFM_net.nc'

    @pytest.mark.skipif(runs_on_windows(), reason="Platform dependent test: should only succeed on non-Windows OS.")
    def test_should_succeed_on_linux_macos_relative(self):
        windows_path = "net\\blah\\FlowFM_net.nc"
        windows_path = windows_path.replace("\\", "/")
        resolver = FilePathStyleResolver()
        unix_path = resolver.resolve(Path(windows_path), PathStyle.WINDOWSLIKE)

        assert unix_path == Path("net/blah/FlowFM_net.nc")
        assert str(unix_path) == 'net/blah/FlowFM_net.nc'<|MERGE_RESOLUTION|>--- conflicted
+++ resolved
@@ -779,15 +779,10 @@
     @pytest.mark.skipif(runs_on_windows(), reason="Platform dependent test: should only succeed on non-Windows OS.")
     def test_should_succeed_on_linux_macos_absolute(self):
         windows_path = "c:\\net\\blah\\FlowFM_net.nc"
-<<<<<<< HEAD
         windows_path = windows_path.replace("\\", "/")
         windows_path_path = Path(windows_path)
         assert str(windows_path_path) == "test"
-=======
-        windows_path = windows_path.replace("\\ ", "/")
-        windows_path= Path(windows_path)
-        assert str(windows_path) == "test"
->>>>>>> 7d41e764
+
         resolver = FilePathStyleResolver()
         unix_path = resolver.resolve(windows_path, PathStyle.WINDOWSLIKE)
 
