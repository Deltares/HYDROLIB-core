--- conflicted
+++ resolved
@@ -4,12 +4,8 @@
 from unittest.mock import MagicMock
 
 import pytest
-<<<<<<< HEAD
+import yaml
 from pydantic import ValidationError
-=======
-import yaml
-from pydantic.v1.error_wrappers import ValidationError
->>>>>>> b5b23533
 
 from hydrolib.core.dflowfm.ext.models import ExtModel
 from hydrolib.core.dflowfm.extold.models import (
