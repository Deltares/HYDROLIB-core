--- conflicted
+++ resolved
@@ -2,9 +2,6 @@
 
 from hydrolib.core.basemodel import DiskOnlyFileModel
 from hydrolib.core.dflowfm.bc.models import ForcingModel
-<<<<<<< HEAD
-from hydrolib.core.dflowfm.ext.models import Boundary, Meteo
-=======
 from hydrolib.core.dflowfm.common.models import Operand
 from hydrolib.core.dflowfm.ext.models import (
     Boundary,
@@ -12,7 +9,6 @@
     MeteoForcingFileType,
     MeteoInterpolationMethod,
 )
->>>>>>> d9387e0a
 from hydrolib.core.dflowfm.extold.models import ExtOldForcing, ExtOldQuantity
 from hydrolib.core.dflowfm.inifield.models import InitialField, ParameterField
 from hydrolib.tools.ext_old_to_new.converters import (
@@ -82,12 +78,6 @@
         new_quantity_block = MeteoConverter().convert(forcing)
         assert isinstance(new_quantity_block, Meteo)
         assert new_quantity_block.quantity == "windx"
-<<<<<<< HEAD
-        assert new_quantity_block.operand == "O"
-        assert new_quantity_block.forcingfile == DiskOnlyFileModel("windtest.amu")
-        assert new_quantity_block.forcingfiletype == "meteoGridEqui"
-        assert new_quantity_block.interpolationmethod == "linearSpaceTime"
-=======
         assert new_quantity_block.operand == Operand.override
         assert new_quantity_block.forcingfile == DiskOnlyFileModel("windtest.amu")
         assert new_quantity_block.forcingfiletype == MeteoForcingFileType.meteogridequi
@@ -95,7 +85,6 @@
             new_quantity_block.interpolationmethod
             == MeteoInterpolationMethod.linearSpaceTime
         )
->>>>>>> d9387e0a
 
 
 class TestBoundaryConverter:
