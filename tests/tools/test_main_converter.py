--- conflicted
+++ resolved
@@ -169,23 +169,12 @@
         mdu_file = tmp_path / "test.mdu"
         mdu_file.touch()
 
-        with (
-            patch(
-                "hydrolib.tools.extforce_convert.main_converter.ExternalForcingConverter.get_mdu_info"
-<<<<<<< HEAD
+        with patch(
+            "hydrolib.tools.extforce_convert.main_converter.ExternalForcingConverter.get_mdu_info"
         ) as mock_get_mdu_info, patch(
             "hydrolib.tools.extforce_convert.main_converter.ExternalForcingConverter._read_old_file"
         ), patch(
             "hydrolib.tools.extforce_convert.utils.construct_filemodel_new_or_existing"
-=======
-            ) as mock_get_mdu_info,
-            patch(
-                "hydrolib.tools.extforce_convert.main_converter.ExternalForcingConverter._read_old_file"
-            ) as mock_read_old_file,
-            patch(
-                "hydrolib.tools.extforce_convert.utils.construct_filemodel_new_or_existing"
-            ) as mock_construct_filemodel,
->>>>>>> c7cf7edc
         ):
             mock_get_mdu_info.return_value = (mdu_file_content, {})
 
