--- conflicted
+++ resolved
@@ -184,13 +184,8 @@
         verify_boundary_conditions(
             new_quantity_block, "waterlevelbnd", "tfl_01.bc", forcing
         )
-<<<<<<< HEAD
-
+        assert converter.legacy_files == tim_files
         forcing_model = new_quantity_block.forcingfile[0]
-=======
-        assert converter.legacy_files == tim_files
-        forcing_model = new_quantity_block.forcingfile
->>>>>>> 48113c9d
         assert forcing_model.forcing[0].quantityunitpair[0].quantity == "time"
         assert all(
             [
@@ -218,13 +213,8 @@
         verify_boundary_conditions(
             new_quantity_block, "waterlevelbnd", "tfl_01.bc", forcing
         )
-<<<<<<< HEAD
-
+        assert converter.legacy_files == cmp_files
         forcing_model = new_quantity_block.forcingfile[0]
-=======
-        assert converter.legacy_files == cmp_files
-        forcing_model = new_quantity_block.forcingfile
->>>>>>> 48113c9d
         assert all(
             [
                 forcing_model.forcing[i].quantityunitpair[1].quantity
@@ -260,13 +250,8 @@
         verify_boundary_conditions(
             new_quantity_block, "waterlevelbnd", "tfl_01.bc", forcing
         )
-<<<<<<< HEAD
-
+        assert converter.legacy_files == t3d_files
         forcing_model = new_quantity_block.forcingfile[0]
-=======
-        assert converter.legacy_files == t3d_files
-        forcing_model = new_quantity_block.forcingfile
->>>>>>> 48113c9d
 
         assert all(
             len(forcing_model.forcing[i].quantityunitpair) == 6 for i in range(2)
