from pathlib import Path

import numpy as np
import pytest
from pydantic.v1.error_wrappers import ValidationError

from hydrolib.core.dflowfm.bc.models import (
    T3D,
    Astronomic,
    AstronomicCorrection,
    Constant,
    ForcingBase,
    ForcingModel,
    Harmonic,
    HarmonicCorrection,
    QHTable,
    QuantityUnitPair,
    TimeInterpolation,
    TimeSeries,
)
from tests.utils import assert_files_equal

TEST_BC_FILE = "test.bc"


def quantityunitpair(quantity, unit, verticalpositionindex=None):
    return QuantityUnitPair(
        quantity=quantity, unit=unit, vertpositionindex=verticalpositionindex
    )


def harmonic_values(iscorrection: bool):
    function = "harmonic-correction" if iscorrection else "harmonic"
    return dict(
        name=f"boundary_{function}",
        function=function,
        quantityunitpair=[
            quantityunitpair("harmonic component", "minutes"),
            quantityunitpair("waterlevelbnd amplitude", "m"),
            quantityunitpair("waterlevelbnd phase", "deg"),
        ],
        datablock=[
            ["0", "1.23", "2.34"],
            ["60", "3.45", "4.56"],
        ],
    )


def qhtable_values():
    return dict(
        name="boundary_qhtable",
        function="qhtable",
        quantityunitpair=[
            quantityunitpair("qhbnd discharge", "m3/s"),
            quantityunitpair("qhbnd waterlevel", "m"),
        ],
        datablock=[
            ["1.23", "2.34"],
            ["3.45", "4.56"],
        ],
    )


def constant_values():
    return dict(
        name="boundary_constant",
        function="constant",
        offset="1.23",
        factor="2.34",
        timeinterpolation=TimeInterpolation.linear,
        quantityunitpair=[
            quantityunitpair("waterlevelbnd", "m"),
        ],
        datablock=[
            ["3.45"],
        ],
    )


def astronomic_values(iscorrection: bool, quantityunitpair):
    function = "astronomic-correction" if iscorrection else "astronomic"
    return dict(
        name=f"boundary_{function}",
        function=function,
        quantityunitpair=[
            quantityunitpair("astronomic component", "-"),
            quantityunitpair("waterlevelbnd amplitude", "m"),
            quantityunitpair("waterlevelbnd phase", "deg"),
        ],
        datablock=[
            ["A0", "1.23", "2.34"],
            ["M4", "3.45", "4.56"],
            ["N2", "5.67", "6.78"],
        ],
    )


class TestForcingBase:
    @pytest.mark.parametrize(
        "input,expected",
        [
            ("TimeSeries", "timeseries"),
            ("haRmoniC", "harmonic"),
            ("ASTRONOMIC", "astronomic"),
            ("harmonic-Correction", "harmonic-correction"),
            ("Astronomic-Correction", "astronomic-correction"),
            ("t3D", "t3d"),
            ("QHtable", "qhtable"),
            ("Constant", "constant"),
            ("DOESNOTEXIST", "DOESNOTEXIST"),
            ("doesnotexist", "doesnotexist"),
        ],
    )
    def test_parses_function_case_insensitive(self, input, expected):
        forcing = ForcingBase(function=input, name="somename", quantityunitpair=[])

        assert forcing.function == expected

    @pytest.mark.parametrize(
        "missing_field",
        [
            "quantity",
            "unit",
        ],
    )
    def test_create_forcingbase_missing_field_raises_correct_error(
        self, missing_field: str
    ):
        values = dict(
            name="Boundary2",
            function="constant",
            quantity="dischargebnd",
            unit="m³/s",
            datablock=[["100"]],
        )

        del values[missing_field]

        with pytest.raises(ValidationError) as error:
            ForcingBase(**values)

        expected_message = f"{missing_field} is not provided"
        assert expected_message in str(error.value)

    @pytest.mark.parametrize(
        "quantities,units",
        [
            (["time", "dischargebnd"], "m³/s"),
            (
                ["time", "dischargebnd", "extra"],
                ["minutes since 2021-01-01 00:00:00", "m³/s"],
            ),
        ],
    )
    def test_create_forcingbase_mismatch_number_of_quantities_units_raises_correct_error(
        self, quantities, units
    ):
        values = dict(
            name="Boundary2",
            function="constant",
            quantity=quantities,
            unit=units,
            datablock=[["100"]],
        )

        with pytest.raises(ValidationError) as error:
            ForcingBase(**values)

        expected_message = "Number of quantities should be equal to number of units"
        assert expected_message in str(error.value)


class TestForcingModel:
    """
    Wrapper class to test the logic of the ForcingModel class in hydrolib.core.dflowfm.bc.models.py.
    """

<<<<<<< HEAD
    def test_forcing_model(self, input_files_dir):
        filepath = input_files_dir / "e02/f101_1D-boundaries/c01_steady-state-flow/BoundaryConditions.bc"

=======
    def test_forcing_model(self):
        filepath = (
            test_data_dir
            / "input/e02/f101_1D-boundaries/c01_steady-state-flow/BoundaryConditions.bc"
        )
>>>>>>> 7ec74500
        m = ForcingModel(filepath)
        assert len(m.forcing) == 13
        assert isinstance(m.forcing[-1], TimeSeries)

    def test_read_bc_missing_field_raises_correct_error(self, invalid_data_dir):
        bc_file = "missing_field.bc"
        identifier = "Boundary2"

        filepath = invalid_data_dir / bc_file

        with pytest.raises(ValidationError) as error:
            ForcingModel(filepath)

        expected_message1 = f"{bc_file} -> forcing -> 1 -> {identifier}"
        expected_message2 = "quantity is not provided"
        assert expected_message1 in str(error.value)
        assert expected_message2 in str(error.value)

    def test_save_forcing_model(self, time_series_values, t3d_values, output_files_dir, reference_files_dir):
        bc_file = output_files_dir / TEST_BC_FILE
        reference_file = reference_files_dir / "bc" / TEST_BC_FILE
        forcingmodel = ForcingModel()
        forcingmodel.filepath = bc_file

        timeseries = TimeSeries(**time_series_values)
        harmonic = Harmonic(**harmonic_values(False))
        harmoniccorrection = HarmonicCorrection(**harmonic_values(True))
        t3d = T3D(**t3d_values)
        qhtable = QHTable(**qhtable_values())
        constant = Constant(**constant_values())

        forcingmodel.forcing.append(timeseries)
        forcingmodel.forcing.append(harmonic)
        forcingmodel.forcing.append(harmoniccorrection)
        forcingmodel.forcing.append(t3d)
        forcingmodel.forcing.append(qhtable)
        forcingmodel.forcing.append(constant)

        forcingmodel.serializer_config.float_format = ".3f"
        forcingmodel.serializer_config.float_format_datablock = ".4f"
        forcingmodel.save()

        assert bc_file.is_file() == True
        assert_files_equal(bc_file, reference_file, skip_lines=[0, 3])

    @pytest.mark.parametrize("cls", [Astronomic, AstronomicCorrection])
    def test_astronomic_values_with_strings_in_datablock_are_parsed_correctly(
        self, cls
    ):
        try:
            is_correction = cls == AstronomicCorrection
            _ = cls(**astronomic_values(is_correction, quantityunitpair))
        except ValidationError:
            pytest.fail(
                f"No validation error should be raised when creating an {cls.__name__}"
            )

    def test_representation_is_correct(self):
        forcing = ForcingBase(
            name="some_name",
            function="some_function",
            quantityunitpair=[
                QuantityUnitPair(quantity="some_quantity", unit="some_unit")
            ],
            datablock=[[1.2, 2.3]],
        )

        str_representation_as_single = str(forcing)
        str_representation_in_list = str([forcing])

        # datablock should be omitted when a `ForcingBase` is represented from within a list
        expected_result = "comments=Comments() datablock={0} name='some_name' function='some_function' quantityunitpair=[QuantityUnitPair(quantity='some_quantity', unit='some_unit', vertpositionindex=None)]"
        assert str_representation_as_single == expected_result.format("[[1.2, 2.3]]")
        assert str_representation_in_list == "[{0}]".format(
            expected_result.format("'<omitted>'")
        )

    def test_forcing_model_correct_default_serializer_config(self):
        model = ForcingModel()

        assert model.serializer_config.section_indent == 0
        assert model.serializer_config.property_indent == 0
        assert model.serializer_config.datablock_indent == 0
        assert model.serializer_config.float_format == ""
        assert model.serializer_config.datablock_spacing == 2
        assert model.serializer_config.comment_delimiter == "#"
        assert model.serializer_config.skip_empty_properties == True

    def test_forcing_model_with_datablock_that_has_nan_values_should_raise_error(self):
        datablock = np.random.uniform(low=-40, high=130.3, size=(4, 2)) * np.nan
        datablock_list = datablock.tolist()

        with pytest.raises(ValidationError) as error:
            TimeSeries(
                name="east2_0001",
                quantityunitpair=[
                    QuantityUnitPair(
                        quantity="time", unit="seconds since 2022-01-01 00:00:00 +00:00"
                    ),
                    QuantityUnitPair(quantity="waterlevel", unit="m"),
                ],
                timeInterpolation=TimeInterpolation.linear,
                datablock=datablock_list,
            )

        expected_message = "NaN is not supported in datablocks."
        assert expected_message in str(error.value)<|MERGE_RESOLUTION|>--- conflicted
+++ resolved
@@ -175,17 +175,12 @@
     Wrapper class to test the logic of the ForcingModel class in hydrolib.core.dflowfm.bc.models.py.
     """
 
-<<<<<<< HEAD
     def test_forcing_model(self, input_files_dir):
-        filepath = input_files_dir / "e02/f101_1D-boundaries/c01_steady-state-flow/BoundaryConditions.bc"
-
-=======
-    def test_forcing_model(self):
         filepath = (
-            test_data_dir
-            / "input/e02/f101_1D-boundaries/c01_steady-state-flow/BoundaryConditions.bc"
-        )
->>>>>>> 7ec74500
+            input_files_dir
+            / "e02/f101_1D-boundaries/c01_steady-state-flow/BoundaryConditions.bc"
+        )
+
         m = ForcingModel(filepath)
         assert len(m.forcing) == 13
         assert isinstance(m.forcing[-1], TimeSeries)
@@ -204,7 +199,9 @@
         assert expected_message1 in str(error.value)
         assert expected_message2 in str(error.value)
 
-    def test_save_forcing_model(self, time_series_values, t3d_values, output_files_dir, reference_files_dir):
+    def test_save_forcing_model(
+        self, time_series_values, t3d_values, output_files_dir, reference_files_dir
+    ):
         bc_file = output_files_dir / TEST_BC_FILE
         reference_file = reference_files_dir / "bc" / TEST_BC_FILE
         forcingmodel = ForcingModel()
