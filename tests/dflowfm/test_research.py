from pathlib import Path

import pytest

from hydrolib.core.dflowfm.research.models import (
    ResearchFMModel,
    ResearchGeneral,
    ResearchGeometry,
    ResearchNumerics,
    ResearchOutput,
    ResearchPhysics,
    ResearchSediment,
    ResearchTime,
    ResearchTrachytopes,
    ResearchWaves,
    ResearchWind,
)
from tests.utils import test_input_dir


class TestResearchFMModel:
    def test_create_research_fmmodel(self):
        model = ResearchFMModel()

        assert isinstance(model.general, ResearchGeneral)
        assert isinstance(model.geometry, ResearchGeometry)
        assert isinstance(model.numerics, ResearchNumerics)
        assert isinstance(model.physics, ResearchPhysics)
        assert isinstance(model.sediment, ResearchSediment)
        assert isinstance(model.wind, ResearchWind)
        assert isinstance(model.waves, ResearchWaves)
        assert isinstance(model.time, ResearchTime)
        assert isinstance(model.trachytopes, ResearchTrachytopes)
        assert isinstance(model.output, ResearchOutput)

    def test_load_model_with_research_keywords_as_researchfmmodel(self):
        input_mdu = (
            test_input_dir
            / "research"
            / "mdu_with_research_keywords_from_dia_file_2024.03_release.mdu"
        )

        model = ResearchFMModel(filepath=input_mdu)

        # there are too many research keywords to test, so here we just assert a couple of them
        assert model.general.research_inputspecific == False
        assert model.geometry.research_helmert == False
        assert model.numerics.research_epseps == pytest.approx(1e-32)
        assert model.physics.research_uniffrictcoef1d2d == pytest.approx(2.3e-2)
        assert model.sediment.research_implicitfallvelocity == 1
        assert model.wind.research_wind_eachstep == 0
        assert model.waves.research_threedwaveboundarylayer == 1
        assert model.time.research_tstarttlfsmo == pytest.approx(1.1)
        assert model.trachytopes.research_trtmnh == pytest.approx(0.1)
        assert model.output.research_mbainterval == pytest.approx(0.0)

<<<<<<< HEAD
    def test_save_model_with_single_research_keyword_does_not_write_other_research_keywords(
        self, tmpdir: Path
    ):
        model = ResearchFMModel()
        model.geometry.research_waterdepthini1d = 12.34  # a random research keyword

        save_path = tmpdir / "test.mdu"
        model.save(filepath=save_path)

        # I picked 5 random research keywords to check
        keywords_to_check = [
            "inputspecific",
            "toplayminthick",
            "faclaxturb",
            "surftempsmofac",
            "mbalumpsourcesinks",
        ]

        with open(save_path, "r") as file:
            content = file.read()

        for keyword in keywords_to_check:
            assert keyword not in content

        assert "waterdepthini1d" in content
=======
    def test_can_save_and_load_research_model_from_scratch_without_errors(self):
        file_mdu = Path("mdu.mdu")
        mdu = ResearchFMModel()
        mdu.save(file_mdu)
        _ = ResearchFMModel(file_mdu)
>>>>>>> 59637453
<|MERGE_RESOLUTION|>--- conflicted
+++ resolved
@@ -54,7 +54,6 @@
         assert model.trachytopes.research_trtmnh == pytest.approx(0.1)
         assert model.output.research_mbainterval == pytest.approx(0.0)
 
-<<<<<<< HEAD
     def test_save_model_with_single_research_keyword_does_not_write_other_research_keywords(
         self, tmpdir: Path
     ):
@@ -80,10 +79,8 @@
             assert keyword not in content
 
         assert "waterdepthini1d" in content
-=======
     def test_can_save_and_load_research_model_from_scratch_without_errors(self):
         file_mdu = Path("mdu.mdu")
         mdu = ResearchFMModel()
         mdu.save(file_mdu)
-        _ = ResearchFMModel(file_mdu)
->>>>>>> 59637453
+        _ = ResearchFMModel(file_mdu)