import re
from pathlib import Path

import pytest
from pydantic import ValidationError
from pyfakefs.fake_filesystem import FakeFilesystem

from hydrolib.core.basemodel import ModelSaveSettings
from hydrolib.core.dflowfm.cmp.models import AstronomicRecord, CMPModel, HarmonicRecord
from hydrolib.core.dflowfm.cmp.parser import CMPParser
from hydrolib.core.dflowfm.cmp.serializer import CMPSerializer

# Cmp file content and expected data
cmp_test_parameters = [
    pytest.param(
        {
            "comments": [],
            "component": {},
        },
        "",
        id="empty",
    ),
    pytest.param(
        {
            "comments": ["test content"],
            "component": {
                "harmonics": [{"period": "0.0", "amplitude": "1.0", "phase": "2.0"}],
            },
        },
        "#test content\n0.0   1.0  2.0",
        id="single harmonics",
    ),
    pytest.param(
        {
            "comments": ["test content"],
            "component": {
                "astronomics": [{"name": "M12", "amplitude": "1.0", "phase": "2.0"}],
            },
        },
        "#test content\nM12   1.0  2.0",
        id="single astronomics",
    ),
    pytest.param(
        {
            "comments": ["test content"],
            "component": {
                "harmonics": [
                    {"period": "0.0", "amplitude": "1.0", "phase": "2.0"},
                    {"period": "1.0", "amplitude": "3.0", "phase": "4.0"},
                ],
            },
        },
        "#test content\n0.0   1.0  2.0\n1.0   3.0  4.0",
        id="multiple harmonics",
    ),
    pytest.param(
        {
            "comments": ["test content"],
            "component": {
                "astronomics": [
                    {"name": "M12", "amplitude": "1.0", "phase": "2.0"},
                    {"name": "4MSN12", "amplitude": "3.0", "phase": "4.0"},
                ],
            },
        },
        "#test content\nM12   1.0  2.0\n4MSN12   3.0  4.0",
        id="multiple astronomics",
    ),
    pytest.param(
        {
            "comments": ["test content", "second test content"],
            "component": {
                "harmonics": [
                    {"period": "0.0", "amplitude": "1.0", "phase": "2.0"},
                ],
            },
        },
        "#test content\n#second test content\n0.0   1.0  2.0",
        id="multiple comments",
    ),
    pytest.param(
        {
            "comments": ["test content"],
            "component": {
                "harmonics": [
                    {"period": "0.0", "amplitude": "1.0", "phase": "2.0"},
                ],
                "astronomics": [
                    {"name": "2(MS)N10", "amplitude": "3.0", "phase": "4.0"},
                ],
            },
        },
        "#test content\n0.0   1.0  2.0\n2(MS)N10   3.0  4.0",
        id="mixed components",
    ),
    pytest.param(
        {
            "comments": ["test content", "", "second test content"],
            "component": {
                "harmonics": [
                    {"period": "0.0", "amplitude": "1.0", "phase": "2.0"},
                    {"period": "1.0", "amplitude": "3.0", "phase": "4.0"},
                ],
                "astronomics": [
                    {"name": "M12", "amplitude": "1.0", "phase": "2.0"},
                    {"name": "4MSN12", "amplitude": "3.0", "phase": "4.0"},
                ],
            },
        },
        "#test content\n\n#second test content\n0.0   1.0  2.0\n1.0   3.0  4.0\n\nM12   1.0  2.0\n4MSN12   3.0  4.0",
        id="multiple with empty line",
    ),
]


class TestCMPModel:
    def test_cmp_model_initialization(self):
        model = CMPModel()
        assert len(model.comments) == 0
        assert isinstance(model.component, CMPSet)

    def test_astronomic_record_initialization(self):
        record = AstronomicRecord(name="3MS2", amplitude=1.0, phase=2.0)
        assert record.name == "3MS2"

    def test_harmonic_record_initialization(self):
        record = HarmonicRecord(period=0.0, amplitude=1.0, phase=2.0)
        assert record.period == pytest.approx(0.0)

    def test_cmp_model_initialization_with_data(self):
        model = CMPModel(
            comments=["test content"],
            component={
                "harmonics": [{"period": 0.0, "amplitude": 1.0, "phase": 2.0}],
                "astronomics": [{"name": "4MS10", "amplitude": 1.0, "phase": 2.0}],
            },
        )
        assert model.comments == ["test content"]
        assert len(model.component.harmonics) == 1
        assert len(model.component.astronomics) == 1

    def test_cmp_model_initialization_with_invalid_data(self):
        with pytest.raises(ValidationError) as error:
            CMPModel(
                comments=["test content"],
                component={
                    "harmonics": [{"period": 0.0, "amplitude": 1.0, "phase": 2.0}],
                    "astronomics": [{"name": "4MS10", "amplitude": 1.0}],
                },
            )

<<<<<<< HEAD
        expected_error_msg = (
            "1 validation error for CMPModel\n"
            "component.astronomics.0.phase\n  Field required"
        )
=======
        expected_error_msg = "phase\n  field required (type=value_error.missing)"
>>>>>>> 254e1f33
        assert expected_error_msg in str(error.value)

    def test_cmp_model_parse(self):
        model = CMPModel._get_parser()
        assert model == CMPParser.parse

    def test_cmp_model_parse_file_error(self):
        with pytest.raises(Exception) as error:
            CMPModel._get_parser()()

        expected_error_msg = "missing 1 required positional argument: 'filepath'"
        assert expected_error_msg in str(error.value)


class TestCmpParser:
    def test_cmp_parser_initialization(self):
        parser = CMPParser()
        assert isinstance(parser, CMPParser)

    @pytest.mark.parametrize("expected, content", cmp_test_parameters)
    def test_cmp_parser_parse(self, expected, content, fs: FakeFilesystem):
        cmp_file = Path("input.cmp")
        fs.create_file(cmp_file, contents=content)

        parser = CMPParser()
        model = parser.parse(cmp_file)
        assert model == expected

    def test_cmp_parser_parse_comment_error(self, fs: FakeFilesystem):
        cmp_file = Path("input.cmp")
        fs.create_file(
            cmp_file, contents="#test content\n0.0   1.0  2.0\n#comment\n1.0   3.0  4.0"
        )

        with pytest.raises(ValueError) as error:
            CMPParser.parse(cmp_file)

        expected_error_msg = "Line 3: comments are only supported at the start of the file, before the data."
        assert expected_error_msg in str(error.value)

    def test_cmp_parser_parse_too_few_values(self, fs: FakeFilesystem):
        cmp_file = Path("input.cmp")
        fs.create_file(cmp_file, contents="#test content\n0.0   1.0  ")

        with pytest.raises(ValueError) as error:
            CMPParser.parse(cmp_file)

        expected_error_msg = "not enough values to unpack (expected 3, got 2)"
        assert expected_error_msg in str(error.value)

    def test_cmp_parser_parse_too_many_values(self, fs: FakeFilesystem):
        cmp_file = Path("input.cmp")
        fs.create_file(cmp_file, contents="#test content\n0.0   1.0  2.0 3.0")

        with pytest.raises(ValueError) as error:
            CMPParser.parse(cmp_file)

        expected_error_msg = "too many values to unpack (expected 3)"
        assert expected_error_msg in str(error.value)

    def test__is_float_value_none(self):
        assert not CMPParser._is_float(None)


class TestCmpSerializer:
    # Filter out the "multiple with empty line" test case for the serializer test
    cmp_test_parameters_for_serializer = [
        param for param in cmp_test_parameters if param.id != "multiple with empty line"
    ]

    def normalize_expected_content(self, content: str) -> str:
        # Remove extra spaces
        stripped = re.sub(" +", " ", content)
        return stripped

    def test_cmp_serializer_initialization(self):
        serializer = CMPSerializer()
        assert isinstance(serializer, CMPSerializer)

    @pytest.mark.parametrize("data, expected", cmp_test_parameters_for_serializer)
    def test_cmp_serializer_serialize(self, data, expected, fs: FakeFilesystem):

        serializer = CMPModel._get_serializer()
        cmp_file = Path("/fake/output.cmp")
        save_settings = ModelSaveSettings()

        serializer(cmp_file, data, save_settings)

        assert fs.exists(cmp_file)
        with open(cmp_file, "r", encoding="utf8") as file:
            content = file.read()
            assert content == self.normalize_expected_content(expected)<|MERGE_RESOLUTION|>--- conflicted
+++ resolved
@@ -149,14 +149,10 @@
                 },
             )
 
-<<<<<<< HEAD
         expected_error_msg = (
             "1 validation error for CMPModel\n"
             "component.astronomics.0.phase\n  Field required"
         )
-=======
-        expected_error_msg = "phase\n  field required (type=value_error.missing)"
->>>>>>> 254e1f33
         assert expected_error_msg in str(error.value)
 
     def test_cmp_model_parse(self):
