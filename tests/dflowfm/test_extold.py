import copy
from pathlib import Path
from typing import List

import pytest

from hydrolib.core.basemodel import (
    DiskOnlyFileModel,
    ModelSaveSettings,
    SerializerConfig,
)
from hydrolib.core.dflowfm.common.models import Operand
from hydrolib.core.dflowfm.extold.models import (
    HEADER,
    INITIAL_CONDITION_QUANTITIES_VALID_PREFIXES,
    ExtOldExtrapolationMethod,
    ExtOldFileType,
    ExtOldForcing,
    ExtOldInitialConditionQuantity,
    ExtOldMethod,
    ExtOldModel,
    ExtOldParametersQuantity,
    ExtOldQuantity,
    ExtOldTracerQuantity,
)
from hydrolib.core.dflowfm.extold.parser import Parser
from hydrolib.core.dflowfm.extold.serializer import Serializer
from hydrolib.core.dflowfm.polyfile.models import PolyFile
from hydrolib.core.dflowfm.tim.models import TimModel
from tests.utils import assert_files_equal, create_temp_file_from_lines, get_temp_file

quantities_with_prefixes = copy.deepcopy(INITIAL_CONDITION_QUANTITIES_VALID_PREFIXES)
quantities_with_prefixes = [
    f"{quantity}-suffix" for quantity in quantities_with_prefixes
]
EXP_HEADER = """
 QUANTITY    : waterlevelbnd, velocitybnd, dischargebnd, tangentialvelocitybnd, normalvelocitybnd  filetype=9         method=2,3
             : outflowbnd, neumannbnd, qhbnd, uxuyadvectionvelocitybnd                             filetype=9         method=2,3
             : salinitybnd                                                                         filetype=9         method=2,3
             : gateloweredgelevel, damlevel, pump                                                  filetype=9         method=2,3
             : frictioncoefficient, horizontaleddyviscositycoefficient, advectiontype              filetype=4,7,10    method=4
             : bedlevel, ibotlevtype                                                               filetype=4,7,10    method=4..9
             : initialwaterlevel                                                                   filetype=4,7,10,12 method=4..9
             : initialtemperature                                                                  filetype=4,7,10,12 method=4..9
             : initialvelocityx, initialvelocityy                                                  filetype=4,7,10,12 method=4..9
             : initialvelocity                                                                     filetype=12        method=4..9
             : initialsalinity, initialsalinitytop: use initialsalinity for depth-uniform, or
             : as bed level value in combination with initialsalinitytop                           filetype=4,7,10    method=4
             : initialverticaltemperatureprofile                                                   filetype=9,10      method=
             : initialverticalsalinityprofile                                                      filetype=9,10      method=
             : windx, windy, windxy, rainfall, atmosphericpressure                                 filetype=1,2,4,6,7,8 method=1,2,3
             : shiptxy, movingstationtxy                                                           filetype=1         method=1
             : discharge_salinity_temperature_sorsin                                               filetype=9         method=1
             : windstresscoefficient                                                               filetype=4,7,10    method=4
             : nudge_salinity_temperature                                                          filetype=11        method=3

 kx = Vectormax = Nr of variables specified on the same time/space frame. Eg. Wind magnitude,direction: kx = 2
 FILETYPE=1  : uniform              kx = 1 value               1 dim array      uni
 FILETYPE=2  : unimagdir            kx = 2 values              1 dim array,     uni mag/dir transf to u,v, in index 1,2
 FILETYPE=3  : svwp                 kx = 3 fields  u,v,p       3 dim array      nointerpolation
 FILETYPE=4  : arcinfo              kx = 1 field               2 dim array      bilin/direct
 FILETYPE=5  : spiderweb            kx = 3 fields              3 dim array      bilin/spw
 FILETYPE=6  : curvi                kx = ?                                      bilin/findnm
 FILETYPE=7  : triangulation        kx = 1 field               1 dim array      triangulation
 FILETYPE=8  : triangulation_magdir kx = 2 fields consisting of Filetype=2      triangulation in (wind) stations

 FILETYPE=9  : polyline             kx = 1 For polyline points i= 1 through N specify boundary signals, either as
                                           timeseries or Fourier components or tidal constituents
                                           Timeseries are in files *_000i.tim, two columns: time (min)  values
                                           Fourier components and or tidal constituents are in files *_000i.cmp, three columns
                                           period (min) or constituent name (e.g. M2), amplitude and phase (deg)
                                           If no file is specified for a node, its value will be interpolated from surrounding nodes
                                           If only one signal file is specified, the boundary gets a uniform signal
                                           For a dischargebnd, only one signal file must be specified

 FILETYPE=10 : inside_polygon       kx = 1 field                                uniform value inside polygon for INITIAL fields
 FILETYPE=11 : ncgrid               kx = 1 field                    2 dim array      triangulation (should have proper standard_name in var, e.g., 'precipitation')
 FILETYPE=12 : ncflow (map file)    kx = 1 or 2 field               1 dim array      triangulation
 FILETYPE=14 : ncwave (com file)    kx = 1 field                    1 dim array      triangulation

 METHOD  =0  : provider just updates, another provider that pointers to this one does the actual interpolation
         =1  : intp space and time (getval) keep  2 meteofields in memory
         =2  : first intp space (update), next intp. time (getval) keep 2 flowfields in memory
         =3  : save weightfactors, intp space and time (getval),   keep 2 pointer- and weight sets in memory.
         =4  : only spatial, inside polygon
         =5  : only spatial, triangulation, (if samples from *.asc file then bilinear)
         =6  : only spatial, averaging
         =7  : only spatial, index triangulation
         =8  : only spatial, smoothing
         =9  : only spatial, internal diffusion
         =10 : only initial vertical profiles

 OPERAND =O  : Override at all points
         =+  : Add to previously specified value
         =*  : Multiply with previously specified value
         =A  : Apply only if no value specified previously (For Initial fields, similar to Quickin preserving best data specified first)
         =X  : MAX with prev. spec.
         =N  : MIN with prev. spec.

 EXTRAPOLATION_METHOD (ONLY WHEN METHOD=3)
         = 0 : No spatial extrapolation.
         = 1 : Do spatial extrapolation outside of source data bounding box.

 MAXSEARCHRADIUS (ONLY WHEN EXTRAPOLATION_METHOD=1)
         = search radius (in m) for model grid points that lie outside of the source data bounding box.

 AVERAGINGTYPE (ONLY WHEN METHOD=6)
         =1  : SIMPLE AVERAGING
         =2  : NEAREST NEIGHBOUR
         =3  : MAX (HIGHEST)
         =4  : MIN (LOWEST)
         =5  : INVERSE WEIGHTED DISTANCE-AVERAGE
         =6  : MINABS
         =7  : KDTREE (LIKE 1, BUT FAST AVERAGING)

 RELATIVESEARCHCELLSIZE : For METHOD=6, the relative search cell size for samples inside cell (default: 1.01)

 PERCENTILEMINMAX : (ONLY WHEN AVERAGINGTYPE=3 or 4) Changes the min/max operator to an average of the
               highest/lowest data points. The value sets the percentage of the total set that is to be included.

 NUMMIN  =   : For METHOD=6, minimum required number of source data points in each target cell.

 VALUE   =   : Offset value for this provider

 FACTOR  =   : Conversion factor for this provider

*************************************************************************************************************
"""


class TestExtForcing:
    def test_initialize_with_old_external_forcing_file(
        self,
        old_forcing_file: Path,
        old_forcing_file_quantities: List[str],
        old_forcing_comment_len: int,
    ):
        model = ExtOldModel(old_forcing_file)
        assert isinstance(model, ExtOldModel)
        assert len(model.comment) == old_forcing_comment_len
        assert len(model.forcing) == len(old_forcing_file_quantities)
        forcing_1 = model.forcing[0]
        assert isinstance(forcing_1, ExtOldForcing)
        quantities = [forcing.quantity for forcing in model.forcing]
        assert all([quantity in old_forcing_file_quantities for quantity in quantities])

    def test_initialize_with_timfile_initializes_timmodel(self, input_files_dir: Path):
        forcing = ExtOldForcing(
            quantity=ExtOldQuantity.WaterLevelBnd,
            filename=input_files_dir.joinpath("tim/triple_data_for_timeseries.tim"),
            filetype=ExtOldFileType.TimeSeries,
            method=ExtOldMethod.InterpolateTimeAndSpaceSaveWeights,
            operand=Operand.override,
        )

        assert isinstance(forcing.filename, TimModel)

    def test_initialize_with_polyfile_initializes_polyfile(self, input_files_dir: Path):
        forcing = ExtOldForcing(
            quantity=ExtOldQuantity.WaterLevelBnd,
            filename=input_files_dir.joinpath("dflowfm_individual_files/test.pli"),
            filetype=ExtOldFileType.Polyline,
            method=ExtOldMethod.InterpolateTimeAndSpaceSaveWeights,
            operand=Operand.override,
        )

        assert isinstance(forcing.filename, PolyFile)

    def test_initialize_with_unrecognized_file_initializes_diskonlyfilemodel(
        self, input_files_dir: Path
    ):
        forcing = ExtOldForcing(
            quantity=ExtOldQuantity.WaterLevelBnd,
            filename=input_files_dir.joinpath("file_load_test/FlowFM_net.nc"),
            filetype=ExtOldFileType.NetCDFGridData,
            method=ExtOldMethod.InterpolateTimeAndSpaceSaveWeights,
            operand=Operand.override,
        )

        assert isinstance(forcing.filename, DiskOnlyFileModel)

    class TestValidateQuantity:
        @pytest.mark.parametrize("quantity", ExtOldQuantity)
        def test_with_valid_quantity_string_equal_casing(self, quantity):
            quantity_str = quantity.value
            forcing = ExtOldForcing(
                quantity=quantity_str, filename="", filetype=9, method=1, operand="O"
            )
            assert forcing.quantity == quantity

        @pytest.mark.parametrize("quantity", ExtOldQuantity)
        def test_with_valid_quantity_string_different_casing(self, quantity):
            quantity_str = quantity.value.upper()
            forcing = ExtOldForcing(
                quantity=quantity_str, filename="", filetype=9, method=1, operand="O"
            )
            assert forcing.quantity == quantity

        @pytest.mark.parametrize("quantity", ExtOldQuantity)
        def test_with_valid_quantity_enum(self, quantity):
            forcing = ExtOldForcing(
                quantity=quantity, filename="", filetype=9, method=1, operand="O"
            )
            assert forcing.quantity == quantity

        @pytest.mark.parametrize("quantity", ExtOldTracerQuantity)
        def test_with_tracerquantity_appended_with_tracer_name(self, quantity):
            quantity_str = quantity + "Some_Tracer_Name"
            forcing = ExtOldForcing(
                quantity=quantity_str, filename="", filetype=9, method=1, operand="O"
            )
            assert forcing.quantity == quantity_str

        @pytest.mark.parametrize("quantity", ExtOldTracerQuantity)
        def test_with_just_a_tracerquantity_raises_error(self, quantity):
            with pytest.raises(ValueError) as error:
                _ = ExtOldForcing(
                    quantity=quantity, filename="", filetype=9, method=1, operand="O"
                )

            exp_error = (
                f"QUANTITY '{quantity.value}' should be appended with a tracer name."
            )
            assert exp_error in str(error.value)

        @pytest.mark.parametrize("quantity", ExtOldTracerQuantity)
        def test_with_tracerquantity_string_without_tracer_name_raises_error(
            self, quantity
        ):
            quantity_str = quantity.value
            with pytest.raises(ValueError) as error:
                _ = ExtOldForcing(
                    quantity=quantity_str,
                    filename="",
                    filetype=9,
                    method=1,
                    operand="O",
                )

            assert (
                f"QUANTITY '{quantity_str}' should be appended with a tracer name."
                in str(error.value)
            )

        def test_with_invalid_quantity_string_raises_value_error(
            self,
        ):
            quantity_str = "invalid"

            with pytest.raises(ValueError) as error:
                _ = ExtOldForcing(
                    quantity=quantity_str,
                    filename="",
                    filetype=9,
                    method=1,
                    operand="O",
                )

            supported_values_str = ", ".join(([x.value for x in ExtOldQuantity]))
            assert (
                f"QUANTITY 'invalid' not supported. Supported values: {supported_values_str}"
                in str(error.value)
            )

    class TestValidateOperand:
        @pytest.mark.parametrize("operand", Operand)
        def test_with_valid_operand_string_equal_casing(self, operand):
            operand_str = operand.value
            forcing = ExtOldForcing(
                quantity=ExtOldQuantity.WaterLevelBnd,
                filename="",
                filetype=9,
                method=1,
                operand=operand_str,
            )
            assert forcing.operand == operand

        @pytest.mark.parametrize("operand", Operand)
        def test_with_valid_operand_string_different_casing(self, operand):
            operand_str = operand.value.lower()
            forcing = ExtOldForcing(
                quantity=ExtOldQuantity.WaterLevelBnd,
                filename="",
                filetype=9,
                method=1,
                operand=operand_str,
            )
            assert forcing.operand == operand

        @pytest.mark.parametrize("operand", Operand)
        def test_with_valid_operand_enum(self, operand):
            forcing = ExtOldForcing(
                quantity=ExtOldQuantity.WaterLevelBnd,
                filename="",
                filetype=9,
                method=1,
                operand=operand,
            )
            assert forcing.operand == operand

        def test_with_invalid_operand_string_raises_value_error(
            self,
        ):
            operand_str = "invalid"

            with pytest.raises(ValueError) as error:
                _ = ExtOldForcing(
                    quantity=ExtOldQuantity.WaterLevelBnd,
                    filename="",
                    filetype=9,
                    method=1,
                    operand=operand_str,
                )

            supported_values_str = ", ".join(([x.value for x in Operand]))
            assert (
                f"OPERAND 'invalid' not supported. Supported values: {supported_values_str}"
                in str(error.value)
            )

    class TestValidateVarName:
        def test_validate_varname_with_valid_filetype_11(self):
            filetype = 11
            varname = "some_varname"

            forcing = ExtOldForcing(
                quantity=ExtOldQuantity.WaterLevelBnd,
                filename="",
                varname=varname,
                filetype=filetype,
                method=1,
                operand="O",
            )

            assert forcing.varname == varname

        def test_validate_varname_with_invalid_filetype(self):
            filetype = 9
            varname = "some_varname"

            with pytest.raises(ValueError) as error:
                _ = ExtOldForcing(
                    quantity=ExtOldQuantity.WaterLevelBnd,
                    filename="",
                    varname=varname,
                    filetype=filetype,
                    method=1,
                    operand="O",
                )

            exp_msg = "VARNAME only allowed when FILETYPE is 11"
            assert exp_msg in str(error.value)

    class TestValidateSourceMask:
        @pytest.mark.parametrize("filetype", [4, 6])
        def test_validate_sourcemask_with_valid_filetype_4_or_6(self, filetype):
            sourcemask = "sourcemask.file"

            forcing = ExtOldForcing(
                quantity=ExtOldQuantity.WaterLevelBnd,
                filename="",
                sourcemask=sourcemask,
                filetype=filetype,
                method=1,
                operand="O",
            )

            assert forcing.sourcemask.filepath.name == sourcemask

        def test_validate_sourcemask_with_invalid_filetype(self):
            filetype = 9
            sourcemask = "sourcemask.file"

            with pytest.raises(ValueError) as error:
                _ = ExtOldForcing(
                    quantity=ExtOldQuantity.WaterLevelBnd,
                    filename="",
                    sourcemask=sourcemask,
                    filetype=filetype,
                    method=1,
                    operand="O",
                )

            exp_msg = "SOURCEMASK only allowed when FILETYPE is 4 or 6"
            assert exp_msg in str(error.value)

    class TestValidateExtrapolationMethod:
        def test_validate_extrapolation_method_with_valid_method_3(self):
            method = 3
            extrapolation_method = (
                ExtOldExtrapolationMethod.SpatialExtrapolationOutsideOfSourceDataBoundingBox
            )

            forcing = ExtOldForcing(
                quantity=ExtOldQuantity.WaterLevelBnd,
                filename="",
                filetype=9,
                method=method,
                extrapolation_method=extrapolation_method,
                operand="O",
            )

            assert forcing.extrapolation_method == extrapolation_method

        def test_validate_extrapolation_method_with_invalid_method(self):
            method = 1
            extrapolation_method = (
                ExtOldExtrapolationMethod.SpatialExtrapolationOutsideOfSourceDataBoundingBox
            )

            with pytest.raises(ValueError) as error:
                _ = ExtOldForcing(
                    quantity=ExtOldQuantity.WaterLevelBnd,
                    filename="",
                    filetype=9,
                    method=method,
                    extrapolation_method=extrapolation_method,
                    operand="O",
                )

            exp_msg = "EXTRAPOLATION_METHOD only allowed to be 1 when METHOD is 3"
            assert exp_msg in str(error.value)

    class TestValidateMaxSearchRadius:
        def test_validate_maxsearchradius_method_with_valid_extrapolation_method_1(
            self,
        ):
            extrapolation_method = 1
            maxsearchradius = 1.23

            forcing = ExtOldForcing(
                quantity=ExtOldQuantity.AirPressureWindXWindY,
                filename="",
                filetype=3,
                method=3,
                extrapolation_method=extrapolation_method,
                maxsearchradius=maxsearchradius,
                operand="O",
            )

            assert forcing.extrapolation_method == extrapolation_method

        def test_validate_maxsearchradius_method_with_invalid_extrapolation_method(
            self,
        ):
            extrapolation_method = 0
            maxsearchradius = 1.23

            with pytest.raises(ValueError) as error:
                _ = ExtOldForcing(
                    quantity=ExtOldQuantity.AirPressureWindXWindY,
                    filename="",
                    filetype=3,
                    method=3,
                    extrapolation_method=extrapolation_method,
                    maxsearchradius=maxsearchradius,
                    operand="O",
                )

            exp_msg = "MAXSEARCHRADIUS only allowed when EXTRAPOLATION_METHOD is 1"
            assert exp_msg in str(error.value)

    class TestValidateValue:
        def test_validate_value_with_valid_method_4(self):
            method = 4
            value = 1.23

            forcing = ExtOldForcing(
                quantity=ExtOldQuantity.WaterLevelBnd,
                filename="",
                filetype=9,
                method=method,
                operand="O",
                value=value,
            )

            assert forcing.value == pytest.approx(value)

        def test_validate_sourcemask_with_invalid_method(self):
            method = 1
            value = 1.23

            with pytest.raises(ValueError) as error:
                _ = ExtOldForcing(
                    quantity=ExtOldQuantity.WaterLevelBnd,
                    filename="",
                    filetype=9,
                    method=method,
                    operand="O",
                    value=value,
                )

            exp_msg = "VALUE only allowed when METHOD is 4"
            assert exp_msg in str(error.value)

    class TestValidateFactor:
        def test_validate_factor_with_valid_quantity_initialtracer(self):
            quantity = ExtOldTracerQuantity.InitialTracer + "Some_Tracer_Name"
            factor = 1.23

            forcing = ExtOldForcing(
                quantity=quantity,
                filename="",
                filetype=9,
                method=1,
                operand="O",
                factor=factor,
            )

            assert forcing.factor == pytest.approx(factor)

        def test_validate_factor_with_invalid_quantity(self):
            quantity = ExtOldQuantity.WaterLevelBnd
            factor = 1.23

            with pytest.raises(ValueError) as error:
                _ = ExtOldForcing(
                    quantity=quantity,
                    filename="",
                    filetype=9,
                    method=1,
                    operand="O",
                    factor=factor,
                )

            exp_msg = "FACTOR only allowed when QUANTITY starts with initialtracer"
            assert exp_msg in str(error.value)

    class TestValidateIFrcTyp:
        def test_validate_ifrctyp_with_valid_quantity_frictioncoefficient(self):
            quantity = ExtOldQuantity.FrictionCoefficient
            ifrctyp = 1.23

            forcing = ExtOldForcing(
                quantity=quantity,
                filename="",
                filetype=9,
                method=1,
                operand="O",
                ifrctyp=ifrctyp,
            )

            assert forcing.ifrctyp == pytest.approx(ifrctyp)

        def test_validate_ifrctyp_with_invalid_quantity(self):
            quantity = ExtOldQuantity.WaterLevelBnd
            ifrctyp = 1.23

            with pytest.raises(ValueError) as error:
                _ = ExtOldForcing(
                    quantity=quantity,
                    filename="",
                    filetype=9,
                    method=1,
                    operand="O",
                    ifrctyp=ifrctyp,
                )

            exp_msg = "IFRCTYP only allowed when QUANTITY is frictioncoefficient"
            assert exp_msg in str(error.value)

    class TestValidateAveragingType:
        def test_validate_averagingtype_with_valid_method_6(self):
            method = 6
            averagingtype = 1.23

            forcing = ExtOldForcing(
                quantity=ExtOldQuantity.WaterLevelBnd,
                filename="",
                filetype=9,
                method=method,
                operand="O",
                averagingtype=averagingtype,
            )

            assert forcing.averagingtype == pytest.approx(averagingtype)

        def test_validate_averagingtype_with_invalid_method(self):
            method = 1
            averagingtype = 1.23

            with pytest.raises(ValueError) as error:
                _ = ExtOldForcing(
                    quantity=ExtOldQuantity.WaterLevelBnd,
                    filename="",
                    filetype=9,
                    method=method,
                    operand="O",
                    averagingtype=averagingtype,
                )

            exp_msg = "AVERAGINGTYPE only allowed when METHOD is 6"
            assert exp_msg in str(error.value)

    class TestValidateRelativeSearchCellSize:
        def test_validate_relativesearchcellsize_with_valid_method_6(self):
            method = 6
            relativesearchcellsize = 1.23

            forcing = ExtOldForcing(
                quantity=ExtOldQuantity.WaterLevelBnd,
                filename="",
                filetype=9,
                method=method,
                operand="O",
                relativesearchcellsize=relativesearchcellsize,
            )

            assert forcing.relativesearchcellsize == pytest.approx(
                relativesearchcellsize
            )

        def test_validate_relativesearchcellsize_with_invalid_method(self):
            method = 1
            relativesearchcellsize = 1.23

            with pytest.raises(ValueError) as error:
                _ = ExtOldForcing(
                    quantity=ExtOldQuantity.WaterLevelBnd,
                    filename="",
                    filetype=9,
                    method=method,
                    operand="O",
                    relativesearchcellsize=relativesearchcellsize,
                )

            exp_msg = "RELATIVESEARCHCELLSIZE only allowed when METHOD is 6"
            assert exp_msg in str(error.value)

    class TestValidateExtrapolTol:
        def test_validate_extrapoltol_with_valid_method_5(self):
            method = 5
            extrapoltol = 1.23

            forcing = ExtOldForcing(
                quantity=ExtOldQuantity.WaterLevelBnd,
                filename="",
                filetype=9,
                method=method,
                operand="O",
                extrapoltol=extrapoltol,
            )

            assert forcing.extrapoltol == pytest.approx(extrapoltol)

        def test_validate_extrapoltol_with_invalid_method(self):
            method = 1
            extrapoltol = 1.23

            with pytest.raises(ValueError) as error:
                _ = ExtOldForcing(
                    quantity=ExtOldQuantity.WaterLevelBnd,
                    filename="",
                    filetype=9,
                    method=method,
                    operand="O",
                    extrapoltol=extrapoltol,
                )

            exp_msg = "EXTRAPOLTOL only allowed when METHOD is 5"
            assert exp_msg in str(error.value)

    class TestValidatePercentileMinMax:
        def test_validate_percentileminmax_with_valid_method_6(self):
            method = 6
            percentileminmax = 1.23

            forcing = ExtOldForcing(
                quantity=ExtOldQuantity.WaterLevelBnd,
                filename="",
                filetype=9,
                method=method,
                operand="O",
                percentileminmax=percentileminmax,
            )

            assert forcing.percentileminmax == pytest.approx(percentileminmax)

        def test_validate_percentileminmax_with_invalid_method(self):
            method = 1
            percentileminmax = 1.23

            with pytest.raises(ValueError) as error:
                _ = ExtOldForcing(
                    quantity=ExtOldQuantity.WaterLevelBnd,
                    filename="",
                    filetype=9,
                    method=method,
                    operand="O",
                    percentileminmax=percentileminmax,
                )

            exp_msg = "PERCENTILEMINMAX only allowed when METHOD is 6"
            assert exp_msg in str(error.value)

    class TestValidateArea:
        def test_validate_area_with_valid_quantity_discharge_salinity_temperature_sorsin(
            self,
        ):
            quantity = ExtOldQuantity.DischargeSalinityTemperatureSorSin
            area = 1.23

            forcing = ExtOldForcing(
                quantity=quantity,
                filename="",
                filetype=9,
                method=1,
                operand="O",
                area=area,
            )

            assert forcing.area == pytest.approx(area)

        def test_validate_area_with_invalid_quantity(self):
            quantity = ExtOldQuantity.WaterLevelBnd
            area = 1.23

            with pytest.raises(ValueError) as error:
                _ = ExtOldForcing(
                    quantity=quantity,
                    filename="",
                    filetype=9,
                    method=1,
                    operand="O",
                    area=area,
                )

            exp_msg = "AREA only allowed when QUANTITY is discharge_salinity_temperature_sorsin"
            assert exp_msg in str(error.value)

    class TestValidateNumMin:
        def test_validate_nummin_with_valid_method_6(self):
            method = 6
            nummin = 123

            forcing = ExtOldForcing(
                quantity=ExtOldQuantity.WaterLevelBnd,
                filename="",
                filetype=9,
                method=method,
                operand="O",
                nummin=nummin,
            )

            assert forcing.nummin == nummin

        def test_validate_nummin_with_invalid_method(self):
            method = 1
            nummin = 123

            with pytest.raises(ValueError) as error:
                _ = ExtOldForcing(
                    quantity=ExtOldQuantity.WaterLevelBnd,
                    filename="",
                    filetype=9,
                    method=method,
                    operand="O",
                    nummin=nummin,
                )

            exp_msg = "NUMMIN only allowed when METHOD is 6"
            assert exp_msg in str(error.value)


class TestExtOldModel:
    def test_header(self):
        assert HEADER == EXP_HEADER

    def test_initialization(self):
        model = ExtOldModel()

        assert model.comment == HEADER.splitlines()[1:]
        assert len(model.forcing) == 0

    def test_load_model(self):
        file_content = [
            "* This is a comment",
            "* This is a comment",
            "",
            "QUANTITY=internaltidesfrictioncoefficient",
            "FILENAME=surroundingDomain.pol",
            "FILETYPE=11",
            "METHOD=4",
            "OPERAND=+",
            "VALUE=0.0125",
            "",
            "* This is a comment",
            "",
            "QUANTITY=waterlevelbnd",
            "FILENAME=OB_001_orgsize.pli",
            "FILETYPE=9",
            "METHOD=3",
            "* This is a comment",
            "OPERAND=O",
            "* This is a comment",
        ]

        with create_temp_file_from_lines(
            file_content, "test_load_model_two_blocks.ext"
        ) as temp_file:
            model = ExtOldModel(filepath=temp_file)

        # Assert correct comments
        assert len(model.comment) == 3
        exp_comments = [" This is a comment", " This is a comment", ""]
        assert model.comment == exp_comments

        # Assert correct forcings
        assert len(model.forcing) == 2

        forcing_1 = model.forcing[0]
        assert forcing_1.quantity == ExtOldQuantity.InternalTidesFrictionCoefficient
        assert forcing_1.filename.filepath == Path("surroundingDomain.pol")
        assert forcing_1.varname == None
        assert forcing_1.sourcemask.filepath == None
        assert forcing_1.filetype == ExtOldFileType.NetCDFGridData
        assert forcing_1.method == ExtOldMethod.InterpolateSpace
        assert forcing_1.operand == Operand.add
        assert forcing_1.value == pytest.approx(0.0125)
        assert forcing_1.factor == None
        assert forcing_1.ifrctyp == None
        assert forcing_1.averagingtype == None
        assert forcing_1.relativesearchcellsize == None
        assert forcing_1.extrapoltol == None
        assert forcing_1.percentileminmax == None
        assert forcing_1.area == None
        assert forcing_1.nummin == None

        forcing_2 = model.forcing[1]
        assert forcing_2.quantity == ExtOldQuantity.WaterLevelBnd
        assert forcing_2.filename.filepath == Path("OB_001_orgsize.pli")
        assert forcing_2.varname == None
        assert forcing_2.sourcemask.filepath == None
        assert forcing_2.filetype == ExtOldFileType.Polyline
        assert forcing_2.method == ExtOldMethod.InterpolateTimeAndSpaceSaveWeights
        assert forcing_2.operand == Operand.override
        assert forcing_2.value == None
        assert forcing_2.factor == None
        assert forcing_2.ifrctyp == None
        assert forcing_2.averagingtype == None
        assert forcing_2.relativesearchcellsize == None
        assert forcing_2.extrapoltol == None
        assert forcing_2.percentileminmax == None
        assert forcing_2.area == None
        assert forcing_2.nummin == None

    def test_save_model(self):

        exp_file_content = [
            "*This is a comment",
            "*This is a comment",
            "*",
            "QUANTITY=internaltidesfrictioncoefficient",
            "FILENAME=surroundingDomain.pol",
            "FILETYPE=11",
            "METHOD=4",
            "OPERAND=+",
            "VALUE=0.012500",
            "",
            "QUANTITY=waterlevelbnd",
            "FILENAME=OB_001_orgsize.pli",
            "FILETYPE=9",
            "METHOD=3",
            "OPERAND=O",
        ]

        comments = ["This is a comment", "This is a comment", ""]

        forcing_1 = ExtOldForcing(
            quantity=ExtOldQuantity.InternalTidesFrictionCoefficient,
            filename=Path("surroundingDomain.pol"),
            filetype=ExtOldFileType.NetCDFGridData,
            method=ExtOldMethod.InterpolateSpace,
            operand=Operand.add,
            value=0.0125,
        )

        forcing_2 = ExtOldForcing(
            quantity=ExtOldQuantity.WaterLevelBnd,
            filename=Path("OB_001_orgsize.pli"),
            filetype=ExtOldFileType.Polyline,
            method=ExtOldMethod.InterpolateTimeAndSpaceSaveWeights,
            operand=Operand.override,
        )

        model = ExtOldModel(comment=comments, forcing=[forcing_1, forcing_2])

        model.serializer_config.float_format = "f"

        with get_temp_file("test_save_model.ext") as file:
            model.save(filepath=file)

            with create_temp_file_from_lines(
                exp_file_content, "test_save_model_expected.ext"
            ) as exp_file:
                assert_files_equal(file, exp_file)


class TestParser:
    def test_parse_two_blocks_parses_to_the_correct_dictionaries(self):
        file_content = [
            "* This is a comment",
            "* This is a comment",
            "",
            "QUANTITY=internaltidesfrictioncoefficient",
            "FILENAME=surroundingDomain.pol",
            "FILETYPE=11",
            "METHOD=4",
            "OPERAND=+",
            "VALUE=0.0125",
            "",
            "* This is a comment",
            "",
            "QUANTITY=waterlevelbnd",
            "FILENAME=OB_001_orgsize.pli",
            "FILETYPE=9",
            "METHOD=3",
            "* This is a comment",
            "OPERAND=O",
            "* This is a comment",
        ]

        parser = Parser()

        with create_temp_file_from_lines(file_content, "two_blocks.ext") as temp_file:
            data = parser.parse(filepath=temp_file)

        exp_data = {
            "comment": [" This is a comment", " This is a comment", ""],
            "forcing": [
                {
                    "QUANTITY": "internaltidesfrictioncoefficient",
                    "FILENAME": "surroundingDomain.pol",
                    "FILETYPE": "11",
                    "METHOD": "4",
                    "OPERAND": "+",
                    "VALUE": "0.0125",
                },
                {
                    "QUANTITY": "waterlevelbnd",
                    "FILENAME": "OB_001_orgsize.pli",
                    "FILETYPE": "9",
                    "METHOD": "3",
                    "OPERAND": "O",
                },
            ],
        }

        assert data == exp_data

    def test_parse_block_with_incorrect_order_raises_error(self):
        file_lines = [
            "FILENAME=surroundingDomain.pol",
            "QUANTITY=internaltidesfrictioncoefficient",
            "FILETYPE=11",
            "OPERAND=+",
            "VALUE=0.0125",
            "QUANTITY=internaltidesfrictioncoefficient",
        ]

        parser = Parser()

        with create_temp_file_from_lines(
            file_lines, "incorrect_order.ext"
        ) as temp_file:
            with pytest.raises(ValueError) as error:
                parser.parse(filepath=temp_file)

        exp_error = "Line 1: Properties should be in the following order: QUANTITY, FILENAME, FILETYPE, OPERAND, VALUE"
        assert str(error.value) == exp_error


class TestSerializer:
    def test_serialize(self):
        exp_file_content = [
            "*This is a comment",
            "*This is a comment",
            "*",
            "QUANTITY=internaltidesfrictioncoefficient",
            "FILENAME=surroundingDomain.pol",
            "FILETYPE=11",
            "METHOD=4",
            "OPERAND=+",
            "VALUE=0.012500",
            "",
            "QUANTITY=waterlevelbnd",
            "FILENAME=OB_001_orgsize.pli",
            "FILETYPE=9",
            "METHOD=3",
            "OPERAND=O",
        ]

        comments = ["This is a comment", "This is a comment", ""]

        forcing_1 = {
            "quantity": "internaltidesfrictioncoefficient",
            "filename": DiskOnlyFileModel(Path("surroundingDomain.pol")),
            "filetype": 11,
            "method": 4,
            "operand": "+",
            "value": 0.0125,
        }

        forcing_2 = {
            "quantity": "waterlevelbnd",
            "filename": DiskOnlyFileModel(Path("OB_001_orgsize.pli")),
            "filetype": 9,
            "method": 3,
            "operand": "O",
        }

        forcing_data = {"comment": comments, "forcing": [forcing_1, forcing_2]}

        serializer_config = SerializerConfig(float_format="f")
        save_settings = ModelSaveSettings()

        with get_temp_file("test_serialize.ext") as file:
            Serializer.serialize(file, forcing_data, serializer_config, save_settings)

            with create_temp_file_from_lines(
                exp_file_content, "test_serialize_expected.ext"
            ) as exp_file:
                assert_files_equal(file, exp_file)


<<<<<<< HEAD
def test_ext_old_initial_condition_quantity(initial_condition_quantities):
    """
    Test the number of initial condition quantities in the ExtOldInitialConditionQuantity enum.
    """
    assert len(ExtOldInitialConditionQuantity) == 10
    assert all(
        quantity.value in initial_condition_quantities
        for quantity in ExtOldInitialConditionQuantity.__members__.values()
    )


def test_ext_old_parameter_quantity(parameter_quantities: List[str]):
    """
    Test the number of parameter quantities in the ExtOldParametersQuantity enum.
    """
    assert len(ExtOldParametersQuantity) == len(parameter_quantities)
    assert all(
        quantity.value in parameter_quantities
        for quantity in ExtOldParametersQuantity.__members__.values()
    )
=======
class TestOldInitialConditionQuantity:

    def test_ext_old_initial_condition_quantity(self, initial_condition_quantities):
        """
        Test the number of initial condition quantities in the ExtOldInitialConditionQuantity enum.
        """
        assert len(ExtOldInitialConditionQuantity) == len(initial_condition_quantities)
        assert all(
            quantity.value in initial_condition_quantities
            for quantity in ExtOldInitialConditionQuantity.__members__.values()
        )

    def test_the_missing_method(self):
        """
        Test the missing method in the ExtOldInitialConditionQuantity enum with a ValueError.
        """
        with pytest.raises(ValueError):
            ExtOldInitialConditionQuantity("missing_method")

    @pytest.mark.parametrize("qunatity_name", quantities_with_prefixes)
    def test_the_missing_method_with_tracers(self, qunatity_name):
        """
        Test the missing method in the ExtOldInitialConditionQuantity enum with a quantity that starts the quantities in the .
        """
        quantity = ExtOldInitialConditionQuantity(qunatity_name)
        assert quantity.value == qunatity_name
>>>>>>> 1d4b3c88
<|MERGE_RESOLUTION|>--- conflicted
+++ resolved
@@ -1023,28 +1023,6 @@
                 assert_files_equal(file, exp_file)
 
 
-<<<<<<< HEAD
-def test_ext_old_initial_condition_quantity(initial_condition_quantities):
-    """
-    Test the number of initial condition quantities in the ExtOldInitialConditionQuantity enum.
-    """
-    assert len(ExtOldInitialConditionQuantity) == 10
-    assert all(
-        quantity.value in initial_condition_quantities
-        for quantity in ExtOldInitialConditionQuantity.__members__.values()
-    )
-
-
-def test_ext_old_parameter_quantity(parameter_quantities: List[str]):
-    """
-    Test the number of parameter quantities in the ExtOldParametersQuantity enum.
-    """
-    assert len(ExtOldParametersQuantity) == len(parameter_quantities)
-    assert all(
-        quantity.value in parameter_quantities
-        for quantity in ExtOldParametersQuantity.__members__.values()
-    )
-=======
 class TestOldInitialConditionQuantity:
 
     def test_ext_old_initial_condition_quantity(self, initial_condition_quantities):
@@ -1071,4 +1049,14 @@
         """
         quantity = ExtOldInitialConditionQuantity(qunatity_name)
         assert quantity.value == qunatity_name
->>>>>>> 1d4b3c88
+
+
+def test_ext_old_parameter_quantity(parameter_quantities: List[str]):
+    """
+    Test the number of parameter quantities in the ExtOldParametersQuantity enum.
+    """
+    assert len(ExtOldParametersQuantity) == len(parameter_quantities)
+    assert all(
+        quantity.value in parameter_quantities
+        for quantity in ExtOldParametersQuantity.__members__.values()
+    )