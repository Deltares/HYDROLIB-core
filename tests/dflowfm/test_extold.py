import pytest
<<<<<<< HEAD
from hydrolib.core.dflowfm.extold.models import ExtForcing, Operand, Quantity
=======

from hydrolib.core.dflowfm.extold.models import ExtForcing, Quantity
>>>>>>> 189b68ad


class TestExtForcing:
    class TestValidateQuantity:
        @pytest.mark.parametrize("quantity", Quantity)
        def test_quantity_validation_with_valid_quantity_string_equal_casing(
            self, quantity
        ):
            quantity_str = quantity.value
            forcing = ExtForcing(
                quantity=quantity_str, filename="", filetype=9, method=1, operand="O"
            )
            assert forcing.quantity == quantity

        @pytest.mark.parametrize("quantity", Quantity)
        def test_quantity_validation_with_valid_quantity_string_different_casing(
            self, quantity
        ):
            quantity_str = quantity.value.upper()
            forcing = ExtForcing(
                quantity=quantity_str, filename="", filetype=9, method=1, operand="O"
            )
            assert forcing.quantity == quantity

        @pytest.mark.parametrize("quantity", Quantity)
        def test_quantity_validation_with_valid_quantity_enum(self, quantity):
            forcing = ExtForcing(
                quantity=quantity, filename="", filetype=9, method=1, operand="O"
            )
            assert forcing.quantity == quantity

        def test_quantity_validation_with_valid_tracerbnd_quantity_string(self):
            quantity_str = Quantity.TracerBnd.value + "Some_Tracer_Name"
            forcing = ExtForcing(
                quantity=quantity_str, filename="", filetype=9, method=1, operand="O"
            )
            assert forcing.quantity == quantity_str

        def test_quantity_validation_with_valid_initialtracer_quantity_string(self):
            quantity_str = Quantity.InitialTracer.value + "Some_Tracer_Name"
            forcing = ExtForcing(
                quantity=quantity_str, filename="", filetype=9, method=1, operand="O"
            )
            assert forcing.quantity == quantity_str

        def test_quantity_validation_with_invalid_quantity_string_raises_value_error(
            self,
        ):
            quantity_str = "invalid"

            with pytest.raises(ValueError) as error:
                _ = ExtForcing(
                    quantity=quantity_str,
                    filename="",
                    filetype=9,
                    method=1,
                    operand="O",
                )

            supported_values_str = ", ".join(([x.value for x in Quantity]))
<<<<<<< HEAD
            assert f"QUANTITY 'invalid' not supported. Supported values: {supported_values_str}" in str(error.value)

    class TestValidateOperand:
        @pytest.mark.parametrize("operand", Operand)
        def test_operand_validation_with_valid_operand_string_equal_casing(
            self, operand
        ):
            operand_str = operand.value
            forcing = ExtForcing(quantity=Quantity.WaterLevelBnd, filename="", filetype=9, method=1, operand=operand_str)
            assert forcing.operand == operand

        @pytest.mark.parametrize("operand", Operand)
        def test_operand_validation_with_valid_operand_string_different_casing(
            self, operand
        ):
            operand_str = operand.value.lower()
            forcing = ExtForcing(quantity=Quantity.WaterLevelBnd, filename="", filetype=9, method=1, operand=operand_str)
            assert forcing.operand == operand

        @pytest.mark.parametrize("operand", Operand)
        def test_operand_validation_with_valid_operand_enum(self, operand):
            forcing = ExtForcing(quantity=Quantity.WaterLevelBnd, filename="", filetype=9, method=1, operand=operand)
            assert forcing.operand == operand

        def test_operand_validation_with_invalid_operand_string_raises_value_error(
            self,
        ):
            operand_str = "invalid"

            with pytest.raises(ValueError) as error:
                _ = ExtForcing(
                    quantity=Quantity.WaterLevelBnd,
                    filename="",
                    filetype=9,
                    method=1,
                    operand=operand_str,
                )

            supported_values_str = ", ".join(([x.value for x in Operand]))
            assert f"OPERAND 'invalid' not supported. Supported values: {supported_values_str}" in str(error.value)
=======
            assert (
                f"QUANTITY 'invalid' not supported. Supported values: {supported_values_str}"
                in str(error.value)
            )
>>>>>>> 189b68ad
<|MERGE_RESOLUTION|>--- conflicted
+++ resolved
@@ -1,10 +1,5 @@
 import pytest
-<<<<<<< HEAD
 from hydrolib.core.dflowfm.extold.models import ExtForcing, Operand, Quantity
-=======
-
-from hydrolib.core.dflowfm.extold.models import ExtForcing, Quantity
->>>>>>> 189b68ad
 
 
 class TestExtForcing:
@@ -65,7 +60,6 @@
                 )
 
             supported_values_str = ", ".join(([x.value for x in Quantity]))
-<<<<<<< HEAD
             assert f"QUANTITY 'invalid' not supported. Supported values: {supported_values_str}" in str(error.value)
 
     class TestValidateOperand:
@@ -105,10 +99,4 @@
                 )
 
             supported_values_str = ", ".join(([x.value for x in Operand]))
-            assert f"OPERAND 'invalid' not supported. Supported values: {supported_values_str}" in str(error.value)
-=======
-            assert (
-                f"QUANTITY 'invalid' not supported. Supported values: {supported_values_str}"
-                in str(error.value)
-            )
->>>>>>> 189b68ad
+            assert f"OPERAND 'invalid' not supported. Supported values: {supported_values_str}" in str(error.value)