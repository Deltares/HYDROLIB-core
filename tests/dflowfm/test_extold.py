import pytest

from hydrolib.core.dflowfm.extold.models import ExtForcing, Operand, Quantity


class TestExtForcing:
    class TestValidateQuantity:
        @pytest.mark.parametrize("quantity", Quantity)
        def test_with_valid_quantity_string_equal_casing(
            self, quantity
        ):
            quantity_str = quantity.value
            forcing = ExtForcing(
                quantity=quantity_str, filename="", filetype=9, method=1, operand="O"
            )
            assert forcing.quantity == quantity

        @pytest.mark.parametrize("quantity", Quantity)
        def test_with_valid_quantity_string_different_casing(
            self, quantity
        ):
            quantity_str = quantity.value.upper()
            forcing = ExtForcing(
                quantity=quantity_str, filename="", filetype=9, method=1, operand="O"
            )
            assert forcing.quantity == quantity

        @pytest.mark.parametrize("quantity", Quantity)
        def test_with_valid_quantity_enum(self, quantity):
            forcing = ExtForcing(
                quantity=quantity, filename="", filetype=9, method=1, operand="O"
            )
            assert forcing.quantity == quantity

        def test_with_valid_tracerbnd_quantity_string(self):
            quantity_str = Quantity.TracerBnd.value + "Some_Tracer_Name"
            forcing = ExtForcing(
                quantity=quantity_str, filename="", filetype=9, method=1, operand="O"
            )
            assert forcing.quantity == quantity_str

        def test_with_valid_initialtracer_quantity_string(self):
            quantity_str = Quantity.InitialTracer.value + "Some_Tracer_Name"
            forcing = ExtForcing(
                quantity=quantity_str, filename="", filetype=9, method=1, operand="O"
            )
            assert forcing.quantity == quantity_str

        def test_with_invalid_quantity_string_raises_value_error(
            self,
        ):
            quantity_str = "invalid"

            with pytest.raises(ValueError) as error:
                _ = ExtForcing(
                    quantity=quantity_str,
                    filename="",
                    filetype=9,
                    method=1,
                    operand="O",
                )

            supported_values_str = ", ".join(([x.value for x in Quantity]))
            assert (
                f"QUANTITY 'invalid' not supported. Supported values: {supported_values_str}"
                in str(error.value)
            )

    class TestValidateOperand:
        @pytest.mark.parametrize("operand", Operand)
        def test_with_valid_operand_string_equal_casing(
            self, operand
        ):
            operand_str = operand.value
            forcing = ExtForcing(
                quantity=Quantity.WaterLevelBnd,
                filename="",
                filetype=9,
                method=1,
                operand=operand_str,
            )
            assert forcing.operand == operand

        @pytest.mark.parametrize("operand", Operand)
        def test_with_valid_operand_string_different_casing(
            self, operand
        ):
            operand_str = operand.value.lower()
            forcing = ExtForcing(
                quantity=Quantity.WaterLevelBnd,
                filename="",
                filetype=9,
                method=1,
                operand=operand_str,
            )
            assert forcing.operand == operand

        @pytest.mark.parametrize("operand", Operand)
<<<<<<< HEAD
        def test_with_valid_operand_enum(self, operand):
            forcing = ExtForcing(quantity=Quantity.WaterLevelBnd, filename="", filetype=9, method=1, operand=operand)
=======
        def test_operand_validation_with_valid_operand_enum(self, operand):
            forcing = ExtForcing(
                quantity=Quantity.WaterLevelBnd,
                filename="",
                filetype=9,
                method=1,
                operand=operand,
            )
>>>>>>> fde1fe1f
            assert forcing.operand == operand

        def test_with_invalid_operand_string_raises_value_error(
            self,
        ):
            operand_str = "invalid"

            with pytest.raises(ValueError) as error:
                _ = ExtForcing(
                    quantity=Quantity.WaterLevelBnd,
                    filename="",
                    filetype=9,
                    method=1,
                    operand=operand_str,
                )

            supported_values_str = ", ".join(([x.value for x in Operand]))
            assert (
                f"OPERAND 'invalid' not supported. Supported values: {supported_values_str}"
                in str(error.value)
            )<|MERGE_RESOLUTION|>--- conflicted
+++ resolved
@@ -96,19 +96,8 @@
             assert forcing.operand == operand
 
         @pytest.mark.parametrize("operand", Operand)
-<<<<<<< HEAD
         def test_with_valid_operand_enum(self, operand):
             forcing = ExtForcing(quantity=Quantity.WaterLevelBnd, filename="", filetype=9, method=1, operand=operand)
-=======
-        def test_operand_validation_with_valid_operand_enum(self, operand):
-            forcing = ExtForcing(
-                quantity=Quantity.WaterLevelBnd,
-                filename="",
-                filetype=9,
-                method=1,
-                operand=operand,
-            )
->>>>>>> fde1fe1f
             assert forcing.operand == operand
 
         def test_with_invalid_operand_string_raises_value_error(
