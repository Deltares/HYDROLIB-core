from pathlib import Path

from hydrolib.core.basemodel import DiskOnlyFileModel
from hydrolib.core.dflowfm.mdu.models import (
    FMModel,
    Geometry,
    InfiltrationMethod,
    ParticlesThreeDType,
    ProcessFluxIntegration,
    VegetationModelNr,
)
<<<<<<< HEAD
from hydrolib.core.dflowfm.obscrosssection.models import (
    ObservationCrossSection,
    ObservationCrossSectionModel,
)
from hydrolib.core.dflowfm.polyfile.models import (
    Description,
    Metadata,
    Point,
    PolyFile,
    PolyObject,
)

from ..utils import assert_objects_equal, test_input_dir
=======
from hydrolib.core.dflowfm.obs.models import ObservationPoint, ObservationPointModel
from hydrolib.core.dflowfm.xyn.models import XYNModel, XYNPoint

from ..utils import (
    assert_files_equal,
    test_input_dir,
    test_output_dir,
    test_reference_dir,
)
>>>>>>> fcea0841


class TestModels:
    """Test class to test all classes and methods contained in the
    hydrolib.core.dflowfm.mdu.models.py module"""

    def test_mdu_file_with_network_is_read_correctly(self):
        input_mdu = (
            test_input_dir
            / "e02"
            / "c11_korte-woerden-1d"
            / "dimr_model"
            / "dflowfm"
            / "FlowFM.mdu"
        )
        fm_model = FMModel(input_mdu)
        assert fm_model.geometry.netfile is not None

        mesh = fm_model.geometry.netfile._mesh1d
        assert len(mesh.branches) > 0

    def test_mdu_with_optional_sections(self):
        input_mdu = (
            test_input_dir / "dflowfm_individual_files" / "with_optional_sections.mdu"
        )

        fm_model = FMModel(input_mdu)
        assert fm_model.calibration is not None
        assert fm_model.calibration.usecalibration is False
        assert fm_model.calibration.definitionfile.filepath is None
        assert fm_model.calibration.areafile.filepath is None

        assert fm_model.grw is not None
        assert fm_model.grw.groundwater is False
        assert fm_model.grw.infiltrationmodel == InfiltrationMethod.NoInfiltration
        assert fm_model.grw.hinterceptionlayer == 0.0
        assert fm_model.grw.unifinfiltrationcapacity == 0.0
        assert fm_model.grw.conductivity == 0.0
        assert fm_model.grw.h_aquiferuni == 20.0
        assert fm_model.grw.h_unsatini == 0.200000002980232

        assert fm_model.processes is not None
        assert fm_model.processes.substancefile.filepath is None
        assert fm_model.processes.additionalhistoryoutputfile.filepath is None
        assert fm_model.processes.statisticsfile.filepath is None
        assert fm_model.processes.thetavertical == 0.0
        assert fm_model.processes.dtprocesses == 0.0
        assert fm_model.processes.dtmassbalance == 0.0
        assert fm_model.processes.processfluxintegration == ProcessFluxIntegration.WAQ
        assert fm_model.processes.wriwaqbot3doutput is False
        assert fm_model.processes.volumedrythreshold == 1e-3
        assert fm_model.processes.depthdrythreshold == 1e-3

        assert fm_model.particles is not None
        assert fm_model.particles.particlesfile is None
        assert fm_model.particles.particlesreleasefile.filepath is None
        assert fm_model.particles.addtracer is False
        assert fm_model.particles.starttime == 0.0
        assert fm_model.particles.timestep == 0.0
        assert fm_model.particles.threedtype == ParticlesThreeDType.DepthAveraged

        assert fm_model.veg is not None
        assert fm_model.veg.vegetationmodelnr == VegetationModelNr.No
        assert fm_model.veg.clveg == 0.8
        assert fm_model.veg.cdveg == 0.7
        assert fm_model.veg.cbveg == 0.0
        assert fm_model.veg.rhoveg == 0.0
        assert fm_model.veg.stemheightstd == 0.0

    def test_mdu_with_3d_settings(self):
        input_mdu = (
            test_input_dir / "dflowfm_individual_files" / "special_3d_settings.mdu"
        )
        output_mdu = (
            test_output_dir / "test_mdu_with_3d_settings" / "special_3d_settings.mdu"
        )
        reference_mdu = test_reference_dir / "fm" / "special_3d_settings.mdu"

        fm_model = FMModel(filepath=input_mdu, recurse=False)
        assert fm_model.geometry.kmx == 53
        assert fm_model.geometry.layertype == 1
        assert fm_model.geometry.numtopsig == 20
        assert fm_model.geometry.numtopsiguniform == True
        assert fm_model.geometry.sigmagrowthfactor == 1.19
        assert fm_model.geometry.dztop == 5.0
        assert fm_model.geometry.floorlevtoplay == -5.0
        assert fm_model.geometry.dztopuniabovez == -100.0
        assert fm_model.geometry.keepzlayeringatbed == 2
        assert fm_model.geometry.dxwuimin2d == 0.1

        fm_model.save(output_mdu, recurse=False)

        assert_files_equal(output_mdu, reference_mdu)

    def test_disk_only_file_model_list_fields_are_initialized_correctly(self):
        data = {"landboundaryfile": [Path("test.ldb")]}

        model = Geometry(**data)

        assert model.landboundaryfile is not None
        assert len(model.landboundaryfile) == 1
        assert isinstance(model.landboundaryfile[0], DiskOnlyFileModel)


class PyTestMatchAny:
    def __eq__(self, other):
        return True


class TestOutput:
    """Test class to test the [output] section in an MDU file."""

    def test_obs_crs_from_mdu(self):
        fmmodel = FMModel(
            filepath=test_input_dir
            / "e02"
            / "f101_1D-boundaries"
            / "c01_steady-state-flow"
            / "Boundary.mdu"
        )

        assert isinstance(fmmodel.output.crsfile[0], ObservationCrossSectionModel)

        # Check recursive construction of ObservationCrossSectionModel object
        assert len(fmmodel.output.crsfile[0].observationcrosssection) == 4
        assert (
            fmmodel.output.crsfile[0].observationcrosssection[0].name
            == "ObservCross_Chg_T1"
        )
        assert (
            len(fmmodel.output.crsfile[0].observationcrosssection[3].xcoordinates) == 2
        )

    def _get_expected_polyobjects(self):
        """Get PolyObject list that corresponds with example test file.

        Use this for testing correct reading of PolyFile
        `tests/data/input/obscrsfile_cases/test_crs.pli`.

        Returns:
            [PolyObject]: the objects contained in the fully loaded polyfile."""

        objects = [
            PolyObject(
                description=Description(content="\n description\n more description\n"),
                metadata=Metadata(name="name1", n_rows=2, n_columns=2),
                points=[Point(x=1, y=2, data=[]), Point(x=3, y=4, data=[])],
            ),
            PolyObject(
                description=Description(
                    content=r" oneline description (and last polyline will have NO comment)"
                ),
                metadata=Metadata(name="name2", n_rows=2, n_columns=2),
                points=[Point(x=11, y=2, data=[]), Point(x=13, y=4, data=[])],
            ),
            PolyObject(
                description=None,
                metadata=Metadata(name="name3", n_rows=2, n_columns=2),
                points=[Point(x=21, y=2, data=[]), Point(x=23, y=4, data=[])],
            ),
        ]

        return objects

    def _get_expected_observationcrosssections(self):
        """Get ObservationCrossSection list that corresponds with example test file.

        Use this for testing correct reading of PolyFile
        `tests/data/input/obscrsfile_cases/ObservationPoints_crs.ini`.

        Returns:
            [ObservationCrossSection]: the objects contained in the fully loaded obs_crs.ini file."""

        objects = [
            ObservationCrossSection(
                name="ObservCross_Chg_T1",
                branchid="T1",
                chainage=1000,
            ),
            ObservationCrossSection(
                name="ObservCross_xy_T2",
                numcoordinates=2,
                xcoordinates=[1000.0, 1000.0],
                ycoordinates=[300.0, 200.0],
            ),
            ObservationCrossSection(
                name="ObservCross_Chg_T3", branchid="T3", chainage=1000
            ),
            ObservationCrossSection(
                name="ObservCross_xy_T4",
                numcoordinates=2,
                xcoordinates=[1000.0, 1000.0],
                ycoordinates=[800.0, 700.0],
            ),
        ]

        return objects

    def _check_correct_polyobjects(self, loaded_polyfile: PolyFile):
        expected_polyobjects = self._get_expected_polyobjects()

        assert isinstance(loaded_polyfile, PolyFile)

        # Check recursive construction of PolyFile object
        assert loaded_polyfile.objects == expected_polyobjects

    def _check_correct_obscrsobjects(
        self, loaded_obscrsmodel: ObservationCrossSectionModel
    ):
        expected_obscrsobjects = self._get_expected_observationcrosssections()

        assert isinstance(loaded_obscrsmodel, ObservationCrossSectionModel)

        assert_objects_equal(
            loaded_obscrsmodel.observationcrosssection,
            expected_obscrsobjects,
            ["comments"],
        )

    def test_loading_fmmodel_model_with_single_ini_crsfile(self):
        file_path = (
            test_input_dir
            / "obscrsfile_cases"
            / "single_ini"
            / "emptymodel_with_obscrs.mdu"
        )
        model = FMModel(file_path)

        assert len(model.output.crsfile) == 1

        self._check_correct_obscrsobjects(model.output.crsfile[0])

    def test_loading_fmmodel_model_with_single_pli_crsfiles(self):
        file_path = (
            test_input_dir
            / "obscrsfile_cases"
            / "single_pli"
            / "emptymodel_with_obscrs.mdu"
        )
        model = FMModel(file_path)

        assert len(model.output.crsfile) == 1

        self._check_correct_polyobjects(model.output.crsfile[0])

    def test_loading_fmmodel_model_with_both_ini_and_pli_crsfiles(self):
        file_path = (
            test_input_dir
            / "obscrsfile_cases"
            / "both_ini_and_pli"
            / "emptymodel_with_obscrs.mdu"
        )
        model = FMModel(file_path)

        assert len(model.output.crsfile) == 2

        self._check_correct_polyobjects(model.output.crsfile[0])

<<<<<<< HEAD
        self._check_correct_obscrsobjects(model.output.crsfile[1])
=======
        assert model.crsfile is not None
        assert len(model.crsfile) == 1
        assert isinstance(model.crsfile[0], DiskOnlyFileModel)

    def test_loading_fmmodel_model_with_xyn_obsfile(self):
        file_path = test_input_dir / "obsfile_cases" / "single_xyn" / "fm.mdu"
        model = FMModel(file_path)

        expected_points = [
            XYNPoint(x=1.1, y=2.2, n="ObservationPoint_2D_01"),
            XYNPoint(x=3.3, y=4.4, n="ObservationPoint_2D_02"),
        ]

        obsfile = model.output.obsfile[0]

        assert isinstance(obsfile, XYNModel)
        assert obsfile.points == expected_points

    def test_loading_fmmodel_model_with_ini_obsfile(self):
        file_path = test_input_dir / "obsfile_cases" / "single_ini" / "fm.mdu"
        model = FMModel(file_path)

        expected_points = [
            ObservationPoint(x=1.1, y=2.2, name="ObservationPoint_2D_01"),
            ObservationPoint(x=3.3, y=4.4, name="ObservationPoint_2D_02"),
        ]

        obsfile = model.output.obsfile[0]

        assert isinstance(obsfile, ObservationPointModel)

        assert len(obsfile.observationpoint) == len(expected_points)
        for actual_point, expected_point in zip(
            obsfile.observationpoint, expected_points
        ):
            assert actual_point.x == expected_point.x
            assert actual_point.y == expected_point.y
            assert actual_point.name == expected_point.name

    def test_loading_fmmodel_model_with_both_ini_and_xyn_obsfiles(self):
        file_path = test_input_dir / "obsfile_cases" / "both_ini_and_xyn" / "fm.mdu"
        model = FMModel(file_path)

        assert len(model.output.obsfile) == 2

        obsfile = model.output.obsfile
        xyn_file = obsfile[0]
        assert isinstance(xyn_file, XYNModel)

        expected_xyn_points = [
            XYNPoint(x=1.1, y=2.2, n="ObservationPoint_2D_01"),
            XYNPoint(x=3.3, y=4.4, n="ObservationPoint_2D_02"),
        ]
        assert xyn_file.points == expected_xyn_points

        ini_file = obsfile[1]
        assert isinstance(ini_file, ObservationPointModel)

        expected_ini_points = [
            ObservationPoint(x=1.1, y=2.2, name="ObservationPoint_2D_01"),
            ObservationPoint(x=3.3, y=4.4, name="ObservationPoint_2D_02"),
        ]
        assert len(ini_file.observationpoint) == len(expected_ini_points)

        for actual_point, expected_point in zip(
            ini_file.observationpoint, expected_ini_points
        ):
            assert actual_point.x == expected_point.x
            assert actual_point.y == expected_point.y
            assert actual_point.name == expected_point.name
>>>>>>> fcea0841
<|MERGE_RESOLUTION|>--- conflicted
+++ resolved
@@ -9,7 +9,7 @@
     ProcessFluxIntegration,
     VegetationModelNr,
 )
-<<<<<<< HEAD
+from hydrolib.core.dflowfm.obs.models import ObservationPoint, ObservationPointModel
 from hydrolib.core.dflowfm.obscrosssection.models import (
     ObservationCrossSection,
     ObservationCrossSectionModel,
@@ -21,10 +21,6 @@
     PolyFile,
     PolyObject,
 )
-
-from ..utils import assert_objects_equal, test_input_dir
-=======
-from hydrolib.core.dflowfm.obs.models import ObservationPoint, ObservationPointModel
 from hydrolib.core.dflowfm.xyn.models import XYNModel, XYNPoint
 
 from ..utils import (
@@ -33,7 +29,6 @@
     test_output_dir,
     test_reference_dir,
 )
->>>>>>> fcea0841
 
 
 class TestModels:
@@ -292,12 +287,7 @@
 
         self._check_correct_polyobjects(model.output.crsfile[0])
 
-<<<<<<< HEAD
         self._check_correct_obscrsobjects(model.output.crsfile[1])
-=======
-        assert model.crsfile is not None
-        assert len(model.crsfile) == 1
-        assert isinstance(model.crsfile[0], DiskOnlyFileModel)
 
     def test_loading_fmmodel_model_with_xyn_obsfile(self):
         file_path = test_input_dir / "obsfile_cases" / "single_xyn" / "fm.mdu"
@@ -364,5 +354,4 @@
         ):
             assert actual_point.x == expected_point.x
             assert actual_point.y == expected_point.y
-            assert actual_point.name == expected_point.name
->>>>>>> fcea0841
+            assert actual_point.name == expected_point.name