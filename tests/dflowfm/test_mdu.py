from pathlib import Path

from hydrolib.core.basemodel import DiskOnlyFileModel
from hydrolib.core.dflowfm.mdu.models import (
    FMModel,
    Geometry,
    InfiltrationMethod,
    ParticlesThreeDType,
    ProcessFluxIntegration,
    VegetationModelNr,
)
from hydrolib.core.dflowfm.obs.models import ObservationPoint, ObservationPointModel
from hydrolib.core.dflowfm.obscrosssection.models import (
    ObservationCrossSection,
    ObservationCrossSectionModel,
)
from hydrolib.core.dflowfm.polyfile.models import (
    Description,
    Metadata,
    Point,
    PolyFile,
    PolyObject,
)
from hydrolib.core.dflowfm.xyn.models import XYNModel, XYNPoint

from ..utils import (
    assert_files_equal,
    assert_objects_equal,
    test_input_dir,
    test_output_dir,
    test_reference_dir,
)


class TestModels:
    """Test class to test all classes and methods contained in the
    hydrolib.core.dflowfm.mdu.models.py module"""

    def test_symbols_are_correctly_written_and_loaded_from_file(self):
        from hydrolib.core.dflowfm import FMModel
<<<<<<< HEAD
        path = test_output_dir / "test_symbols.mdu"

        model_a = FMModel()
        assert model_a.physics.comments.initialtemperature == "Initial temperature [◦C]."
=======

        path = test_output_dir / "test_symbols.mdu"

        model_a = FMModel()
        assert (
            model_a.physics.comments.initialtemperature == "Initial temperature [◦C]."
        )
>>>>>>> fafddf88
        model_a.filepath = path
        model_a.save()

        model_b = FMModel(filepath=path)
<<<<<<< HEAD
        assert model_b.physics.comments.initialtemperature == "Initial temperature [◦C]."
        
=======
        assert (
            model_b.physics.comments.initialtemperature == "Initial temperature [◦C]."
        )

>>>>>>> fafddf88
    def test_default_fmmodel_isloadable(self):
        outputfile = test_output_dir / "default_fmmodel.mdu"

        fmmodel = FMModel()
        fmmodel.filepath = outputfile
        fmmodel.save()

        importfm = FMModel(filepath=fmmodel.filepath)
        assert isinstance(importfm, FMModel)

    def test_mdu_file_with_network_is_read_correctly(self):
        input_mdu = (
            test_input_dir
            / "e02"
            / "c11_korte-woerden-1d"
            / "dimr_model"
            / "dflowfm"
            / "FlowFM.mdu"
        )
        fm_model = FMModel(input_mdu)
        assert fm_model.geometry.netfile is not None

        mesh = fm_model.geometry.netfile._mesh1d
        assert len(mesh.branches) > 0

    def test_mdu_with_optional_sections(self):
        input_mdu = (
            test_input_dir / "dflowfm_individual_files" / "with_optional_sections.mdu"
        )

        fm_model = FMModel(input_mdu)
        assert fm_model.calibration is not None
        assert fm_model.calibration.usecalibration is False
        assert fm_model.calibration.definitionfile.filepath is None
        assert fm_model.calibration.areafile.filepath is None

        assert fm_model.grw is not None
        assert fm_model.grw.groundwater is False
        assert fm_model.grw.infiltrationmodel == InfiltrationMethod.NoInfiltration
        assert fm_model.grw.hinterceptionlayer == 0.0
        assert fm_model.grw.unifinfiltrationcapacity == 0.0
        assert fm_model.grw.conductivity == 0.0
        assert fm_model.grw.h_aquiferuni == 20.0
        assert fm_model.grw.h_unsatini == 0.200000002980232

        assert fm_model.processes is not None
        assert fm_model.processes.substancefile.filepath is None
        assert fm_model.processes.additionalhistoryoutputfile.filepath is None
        assert fm_model.processes.statisticsfile.filepath is None
        assert fm_model.processes.thetavertical == 0.0
        assert fm_model.processes.dtprocesses == 0.0
        assert fm_model.processes.dtmassbalance == 0.0
        assert fm_model.processes.processfluxintegration == ProcessFluxIntegration.WAQ
        assert fm_model.processes.wriwaqbot3doutput is False
        assert fm_model.processes.volumedrythreshold == 1e-3
        assert fm_model.processes.depthdrythreshold == 1e-3

        assert fm_model.particles is not None
        assert fm_model.particles.particlesfile is None
        assert fm_model.particles.particlesreleasefile.filepath is None
        assert fm_model.particles.addtracer is False
        assert fm_model.particles.starttime == 0.0
        assert fm_model.particles.timestep == 0.0
        assert fm_model.particles.threedtype == ParticlesThreeDType.DepthAveraged

        assert fm_model.veg is not None
        assert fm_model.veg.vegetationmodelnr == VegetationModelNr.No
        assert fm_model.veg.clveg == 0.8
        assert fm_model.veg.cdveg == 0.7
        assert fm_model.veg.cbveg == 0.0
        assert fm_model.veg.rhoveg == 0.0
        assert fm_model.veg.stemheightstd == 0.0

    def test_mdu_with_3d_settings(self):
        input_mdu = (
            test_input_dir / "dflowfm_individual_files" / "special_3d_settings.mdu"
        )
        output_mdu = (
            test_output_dir / "test_mdu_with_3d_settings" / "special_3d_settings.mdu"
        )
        reference_mdu = test_reference_dir / "fm" / "special_3d_settings.mdu"

        fm_model = FMModel(filepath=input_mdu, recurse=False)
        assert fm_model.geometry.kmx == 53
        assert fm_model.geometry.layertype == 1
        assert fm_model.geometry.numtopsig == 20
        assert fm_model.geometry.numtopsiguniform == True
        assert fm_model.geometry.sigmagrowthfactor == 1.19
        assert fm_model.geometry.dztop == 5.0
        assert fm_model.geometry.floorlevtoplay == -5.0
        assert fm_model.geometry.dztopuniabovez == -100.0
        assert fm_model.geometry.keepzlayeringatbed == 2
        assert fm_model.geometry.dxwuimin2d == 0.1

        fm_model.save(output_mdu, recurse=False)

        assert_files_equal(output_mdu, reference_mdu)

    def test_disk_only_file_model_list_fields_are_initialized_correctly(self):
        data = {"landboundaryfile": [Path("test.ldb")]}

        model = Geometry(**data)

        assert model.landboundaryfile is not None
        assert len(model.landboundaryfile) == 1
        assert isinstance(model.landboundaryfile[0], DiskOnlyFileModel)


class PyTestMatchAny:
    def __eq__(self, other):
        return True


class TestOutput:
    """Test class to test the [output] section in an MDU file."""

    def test_obs_crs_from_mdu(self):
        fmmodel = FMModel(
            filepath=test_input_dir
            / "e02"
            / "f101_1D-boundaries"
            / "c01_steady-state-flow"
            / "Boundary.mdu"
        )

        assert isinstance(fmmodel.output.crsfile[0], ObservationCrossSectionModel)

        # Check recursive construction of ObservationCrossSectionModel object
        assert len(fmmodel.output.crsfile[0].observationcrosssection) == 4
        assert (
            fmmodel.output.crsfile[0].observationcrosssection[0].name
            == "ObservCross_Chg_T1"
        )
        assert (
            len(fmmodel.output.crsfile[0].observationcrosssection[3].xcoordinates) == 2
        )

    def _get_expected_polyobjects(self):
        """Get PolyObject list that corresponds with example test file.

        Use this for testing correct reading of PolyFile
        `tests/data/input/obscrsfile_cases/test_crs.pli`.

        Returns:
            [PolyObject]: the objects contained in the fully loaded polyfile."""

        objects = [
            PolyObject(
                description=Description(content="\n description\n more description\n"),
                metadata=Metadata(name="name1", n_rows=2, n_columns=2),
                points=[Point(x=1, y=2, data=[]), Point(x=3, y=4, data=[])],
            ),
            PolyObject(
                description=Description(
                    content=r" oneline description (and last polyline will have NO comment)"
                ),
                metadata=Metadata(name="name2", n_rows=2, n_columns=2),
                points=[Point(x=11, y=2, data=[]), Point(x=13, y=4, data=[])],
            ),
            PolyObject(
                description=None,
                metadata=Metadata(name="name3", n_rows=2, n_columns=2),
                points=[Point(x=21, y=2, data=[]), Point(x=23, y=4, data=[])],
            ),
        ]

        return objects

    def _get_expected_observationcrosssections(self):
        """Get ObservationCrossSection list that corresponds with example test file.

        Use this for testing correct reading of PolyFile
        `tests/data/input/obscrsfile_cases/ObservationPoints_crs.ini`.

        Returns:
            [ObservationCrossSection]: the objects contained in the fully loaded obs_crs.ini file."""

        objects = [
            ObservationCrossSection(
                name="ObservCross_Chg_T1",
                branchid="T1",
                chainage=1000,
            ),
            ObservationCrossSection(
                name="ObservCross_xy_T2",
                numcoordinates=2,
                xcoordinates=[1000.0, 1000.0],
                ycoordinates=[300.0, 200.0],
            ),
            ObservationCrossSection(
                name="ObservCross_Chg_T3", branchid="T3", chainage=1000
            ),
            ObservationCrossSection(
                name="ObservCross_xy_T4",
                numcoordinates=2,
                xcoordinates=[1000.0, 1000.0],
                ycoordinates=[800.0, 700.0],
            ),
        ]

        return objects

    def _check_correct_polyobjects(self, loaded_polyfile: PolyFile):
        expected_polyobjects = self._get_expected_polyobjects()

        assert isinstance(loaded_polyfile, PolyFile)

        # Check recursive construction of PolyFile object
        assert loaded_polyfile.objects == expected_polyobjects

    def _check_correct_obscrsobjects(
        self, loaded_obscrsmodel: ObservationCrossSectionModel
    ):
        expected_obscrsobjects = self._get_expected_observationcrosssections()

        assert isinstance(loaded_obscrsmodel, ObservationCrossSectionModel)

        assert_objects_equal(
            loaded_obscrsmodel.observationcrosssection,
            expected_obscrsobjects,
            ["comments"],
        )

    def test_loading_fmmodel_model_with_single_ini_crsfile(self):
        file_path = (
            test_input_dir
            / "obscrsfile_cases"
            / "single_ini"
            / "emptymodel_with_obscrs.mdu"
        )
        model = FMModel(file_path)

        assert len(model.output.crsfile) == 1

        self._check_correct_obscrsobjects(model.output.crsfile[0])

    def test_loading_fmmodel_model_with_single_pli_crsfiles(self):
        file_path = (
            test_input_dir
            / "obscrsfile_cases"
            / "single_pli"
            / "emptymodel_with_obscrs.mdu"
        )
        model = FMModel(file_path)

        assert len(model.output.crsfile) == 1

        self._check_correct_polyobjects(model.output.crsfile[0])

    def test_loading_fmmodel_model_with_both_ini_and_pli_crsfiles(self):
        file_path = (
            test_input_dir
            / "obscrsfile_cases"
            / "both_ini_and_pli"
            / "emptymodel_with_obscrs.mdu"
        )
        model = FMModel(file_path)

        assert len(model.output.crsfile) == 2

        self._check_correct_polyobjects(model.output.crsfile[0])

        self._check_correct_obscrsobjects(model.output.crsfile[1])

    def test_loading_fmmodel_model_with_xyn_obsfile(self):
        file_path = test_input_dir / "obsfile_cases" / "single_xyn" / "fm.mdu"
        model = FMModel(file_path)

        expected_points = [
            XYNPoint(x=1.1, y=2.2, n="ObservationPoint_2D_01"),
            XYNPoint(x=3.3, y=4.4, n="ObservationPoint_2D_02"),
        ]

        obsfile = model.output.obsfile[0]

        assert isinstance(obsfile, XYNModel)
        assert obsfile.points == expected_points

    def test_loading_fmmodel_model_with_ini_obsfile(self):
        file_path = test_input_dir / "obsfile_cases" / "single_ini" / "fm.mdu"
        model = FMModel(file_path)

        expected_points = [
            ObservationPoint(x=1.1, y=2.2, name="ObservationPoint_2D_01"),
            ObservationPoint(x=3.3, y=4.4, name="ObservationPoint_2D_02"),
        ]

        obsfile = model.output.obsfile[0]

        assert isinstance(obsfile, ObservationPointModel)

        assert len(obsfile.observationpoint) == len(expected_points)
        for actual_point, expected_point in zip(
            obsfile.observationpoint, expected_points
        ):
            assert actual_point.x == expected_point.x
            assert actual_point.y == expected_point.y
            assert actual_point.name == expected_point.name

    def test_loading_fmmodel_model_with_both_ini_and_xyn_obsfiles(self):
        file_path = test_input_dir / "obsfile_cases" / "both_ini_and_xyn" / "fm.mdu"
        model = FMModel(file_path)

        assert len(model.output.obsfile) == 2

        obsfile = model.output.obsfile
        xyn_file = obsfile[0]
        assert isinstance(xyn_file, XYNModel)

        expected_xyn_points = [
            XYNPoint(x=1.1, y=2.2, n="ObservationPoint_2D_01"),
            XYNPoint(x=3.3, y=4.4, n="ObservationPoint_2D_02"),
        ]
        assert xyn_file.points == expected_xyn_points

        ini_file = obsfile[1]
        assert isinstance(ini_file, ObservationPointModel)

        expected_ini_points = [
            ObservationPoint(x=1.1, y=2.2, name="ObservationPoint_2D_01"),
            ObservationPoint(x=3.3, y=4.4, name="ObservationPoint_2D_02"),
        ]
        assert len(ini_file.observationpoint) == len(expected_ini_points)

        for actual_point, expected_point in zip(
            ini_file.observationpoint, expected_ini_points
        ):
            assert actual_point.x == expected_point.x
            assert actual_point.y == expected_point.y
            assert actual_point.name == expected_point.name<|MERGE_RESOLUTION|>--- conflicted
+++ resolved
@@ -38,12 +38,6 @@
 
     def test_symbols_are_correctly_written_and_loaded_from_file(self):
         from hydrolib.core.dflowfm import FMModel
-<<<<<<< HEAD
-        path = test_output_dir / "test_symbols.mdu"
-
-        model_a = FMModel()
-        assert model_a.physics.comments.initialtemperature == "Initial temperature [◦C]."
-=======
 
         path = test_output_dir / "test_symbols.mdu"
 
@@ -51,20 +45,14 @@
         assert (
             model_a.physics.comments.initialtemperature == "Initial temperature [◦C]."
         )
->>>>>>> fafddf88
         model_a.filepath = path
         model_a.save()
 
         model_b = FMModel(filepath=path)
-<<<<<<< HEAD
-        assert model_b.physics.comments.initialtemperature == "Initial temperature [◦C]."
-        
-=======
         assert (
             model_b.physics.comments.initialtemperature == "Initial temperature [◦C]."
         )
 
->>>>>>> fafddf88
     def test_default_fmmodel_isloadable(self):
         outputfile = test_output_dir / "default_fmmodel.mdu"
 
