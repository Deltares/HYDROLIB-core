from pathlib import Path
from typing import Any, Dict, List

import numpy as np
import pytest
from pydantic import ValidationError

from hydrolib.core.base.models import DiskOnlyFileModel
from hydrolib.core.dflowfm.bc.models import (
    ForcingBase,
    ForcingModel,
    Harmonic,
    QuantityUnitPair,
)
from hydrolib.core.dflowfm.ext.models import (
    Boundary,
    ExtModel,
    Meteo,
    MeteoForcingFileType,
    MeteoInterpolationMethod,
    SourceSink,
)
from hydrolib.core.dflowfm.polyfile.models import PolyFile
from hydrolib.core.dflowfm.tim.models import TimModel
<<<<<<< HEAD
from tests.utils import invalid_test_data_dir, test_data_dir
=======
from tests.test_utils import enum_checker
>>>>>>> 48113c9d


class TestExtModel:
    """Class to test all methods contained in the
    hydrolib.core.dflowfm.ext.models.ExtModel class"""

    def test_construct_from_file_with_tim(self, input_files_dir: Path):
        input_ext = input_files_dir.joinpath(
            "e02/f006_external_forcing/c063_rain_tim/rainschematic.ext"
        )

        ext_model = ExtModel(input_ext)

        assert isinstance(ext_model, ExtModel)
        assert len(ext_model.meteo) == 1
        assert ext_model.meteo[0].quantity == "rainfall_rate"
        assert isinstance(ext_model.meteo[0].forcingfile, TimModel)
        assert ext_model.meteo[0].forcingfiletype == MeteoForcingFileType.uniform

        assert len(ext_model.meteo[0].forcingfile.timeseries) == 14

    def test_construct_from_file_with_bc(self, input_files_dir: Path):
        input_ext = input_files_dir.joinpath(
            "e02/f006_external_forcing/c069_rain_bc/rainschematic.ext"
        )
        ext_model = ExtModel(input_ext)

        assert isinstance(ext_model, ExtModel)
        assert len(ext_model.meteo) == 1
        assert ext_model.meteo[0].quantity == "rainfall_rate"
        assert isinstance(ext_model.meteo[0].forcingfile, ForcingModel)
        assert ext_model.meteo[0].forcingfiletype == MeteoForcingFileType.bcascii

    def test_construct_from_file_with_netcdf(self, input_files_dir: Path):
        input_ext = input_files_dir.joinpath(
            "e02/f006_external_forcing/c067_rain_netcdf_stations/rainschematic.ext"
        )
        ext_model = ExtModel(input_ext)

        assert isinstance(ext_model, ExtModel)
        assert len(ext_model.meteo) == 1
        assert ext_model.meteo[0].quantity == "rainfall"
        assert isinstance(ext_model.meteo[0].forcingfile, DiskOnlyFileModel)
        assert ext_model.meteo[0].forcingfiletype == MeteoForcingFileType.netcdf

    def test_ext_model_correct_default_serializer_config(self):
        model = ExtModel()

        assert model.serializer_config.section_indent == 0
        assert model.serializer_config.property_indent == 0
        assert model.serializer_config.datablock_indent == 8
        assert model.serializer_config.float_format == ""
        assert model.serializer_config.datablock_spacing == 2
        assert model.serializer_config.comment_delimiter == "#"
        assert model.serializer_config.skip_empty_properties == True

    def test_model_with_duplicate_file_references_use_same_instances(self):
        model = ExtModel(
            filepath=(
                test_data_dir
                / "input"
                / "e02"
                / "c11_korte-woerden-1d"
                / "dimr_model"
                / "dflowfm"
                / "FlowFM_bnd.ext"
            )
        )

        boundary1 = model.boundary[0]
        boundary2 = model.boundary[1]

        # Set a field for first boundary
        boundary1.forcingfile[0].forcing[0].name = "some_new_value"

        # Field for second boundary is also updated (same instance)
        assert boundary2.forcingfile[0].forcing[0].name == "some_new_value"

    @pytest.mark.filterwarnings("ignore:File.*not found:UserWarning")
    def test_read_ext_missing_boundary_field_raises_correct_error(self):
        file = "missing_boundary_field.ext"

        filepath = invalid_test_data_dir / file

        with pytest.raises(ValidationError) as error:
            ExtModel(filepath)

        expected_message = f"`{file}`.general.filetype"
        assert expected_message in str(error.value)

    def test_read_ext_missing_lateral_field_raises_correct_error(self):
        file = "missing_lateral_field.ext"

        filepath = invalid_test_data_dir / file

        with pytest.raises(ValidationError) as error:
            ExtModel(filepath)

        expected_message = f"`{file}`.lateral.1.Lateral2.discharge"
        assert expected_message in str(error.value)

    def test_boundary_with_forcing_file_returns_forcing(self):
        forcing1 = self._create_forcing("bnd1", "waterlevelbnd")
        forcing2 = self._create_forcing("bnd2", "dischargebnd")
        forcing3 = self._create_forcing("bnd3", "qhbnd discharge")

        forcing_file = ForcingModel(forcing=[forcing1, forcing2, forcing3])

        boundary2 = Boundary(
            nodeid="bnd2", quantity="dischargebnd", forcingfile=forcing_file
        )

        assert boundary2.forcing is forcing2

    def test_boundary_with_forcing_file_without_match_returns_none(self):
        forcing1 = self._create_forcing("bnd1", "waterlevelbnd")
        forcing2 = self._create_forcing("bnd2", "dischargebnd")

        forcing_file = ForcingModel(forcing=[forcing1, forcing2])

        boundary = Boundary(nodeid="bnd3", quantity="qhbnd", forcingfile=forcing_file)

        assert boundary.forcing is None
        assert boundary.nodeid == "bnd3"
        assert boundary.quantity == "qhbnd"

    def _create_forcing(self, name: str, quantity: str) -> ForcingBase:
        return Harmonic(
            name=name,
            quantityunitpair=[QuantityUnitPair(quantity=quantity, unit="")],
            function="harmonic",
            datablock=[],
        )


class TestMeteo:

    def test_meteo_interpolation_methods(self):
        enum_checker(MeteoInterpolationMethod)

    def test_meteo_forcing_file_type(self):
        enum_checker(MeteoForcingFileType)

    def test_meteo_initialization(self):
        data = {
            "quantity": "rainfall",
            "forcingfile": ForcingModel(),
            "forcingfiletype": MeteoForcingFileType.bcascii,
            "targetmaskfile": None,
            "targetmaskinvert": False,
            "interpolationmethod": None,
        }
        meteo = Meteo(**data)
        assert meteo.quantity == "rainfall"
        assert isinstance(meteo.forcingfile, ForcingModel)
        assert meteo.forcingfiletype == MeteoForcingFileType.bcascii

    def test_default_values(self):
        meteo = Meteo(
            quantity="rainfall",
            forcingfile=ForcingModel(),
            forcingfiletype=MeteoForcingFileType.uniform,
        )
        assert meteo.targetmaskfile is None
        assert meteo.targetmaskinvert is None
        assert meteo.interpolationmethod is None
        assert meteo.operand == "O"
        assert meteo.extrapolationAllowed is None
        assert meteo.extrapolationSearchRadius is None
        assert meteo.averagingType is None
        assert meteo.averagingNumMin is None
        assert meteo.averagingPercentile is None

    def test_setting_optional_fields(self):
        meteo = Meteo(
            quantity="rainfall",
            forcingfile=ForcingModel(),
            forcingfiletype=MeteoForcingFileType.uniform,
            targetmaskfile=None,
            targetmaskinvert=True,
            interpolationmethod=MeteoInterpolationMethod.nearestnb,
            operand="O",
            extrapolationAllowed=True,
            extrapolationSearchRadius=10,
            averagingType=1,
            averagingNumMin=0.5,
            averagingPercentile=90,
        )
        assert meteo.targetmaskfile is None
        assert meteo.targetmaskinvert is True
        assert meteo.interpolationmethod == MeteoInterpolationMethod.nearestnb
        assert meteo.operand == "O"
        assert meteo.extrapolationAllowed is True
        assert meteo.extrapolationSearchRadius == 10
        assert meteo.averagingType == 1
        assert np.isclose(meteo.averagingNumMin, 0.5)
        assert meteo.averagingPercentile == 90

    def test_invalid_forcingfiletype(self):
        with pytest.raises(ValueError):
            Meteo(
                quantity="rainfall",
                forcingfile=ForcingModel(),
                forcingfiletype="invalidType",
            )

    def test_invalid_interpolation_method(self):
        with pytest.raises(ValueError):
            Meteo(
                quantity="rainfall",
                forcingfile=ForcingModel(),
                forcingfiletype=MeteoForcingFileType.uniform,
                interpolationmethod="invalidMethod",
            )

    @pytest.mark.parametrize(
        ("missing_field", "alias_field"),
        [
            ("quantity", "quantity"),
            ("forcingfile", "forcingFile"),
            ("forcingfiletype", "forcingFileType"),
        ],
    )
    def test_missing_required_fields(self, missing_field, alias_field):
        dict_values = {
            "quantity": "rainfall",
            "forcingfile": ForcingModel(),
            "forcingfiletype": MeteoForcingFileType.bcascii,
            "targetmaskfile": None,
            "targetmaskinvert": False,
            "interpolationmethod": None,
        }
        del dict_values[missing_field]

        with pytest.raises(ValidationError) as error:
            Meteo(**dict_values)

        expected_message = f"{alias_field}\n  Field required "
        assert expected_message in str(error.value)

    def test_is_intermediate_link(self):
        meteo = Meteo(
            quantity="rainfall",
            forcingfile=ForcingModel(),
            forcingfiletype=MeteoForcingFileType.uniform,
        )
        assert meteo.is_intermediate_link() is True

    def test_initialize_with_boundary_condition_file(
        self, boundary_condition_file: Path
    ):
        meteo = Meteo(
            quantity="rainfall",
            forcingfile=boundary_condition_file,
            forcingfiletype=MeteoForcingFileType.bcascii,
        )
        assert isinstance(meteo.forcingfile, ForcingModel)
        assert meteo.forcingfile.filepath == boundary_condition_file
        assert meteo.forcingfiletype == MeteoForcingFileType.bcascii

    def test_initialize_with_time_series_file(self, time_series_file: Path):
        meteo = Meteo(
            quantity="rainfall",
            forcingfile=time_series_file,
            forcingfiletype=MeteoForcingFileType.uniform,
        )
        assert isinstance(meteo.forcingfile, TimModel)
        assert meteo.forcingfile.filepath == time_series_file
        assert meteo.forcingfiletype == MeteoForcingFileType.uniform

    def test_polyfile_as_forcingfile(self, polylines_dir: Path):
        poly_file_path = polylines_dir / "boundary-polyline-no-z-no-label.pli"
        meteo = Meteo(
            quantity="rainfall",
            forcingfile=poly_file_path,
            forcingfiletype=MeteoForcingFileType.polygon,
        )
        assert isinstance(meteo.forcingfile, PolyFile)
        assert meteo.forcingfile.filepath == poly_file_path
        assert meteo.forcingfiletype == MeteoForcingFileType.polygon


forcing_base_list = [
    {
        "name": "user_defined_name_1",
        "function": "timeseries",
        "timeinterpolation": "linear",
        "quantity": ["time", "discharge"],
        "unit": ["minutes since 2015-01-01 00:00:00", "m3/s"],
        "datablock": [[1], [1.1234]],
    },
    {
        "name": "user_defined_name_1",
        "function": "timeseries",
        "timeinterpolation": "linear",
        "quantity": ["time", "salinitydelta"],
        "unit": ["minutes since 2015-01-01 00:00:00", "ppt"],
        "datablock": [[1, 2, 3, 4, 5], [3.0, 5.0, 12.0, 9.0, 23.0]],
    },
    {
        "name": "user_defined_name_2",
        "function": "timeseries",
        "timeinterpolation": "linear",
        "quantity": ["time", "temperaturedelta"],
        "unit": ["minutes since 2015-01-01 00:00:00", "C"],
        "datablock": [[1, 2, 3, 4, 5], [2.0, 2.0, 5.0, 8.0, 10.0]],
    },
]


class TestSourceSink:

    @pytest.fixture
    def source_sink_data(self) -> Dict[str, Any]:
        forcing_model_list = [
            ForcingModel(**{"forcing": [force]}) for force in forcing_base_list
        ]
        forcing = {
            key["quantity"][1]: value
            for key, value in zip(forcing_base_list, forcing_model_list)
        }
        data = {
            "id": "L1",
            "name": "discharge_salinity_temperature_sorsin",
            "locationfile": Path("tests/data/input/source-sink/leftsor.pliz"),
            "numcoordinates": 2,
            "xcoordinates": [63.350456, 45.200344],
            "ycoordinates": [12.950216, 6.350155],
            "zsource": -3.0,
            "zsink": -4.2,
            "area": 5,
        }
        data = data | forcing
        return data

    def test_default(self, source_sink_data: Dict[str, Any]):
        """
        Test construct the SourceSink class with all the attributes.
        """

        source_sink = SourceSink(**source_sink_data)

        # only the comments key is added by default here
        assert source_sink.__dict__.keys() - source_sink_data.keys() == {"comments"}

    def test_extra_tracer(self, source_sink_data: Dict[str, Any]):
        """
        Test construct the SourceSink class with an extra initialtracer-*** dynamically assigned field.
        """
        source_sink_data["initialtracer_any_name"] = [1, 2, 3]
        source_sink = SourceSink(**source_sink_data)

        # only the comments key is added by default here
        assert source_sink.__dict__.keys() - source_sink_data.keys() == {"comments"}
        assert source_sink.initialtracer_any_name == [1, 2, 3]

    def test_multiple_dynamic_fields(self, source_sink_data: Dict[str, Any]):
        """
        Test construct the SourceSink class with an extra initialtracer-*** dynamically assigned field.
        """
        source_sink_data["initialtracer_any_name"] = [1, 2, 3]
        source_sink_data["tracerbndanyname"] = [1, 2, 3]
        source_sink_data["sedfracbnd_any_name"] = [1, 2, 3]
        source_sink = SourceSink(**source_sink_data)

        # only the comments key is added by default here
        assert source_sink.__dict__.keys() - source_sink_data.keys() == {"comments"}
        assert source_sink.initialtracer_any_name == [1, 2, 3]
        assert source_sink.tracerbndanyname == [1, 2, 3]
        assert source_sink.sedfracbnd_any_name == [1, 2, 3]

    def test_time_series_discharge_case(self):
        """

        Returns:

        """
        forcing_model_list = [
            ForcingModel(**{"forcing": [force]}) for force in forcing_base_list
        ]
        forcing = {
            key["quantity"][1]: value
            for key, value in zip(forcing_base_list, forcing_model_list)
        }
        data = {
            "id": "L1",
            "name": "discharge_salinity_temperature_sorsin",
            "locationfile": "tests/data/input/source-sink/leftsor.pliz",
            "numcoordinates": 2,
            "xcoordinates": [63.350456, 45.200344],
            "ycoordinates": [12.950216, 6.350155],
            "zsource": -3.0,
            "zsink": -4.2,
            "discharge": [1.0, 2.0, 3.0, 5.0, 8.0],
            "temperaturedelta": [2.0, 2.0, 5.0, 8.0, 10.0],
            "salinitydelta": [3.0, 5.0, 12.0, 9.0, 23.0],
        }
        data = data | forcing

        assert SourceSink(**data)<|MERGE_RESOLUTION|>--- conflicted
+++ resolved
@@ -22,11 +22,8 @@
 )
 from hydrolib.core.dflowfm.polyfile.models import PolyFile
 from hydrolib.core.dflowfm.tim.models import TimModel
-<<<<<<< HEAD
 from tests.utils import invalid_test_data_dir, test_data_dir
-=======
 from tests.test_utils import enum_checker
->>>>>>> 48113c9d
 
 
 class TestExtModel:
@@ -84,17 +81,11 @@
         assert model.serializer_config.skip_empty_properties == True
 
     def test_model_with_duplicate_file_references_use_same_instances(self):
-        model = ExtModel(
-            filepath=(
+        file_path = (
                 test_data_dir
-                / "input"
-                / "e02"
-                / "c11_korte-woerden-1d"
-                / "dimr_model"
-                / "dflowfm"
-                / "FlowFM_bnd.ext"
-            )
-        )
+                / "input/e02/c11_korte-woerden-1d/dimr_model/dflowfm/FlowFM_bnd.ext"
+        )
+        model = ExtModel(filepath=file_path)
 
         boundary1 = model.boundary[0]
         boundary2 = model.boundary[1]
@@ -264,8 +255,8 @@
         with pytest.raises(ValidationError) as error:
             Meteo(**dict_values)
 
-        expected_message = f"{alias_field}\n  Field required "
-        assert expected_message in str(error.value)
+        expected_message = f"meteo\n{alias_field}\n  field required "
+        assert expected_message.lower() in str(error.value).lower()
 
     def test_is_intermediate_link(self):
         meteo = Meteo(
