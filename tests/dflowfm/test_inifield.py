import inspect
from pathlib import Path
<<<<<<< HEAD
import numpy as np
=======
from typing import List

>>>>>>> 714ef295
import pytest
from pydantic.v1.error_wrappers import ValidationError
from hydrolib.core.basemodel import DiskOnlyFileModel
from hydrolib.core.dflowfm.common.models import Operand
from hydrolib.core.dflowfm.ini.parser import Parser, ParserConfig
from hydrolib.core.dflowfm.inifield.models import (
    AveragingType,
    DataFileType,
    IniFieldModel,
    InitialField,
    InterpolationMethod,
    LocationType,
    ParameterField,
)
from tests.utils import (
    WrapperTest,
    assert_files_equal,
    test_data_dir,
    test_output_dir,
    test_reference_dir,
)


class TestIniField:
    _datafiletype_cases = [
        ("dataFileType", "ARCINFO", "arcinfo"),
        ("dataFileType", "geotiff", "GeoTIFF"),
        ("dataFileType", "samPLE", "sample"),
        ("dataFileType", "1dfield", "1dField"),
        ("dataFileType", "poLYGOn", "polygon"),
    ]

    _interpolationmethod_cases = [
        ("interpolationMethod", "conSTant", "constant"),
        ("interpolationMethod", "trianguLATION", "triangulation"),
        ("interpolationMethod", "averAGING", "averaging"),
    ]

    _operand_cases = [
        ("operand", "o", "O"),
        ("operand", "a", "A"),
        ("operand", "x", "X"),
        ("operand", "N", "N"),
    ]

    _averagingtype_cases = [
        ("averagingType", "MEAN", "mean"),
        ("averagingType", "nearestnb", "nearestNb"),
        ("averagingType", "MAX", "max"),
        ("averagingType", "MIN", "min"),
        ("averagingType", "invdist", "invDist"),
        ("averagingType", "minabs", "minAbs"),
    ]

    _locationtype_cases = [
        ("locationType", "1D", "1d"),
        ("locationType", "2D", "2d"),
        ("locationType", "All", "all"),
    ]

    def _create_required_inifield_values(self) -> dict:
        inifield_values = dict(
            quantity="waterlevel",
            datafile="iniwlev.xyz",
            datafiletype="sample",
        )

        return inifield_values

    @pytest.mark.parametrize(
        "attribute,input,expected",
        _datafiletype_cases
        + _interpolationmethod_cases
        + _operand_cases
        + _averagingtype_cases
        + _locationtype_cases,
    )
    def test_initialfield_parses_flowdirection_case_insensitive(
        self, attribute: str, input, expected
    ):
        inifield_values = self._create_required_inifield_values()
        inifield_values[attribute.lower()] = input

        datafiletype = inifield_values.get("datafiletype")
        if datafiletype and datafiletype.lower() == DataFileType.polygon.lower():
            inifield_values["value"] = 1.23  # optionally required

        inifield = InitialField(**inifield_values)

        assert getattr(inifield, attribute.lower()) == expected

    def test_inifield_model(self, input_files_dir: Path):
        filepath = input_files_dir.joinpath(
            "dflowfm_individual_files/initialFields.ini"
        )
        m = IniFieldModel(filepath)

        assert len(m.initial) == 2
        assert isinstance(m.initial[0], InitialField)
        assert m.initial[0].quantity == "waterlevel"
        assert m.initial[0].datafile.filepath == Path("iniwaterlevels.asc")
        assert m.initial[0].datafiletype == DataFileType.arcinfo
        assert m.initial[0].interpolationmethod == InterpolationMethod.triangulation
        assert m.initial[0].locationtype == LocationType.twod

        assert isinstance(m.initial[1], InitialField)
        assert m.initial[1].quantity == "bedlevel"
        assert m.initial[1].datafile.filepath == Path("inibedlevel.ini")
        assert m.initial[1].datafiletype == DataFileType.onedfield

        assert len(m.parameter) == 2
        assert isinstance(m.parameter[0], ParameterField)
        assert m.parameter[0].quantity == "frictioncoefficient"
        assert m.parameter[0].datafile.filepath == Path("manning.xyz")
        assert m.parameter[0].datafiletype == DataFileType.sample
        assert m.parameter[0].interpolationmethod == InterpolationMethod.triangulation

        assert isinstance(m.parameter[1], ParameterField)
        assert m.parameter[1].quantity == "frictioncoefficient"
        assert m.parameter[1].datafile.filepath == Path("calibration1.pol")
        assert m.parameter[1].datafiletype == DataFileType.polygon
        assert m.parameter[1].interpolationmethod == InterpolationMethod.constant
        assert m.parameter[1].value == 0.03
        assert m.parameter[1].operand == Operand.mult

    def test_load_and_save(self, input_files_dir: Path):
        """Test whether a model loaded from file is serialized correctly.
        Particularly intended to test writing of default enum values."""

        filepath = input_files_dir.joinpath("dflowfm_individual_files/initialFields.ini")
        m = IniFieldModel(filepath)

        output_file = Path(test_output_dir / "fm" / "serialize_initialFields.ini")
        reference_file = Path(test_reference_dir / "fm" / "serialize_initialFields.ini")

        m.filepath = output_file
        m.save()

        assert_files_equal(output_file, reference_file, [0])

    def test_initialfield_construction_with_parser(self):
        parser = Parser(ParserConfig())

        input_str = inspect.cleandoc(
            """
            [Initial]
            quantity          = waterDepth
            dataFile          = depth.xyz
            dataFileType      = sample
            """
        )

        for line in input_str.splitlines():
            parser.feed_line(line)

        document = parser.finalize()

        wrapper = WrapperTest[InitialField].parse_obj({"val": document.sections[0]})
        inifield = wrapper.val

        assert inifield.quantity == "waterDepth"
        assert inifield.datafile.filepath == Path("depth.xyz")
        assert inifield.datafiletype == DataFileType.sample

        # Check for auto-set default values:
        assert inifield.operand == Operand.override
        assert inifield.interpolationmethod == None
        assert inifield.extrapolationmethod == False

    def test_initialfield_value_with_wrong_datafiletype(self):
        inifield_values = self._create_required_inifield_values()
        inifield_values["value"] = 1.23
        inifield_values["datafiletype"] = DataFileType.sample

        with pytest.raises(ValidationError) as error:
            _ = InitialField(**inifield_values)

        expected_message = f"When value=1.23 is given, dataFileType={DataFileType.polygon} is required."

        assert expected_message in str(error.value)

    def test_initialfield_value_with_missing_value(self):
        inifield_values = self._create_required_inifield_values()
        inifield_values["datafiletype"] = DataFileType.polygon

        with pytest.raises(ValidationError) as error:
            _ = InitialField(**inifield_values)

        expected_message = (
            f"value should be provided when datafiletype is {DataFileType.polygon}"
        )

        assert expected_message in str(error.value)


def test_initial_conditions_interpolation_methods(
    initial_condition_interpolation_methods: List[str],
):
    assert len(InterpolationMethod) == 4
    assert all(
        quantity.value in initial_condition_interpolation_methods
        for quantity in InterpolationMethod.__members__.values()
    )


def test_initial_condition_file_type(initial_condition_file_type: List[str]):
    assert len(DataFileType) == 6
    assert all(
        quantity.value in initial_condition_file_type
        for quantity in DataFileType.__members__.values()
    )


def test_averaging_type_file_type(initial_cond_averaging_type: List[str]):
    assert len(AveragingType) == 7
    assert all(
<<<<<<< HEAD
        quantity.value in initial_cond_averaging_type for quantity in AveragingType.__members__.values()
        )



class TestInitialConditions:

    def test_initialization(self):
        data = {
            "quantity": "waterlevel",
            "datafile": Path("anyfile.pli"),
            "datafiletype": DataFileType.arcinfo,
            "interpolationmethod": InterpolationMethod.constant,
            "operand": "O",
            "averagingtype": AveragingType.mean,
            "averagingnummin": 2,
            "averagingpercentile": 95.0,
        }
        initial_conditions = InitialField(**data)
        assert initial_conditions.quantity == "waterlevel"
        assert isinstance(initial_conditions.datafile, DiskOnlyFileModel)
        assert initial_conditions.datafiletype == DataFileType.arcinfo
        assert initial_conditions.interpolationmethod == InterpolationMethod.constant
        assert initial_conditions.operand == "O"
        assert initial_conditions.averagingtype == AveragingType.mean
        assert initial_conditions.averagingnummin == 2
        assert np.isclose(initial_conditions.averagingpercentile, 95.0)

    def test_default_values(self):
        initial_conditions = InitialField(
            quantity="waterlevel",
            datafile=DiskOnlyFileModel(),
            datafiletype=DataFileType.arcinfo,
        )
        assert initial_conditions.interpolationmethod is None
        assert initial_conditions.operand == "O"
        assert initial_conditions.averagingtype is "mean"
        assert initial_conditions.averagingrelsize == 1.01
        assert initial_conditions.averagingnummin == 1
        assert initial_conditions.extrapolationmethod is False
        assert initial_conditions.locationtype is "all"
        assert np.isclose(initial_conditions.averagingpercentile, 0.0)

    def test_setting_optional_fields(self):
        initial_conditions = InitialField(
            quantity="waterlevel",
            datafile=DiskOnlyFileModel(),
            datafiletype=DataFileType.arcinfo,
            interpolationmethod=InterpolationMethod.constant,
            operand="O",
            averagingtype=AveragingType.mean,
            averagingnummin=2,
            averagingpercentile=95.0,
        )
        assert initial_conditions.interpolationmethod == InterpolationMethod.constant
        assert initial_conditions.operand == "O"
        assert initial_conditions.averagingtype == AveragingType.mean
        assert initial_conditions.averagingnummin == 2
        assert np.isclose(initial_conditions.averagingpercentile, 95.0)

    def test_invalid_datafiletype(self):
        with pytest.raises(ValueError):
            InitialField(
                quantity="waterlevel",
                datafile=DiskOnlyFileModel(),
                datafiletype="invalidType",
            )

    def test_invalid_interpolationmethod(self):
        with pytest.raises(ValueError):
            InitialField(
                quantity="waterlevel",
                datafile=DiskOnlyFileModel(),
                datafiletype=DataFileType.arcinfo,
                interpolationmethod="invalidMethod",
            )

    @pytest.mark.parametrize(
        ("missing_field", "alias_field"),
        [
            ("quantity", "quantity"),
            ("datafile", "dataFile"),
            ("datafiletype", "dataFileType"),
        ],
    )
    def test_missing_required_fields(self, missing_field, alias_field):
        dict_values = {
            "quantity": "rainfall",
            "datafile": DiskOnlyFileModel(),
            "datafiletype": DataFileType.arcinfo,
        }
        del dict_values[missing_field]

        with pytest.raises(ValidationError) as error:
            InitialField(**dict_values)

        expected_message = f"{alias_field}\n  field required "
        assert expected_message in str(error.value)
=======
        quantity.value in initial_cond_averaging_type
        for quantity in AveragingType.__members__.values()
    )
>>>>>>> 714ef295
<|MERGE_RESOLUTION|>--- conflicted
+++ resolved
@@ -1,11 +1,7 @@
 import inspect
 from pathlib import Path
-<<<<<<< HEAD
+from typing import List
 import numpy as np
-=======
-from typing import List
-
->>>>>>> 714ef295
 import pytest
 from pydantic.v1.error_wrappers import ValidationError
 from hydrolib.core.basemodel import DiskOnlyFileModel
@@ -23,7 +19,6 @@
 from tests.utils import (
     WrapperTest,
     assert_files_equal,
-    test_data_dir,
     test_output_dir,
     test_reference_dir,
 )
@@ -98,9 +93,7 @@
         assert getattr(inifield, attribute.lower()) == expected
 
     def test_inifield_model(self, input_files_dir: Path):
-        filepath = input_files_dir.joinpath(
-            "dflowfm_individual_files/initialFields.ini"
-        )
+        filepath = input_files_dir.joinpath("dflowfm_individual_files/initialFields.ini")
         m = IniFieldModel(filepath)
 
         assert len(m.initial) == 2
@@ -222,9 +215,9 @@
 def test_averaging_type_file_type(initial_cond_averaging_type: List[str]):
     assert len(AveragingType) == 7
     assert all(
-<<<<<<< HEAD
-        quantity.value in initial_cond_averaging_type for quantity in AveragingType.__members__.values()
-        )
+        quantity.value in initial_cond_averaging_type
+        for quantity in AveragingType.__members__.values()
+    )
 
 
 
@@ -320,9 +313,4 @@
             InitialField(**dict_values)
 
         expected_message = f"{alias_field}\n  field required "
-        assert expected_message in str(error.value)
-=======
-        quantity.value in initial_cond_averaging_type
-        for quantity in AveragingType.__members__.values()
-    )
->>>>>>> 714ef295
+        assert expected_message in str(error.value)