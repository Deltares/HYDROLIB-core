--- conflicted
+++ resolved
@@ -227,7 +227,7 @@
     '___res.res'               *  41. Restart file input                                                   I
     'RSRR_OUT'                 *  42. Restart file output                                                  O
     '3b_input.bin'             *  43. Binary file input                                                    I
-    'sacrmnto.3b'              *  44. Sacramento input I        
+    'sacrmnto.3b'              *  44. Sacramento input I
     'aanvoer.abr'              *  45. Uitvoer ASCII file met debieten van/naar randknopen                  O
     'saltbnd.out'              *  46. Uitvoer ASCII file met zoutconcentratie op rand                      O
     'salt.out'                 *  47. Zout uitvoer in ASCII file                                           O
@@ -263,7 +263,7 @@
     'industry.tbl'             *  77. Industry tabellen                                                    I
     'rtc_3b.his'               *  78. Maalstop                                                             I
     'default.tmp'              *  79. Temperature time series                                              I
-    'rnff.#'                   *  80. Runoff time series              
+    'rnff.#'                   *  80. Runoff time series
     'bndfltot.his'             *  81. Totalen/lozingen op randknopen                                       O
     'sobek_3b.lng'             *  82. Language file                                                        I
     'ow_vol.his'               *  83. OW-volume                                                            O
@@ -271,8 +271,8 @@
     '3b_bal.out'               *  85. Balans file                                                          O
     '3bareas.his'              *  86. 3B-arealen in HIS file                                               O
     '3bstrdim.his'             *  87. 3B-structure data in HIS file                                        O
-    'rrrunoff.his'             *  88. RR Runoff his file              
-    'sacrmnto.his'             *  89. Sacramento HIS file              
+    'rrrunoff.his'             *  88. RR Runoff his file
+    'sacrmnto.his'             *  89. Sacramento HIS file
     'wwtpdt.his'               *  90. rwzi HIS file                                                        O
     'industdt.his'             *  91. Industry HIS file                                                    O
     'ctrl.ini'                 *  92. CTRL.INI                                                             I
@@ -287,8 +287,8 @@
     '3blinks.his'              * 101. Link flows                                                           O
     'modflow_rr.His'           * 102. Modflow-RR                                                           O
     'rr_modflow.His'           * 103. RR-Modflow                                                           O
-    'rr_wlmbal.His'            * 104. RR-balance for WLM              
-    'sacrmnto.out'             * 105. Sacramento ASCII output              
+    'rr_wlmbal.His'            * 104. RR-balance for WLM
+    'sacrmnto.out'             * 105. Sacramento ASCII output
     'pluvius.tbl'              * 106. Additional NWRW input file with DWA table                            I
     'rrbalans.his'             * 107. RR balans
     'KasKlasData.dat'          * 108. Kasklasse, new format                                                I
@@ -332,15 +332,9 @@
     if target_path.exists() and target_path.is_dir():
         try:
             shutil.rmtree(target_path)
-<<<<<<< HEAD
-            target_path.mkdir()
-        except PermissionError:
-            pass
-=======
         except PermissionError:
             pass
     target_path.mkdir(exist_ok=True)
->>>>>>> 71e50145
 
     with file_load_context() as context:
         context.push_new_parent(source_path_parent, ResolveRelativeMode.ToParent)
@@ -370,16 +364,10 @@
     if target_path.exists() and target_path.is_dir():
         try:
             shutil.rmtree(target_path)
-<<<<<<< HEAD
-            target_path.mkdir()
         except PermissionError:
             pass
-=======
-        except PermissionError:
-            pass
 
     target_path.mkdir(exist_ok=True)
->>>>>>> 71e50145
 
     with file_load_context() as context:
         context.push_new_parent(source_path_parent, ResolveRelativeMode.ToParent)
@@ -408,15 +396,9 @@
     if target_path.exists() and target_path.is_dir():
         try:
             shutil.rmtree(target_path)
-<<<<<<< HEAD
-            target_path.mkdir()
-        except PermissionError:
-            pass
-=======
         except PermissionError:
             pass
     target_path.mkdir(exist_ok=True)
->>>>>>> 71e50145
 
     with file_load_context() as context:
         context.push_new_parent(source_path_parent, ResolveRelativeMode.ToParent)
