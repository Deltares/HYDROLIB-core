--- conflicted
+++ resolved
@@ -6,28 +6,21 @@
 import inspect
 import pytest
 
-<<<<<<< HEAD
 from hydrolib.core.io.ini.models import IniBasedModel
-=======
-from hydrolib.core.io.ini.models import (
+from hydrolib.core.io.ini.io_models import (
     CommentBlock,
     ContentElement,
     Datablock,
     Document,
-    IniBasedModel,
     Property,
     Section,
 )
->>>>>>> 47a2b5c2
 from hydrolib.core.io.ini.parser import (
     Parser,
     ParserConfig,
     _IntermediateCommentBlock,
     _IntermediateSection,
 )
-<<<<<<< HEAD
-from hydrolib.core.io.ini.parser_models import CommentBlock, Document, Property, Section
-=======
 from hydrolib.core.io.ini.serializer import (
     _serialize_comment_block,
     MaxLengths,
@@ -36,7 +29,6 @@
     SerializerConfig,
     write_ini,
 )
->>>>>>> 47a2b5c2
 
 
 class TestParserConfig:
@@ -713,36 +705,7 @@
             ],
         )
 
-<<<<<<< HEAD
         assert result == expected_result
-=======
-        assert result == expected_result
-
-
-class TestIniBasedModel:
-    class MissingCommentsModel(IniBasedModel):
-        @classmethod
-        def _supports_comments(cls):
-            return True
-
-        comments: Optional[IniBasedModel.Comments] = None
-
-    def test_ini_based_model_which_supports_comments_should_have_comments(self):
-        with pytest.raises(ValidationError):
-            _ = TestIniBasedModel.MissingCommentsModel()
-
-    class UnsupportedCommentsModel(IniBasedModel):
-        @classmethod
-        def _supports_comments(cls):
-            return False
-
-        comments = IniBasedModel.Comments()
-
-    def test_ini_based_model_which_does_not_support_comments_should_not_have_comments(
-        self,
-    ):
-        with pytest.raises(ValidationError):
-            _ = TestIniBasedModel.UnsupportedCommentsModel()
 
 
 class TestSerializerConfig:
@@ -1680,5 +1643,4 @@
 
     result = parser.finalize()
 
-    assert result == document
->>>>>>> 47a2b5c2
+    assert result == document