--- conflicted
+++ resolved
@@ -267,15 +267,9 @@
         valveonoff="1",
         valveopeningheight="1",
         numlosscoeff="1",
-<<<<<<< HEAD
-        relopening=[],
-        losscoeff=[],
-        bedfrictiontype=FrictionType.manning,
-=======
         relopening=[1],
         losscoeff=[1],
-        bedfrictiontype="",
->>>>>>> 0411c850
+        bedfrictiontype=FrictionType.manning,
         bedfriction="1",
         subtype="invertedSiphon",
         bendlosscoeff="1",
@@ -306,15 +300,9 @@
         valveonoff="1",
         valveopeningheight="1",
         numlosscoeff="1",
-<<<<<<< HEAD
-        relopening=[],
-        losscoeff=[],
-        bedfrictiontype=FrictionType.manning,
-=======
         relopening=[1],
         losscoeff=[1],
-        bedfrictiontype="",
->>>>>>> 0411c850
+        bedfrictiontype=FrictionType.manning,
         bedfriction="1",
         bendlosscoeff="1",
     )
