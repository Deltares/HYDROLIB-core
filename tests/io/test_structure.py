import inspect
from contextlib import nullcontext as does_not_raise
from pathlib import Path
from typing import Any, Callable, List, Union

import pytest
from pydantic.error_wrappers import ValidationError

from hydrolib.core.io.ini.parser import Parser, ParserConfig
from hydrolib.core.io.structure.models import (
    Bridge,
    Compound,
<<<<<<< HEAD
    Culvert,
=======
    Dambreak,
    DambreakAlgorithm,
>>>>>>> 4794eadd
    FlowDirection,
    Orifice,
    Pump,
    Structure,
    StructureModel,
    UniversalWeir,
    Weir,
)

from ..utils import WrapperTest, test_data_dir


def test_structure_model():
    filepath = (
        test_data_dir
        / "input/e02/c11_korte-woerden-1d/dimr_model/dflowfm/structures.ini"
    )
    m = StructureModel(filepath)
    assert len(m.structure) == 12
    assert isinstance(m.structure[-1], Compound)
    assert isinstance(m.structure[0], Orifice)
    assert isinstance(m.structure[2], Weir)
    assert isinstance(m.structure[5], Pump)


def test_create_a_weir_from_scratch():
    weir = Weir(
        id="w003",
        name="W003",
        branchid="B1",
        chainage=5.0,
        allowedflowdir=FlowDirection.none,
        crestlevel=0.5,
        usevelocityheight=False,
        comments=Weir.Comments(
            name="W stands for weir, 003 because we expect to have at most 999 weirs"
        ),
    )

    assert weir.id == "w003"
    assert weir.name == "W003"
    assert weir.branchid == "B1"
    assert weir.chainage == 5.0
    assert weir.allowedflowdir == FlowDirection.none
    assert weir.crestlevel == 0.5
    assert weir.crestwidth == None
    assert weir.usevelocityheight == False
    assert (
        weir.comments.name
        == "W stands for weir, 003 because we expect to have at most 999 weirs"
    )

    assert weir.comments.id == "Unique structure id (max. 256 characters)."


def test_id_comment_has_correct_default():
    weir = Weir(
        id="weir_id",
        name="W001",
        branchid="branch",
        chainage=3.0,
        allowedflowdir=FlowDirection.positive,
        crestlevel=10.5,
        crestwidth=None,
        usevelocityheight=False,
    )

    assert weir.comments.id == "Unique structure id (max. 256 characters)."


def test_add_comment_to_weir():
    weir = Weir(
        id="weir_id",
        name="W001",
        branchid="branch",
        chainage=3.0,
        allowedflowdir=FlowDirection.positive,
        crestlevel=10.5,
        crestwidth=None,
        usevelocityheight=False,
    )

    weir.comments.usevelocityheight = "a different value"
    assert weir.comments.usevelocityheight == "a different value"


def test_weir_construction_with_parser():
    parser = Parser(ParserConfig())

    input_str = inspect.cleandoc(
        """
        [Structure]
        id                = weir_id     # Unique structure id (max. 256 characters).
        name              = weir        # Given name in the user interface.
        branchId          = branch      # (optional) Branch on which the structure is located.
        chainage          = 3.0         # (optional) Chainage on the branch (m)
        type              = weir        # Structure type
        allowedFlowDir    = positive    # Possible values: both, positive, negative, none.
        crestLevel        = 10.5        # Crest level of weir (m AD)
        crestWidth        =             # Width of weir (m)
        useVelocityHeight = false       # Flag indicates whether the velocity height is to be calculated or not.
        """
    )

    for line in input_str.splitlines():
        parser.feed_line(line)

    document = parser.finalize()

    wrapper = WrapperTest[Weir].parse_obj({"val": document.sections[0]})
    weir = wrapper.val

    assert weir.id == "weir_id"
    assert weir.name == "weir"
    assert weir.branchid == "branch"
    assert weir.chainage == 3.0
    assert weir.type == "weir"
    assert weir.allowedflowdir == FlowDirection.positive
    assert weir.crestlevel == 10.5
    assert weir.crestwidth is None
    assert weir.usevelocityheight == False


def test_weir_comments_construction_with_parser():
    parser = Parser(ParserConfig())

    input_str = inspect.cleandoc(
        """
        [Structure]
        id                = weir_id     
        name              = weir        
        branchId          = branch      
        chainage          = 3.0         # My own special comment 1
        type              = weir        
        allowedFlowDir    = positive    
        crestLevel        = 10.5        
        crestWidth        =             
        useVelocityHeight = false       # My own special comment 2
        """
    )

    for line in input_str.splitlines():
        parser.feed_line(line)

    document = parser.finalize()

    wrapper = WrapperTest[Weir].parse_obj({"val": document.sections[0]})
    weir = wrapper.val

    assert weir.comments.id is None
    assert weir.comments.name is None
    assert weir.comments.branchid is None
    assert weir.comments.chainage == "My own special comment 1"
    assert weir.comments.type is None
    assert weir.comments.allowedflowdir is None
    assert weir.comments.crestlevel is None
    assert weir.comments.crestwidth is None
    assert weir.comments.usevelocityheight == "My own special comment 2"


def test_weir_with_unknown_parameters():
    parser = Parser(ParserConfig())

    input_str = inspect.cleandoc(
        """
        [Structure]
        id                = weir_id     # Unique structure id (max. 256 characters).
        name              = weir        # Given name in the user interface.
        branchId          = branch      # (optional) Branch on which the structure is located.
        chainage          = 3.0         # (optional) Chainage on the branch (m)

        # ----------------------------------------------------------------------
        unknown           = 10.0        # A deliberately added unknown property
        # ----------------------------------------------------------------------

        type              = weir        # Structure type
        allowedFlowDir    = positive    # Possible values: both, positive, negative, none.
        crestLevel        = 10.5        # Crest level of weir (m AD)
        crestWidth        =             # Width of weir (m)
        useVelocityHeight = false       # Flag indicates whether the velocity height is to be calculated or not.
        """
    )

    for line in input_str.splitlines():
        parser.feed_line(line)

    document = parser.finalize()

    wrapper = WrapperTest[Weir].parse_obj({"val": document.sections[0]})
    weir = wrapper.val

    assert weir.unknown == "10.0"  # type: ignore

    assert weir.id == "weir_id"
    assert weir.name == "weir"
    assert weir.branchid == "branch"
    assert weir.chainage == 3.0
    assert weir.type == "weir"
    assert weir.allowedflowdir == FlowDirection.positive
    assert weir.crestlevel == 10.5
    assert weir.crestwidth is None
    assert weir.usevelocityheight == False


def test_universal_construction_with_parser():
    parser = Parser(ParserConfig())

    input_str = inspect.cleandoc(
        """
        [Structure]
        id                = uweir_id         # Unique structure id (max. 256 characters).
        name              = W002             # Given name in the user interface.
        branchId          = branch           # (optional) Branch on which the structure is located.
        chainage          = 6.0              # (optional) Chainage on the branch (m).
        type              = universalWeir    # Structure type
        allowedFlowDir    = positive         # Possible values: both, positive, negative, none.
        numLevels         = 2                # Number of yz-Values.
        yValues           = 1.0 2.0          # y-values of the cross section (m) 
        zValues           = 3.0 4.0          # z-values of the cross section (m). (number of values = numLevels)
        crestLevel        = 10.5             # Crest level of weir (m AD)
        dischargeCoeff    = 0.5              # Discharge coefficient c_e (-)
        """
    )

    for line in input_str.splitlines():
        parser.feed_line(line)

    document = parser.finalize()

    wrapper = WrapperTest[UniversalWeir].parse_obj({"val": document.sections[0]})
    universal_weir = wrapper.val

    assert universal_weir.id == "uweir_id"
    assert universal_weir.name == "W002"
    assert universal_weir.branchid == "branch"
    assert universal_weir.chainage == 6.0
    assert universal_weir.allowedflowdir == FlowDirection.positive
    assert universal_weir.numlevels == 2
    assert universal_weir.yvalues == [1.0, 2.0]
    assert universal_weir.zvalues == [3.0, 4.0]
    assert universal_weir.crestlevel == 10.5
    assert universal_weir.dischargecoeff == 0.5


def test_weir_and_universal_weir_resolve_from_parsed_document():
    parser = Parser(ParserConfig())

    input_str = inspect.cleandoc(
        """
        [Structure]
        id                = weir_id     # Unique structure id (max. 256 characters).
        name              = W001        # Given name in the user interface.
        branchId          = branch      # Branch on which the structure is located.
        chainage          = 3.0         # Chainage on the branch (m).
        type              = weir        # Structure type; must read weir
        allowedFlowDir    = positive    # Possible values: both, positive, negative, none.
        crestLevel        = 10.5        # Crest level of weir (m AD).
        crestWidth        =             # Width of the weir (m).
        useVelocityHeight = false       # Flag indicating whether the velocity height is to be calculated or not.

        [Structure]
        id                = uweir_id         # Unique structure id (max. 256 characters).
        name              = W002             # Given name in the user interface.
        branchId          = branch           # Branch on which the structure is located.
        chainage          = 6.0              # Chainage on the branch (m).
        type              = universalWeir    # Structure type; must read universalWeir
        allowedFlowDir    = positive         # Possible values: both, positive, negative, none.
        numLevels         = 2                # Number of yz-Values.
        yValues           = 1.0 2.0          # y-values of the cross section (m). (number of values = numLevels) 
        zValues           = 3.0 4.0          # z-values of the cross section (m). (number of values = numLevels)
        crestLevel        = 10.5             # Crest level of weir (m AD).
        dischargeCoeff    = 0.5              # Discharge coefficient c_e (-).
        """
    )

    for line in input_str.splitlines():
        parser.feed_line(line)

    document = parser.finalize()

    wrapper = WrapperTest[List[Union[Weir, UniversalWeir]]].parse_obj(
        {"val": document.sections}
    )
    expected_structures = [
        Weir(
            id="weir_id",
            name="W001",
            branchid="branch",
            chainage=3.0,
            allowedflowdir=FlowDirection.positive,
            crestlevel=10.5,
            crestwidth=None,
            usevelocityheight=False,
            _header="Structure",
        ),
        UniversalWeir(
            id="uweir_id",
            name="W002",
            branchid="branch",
            chainage=6.0,
            allowedflowdir=FlowDirection.positive,
            numlevels=2,
            yvalues=[1.0, 2.0],
            zvalues=[3.0, 4.0],
            crestlevel=10.5,
            dischargecoeff=0.5,
            _header="Structure",
        ),
    ]

    for val, expected in zip(wrapper.val, expected_structures):
        # TODO Make sure datablock never ends up in these structures!
        assert val.dict(exclude={"datablock"}) == expected.dict()


def test_read_structures_missing_structure_field_raises_correct_error():
    file = "missing_structure_field.ini"
    identifier = "Structure2"
    field = "crestLevel"

    filepath = test_data_dir / "input/invalid_files" / file

    with pytest.raises(ValidationError) as error:
        StructureModel(filepath)

    expected_message = f"{file} -> structure -> 1 -> {identifier} -> {field}"
    assert expected_message in str(error.value)


<<<<<<< HEAD
@pytest.mark.parametrize(
    "input,expected",
    [
        ("WEIR", "weir"),
        ("UniversalWeir", "universalWeir"),
        ("Culvert", "culvert"),
        ("Pump", "pump"),
        ("Compound", "compound"),
        ("Orifice", "orifice"),
        ("DOESNOTEXIST", "DOESNOTEXIST"),
        ("doesnotexist", "doesnotexist"),
    ],
)
def test_parses_type_case_insensitive(input, expected):
    structure = Structure(type=input, branchid="branchid", chainage="1")

    assert structure.type == expected


def _get_allowedflowdir_cases() -> List:
    return [
        ("None", "none"),
        ("Positive", "positive"),
        ("NEGATIVE", "negative"),
        ("Both", "both"),
    ]


@pytest.mark.parametrize(
    "input,expected",
    _get_allowedflowdir_cases(),
)
def test_weir_parses_flowdirection_case_insensitive(input, expected):
    structure = Weir(
        allowedflowdir=input,
        id="strucid",
        branchid="branchid",
        chainage="1",
        crestlevel="1",
    )

    assert structure.allowedflowdir == expected


@pytest.mark.parametrize(
    "input,expected",
    _get_allowedflowdir_cases(),
)
def test_universalweir_parses_flowdirection_case_insensitive(input, expected):
    structure = UniversalWeir(
        allowedflowdir=input,
        id="strucid",
        branchid="branchid",
        chainage="1",
        crestlevel="1",
        numlevels=0,
        yvalues=[],
        zvalues=[],
        dischargecoeff="1",
    )

    assert structure.allowedflowdir == expected


@pytest.mark.parametrize(
    "input,expected",
    _get_allowedflowdir_cases(),
)
def test_culvert_parses_flowdirection_case_insensitive(input, expected):

    structure = Culvert(
        allowedflowdir=input,
        id="strucid",
        branchid="branchid",
        chainage="1",
        leftlevel="1",
        rightlevel="1",
        csdefid="",
        length="1",
        inletlosscoeff="1",
        outletlosscoeff="1",
        inletlosvalveonoffscoeff="1",
        valveonoff="1",
        valveopeningheight="1",
        numlosscoeff="1",
        relopening=[],
        losscoeff=[],
        bedfrictiontype="",
        bedfriction="1",
        subtype="invertedSiphon",
        bendlosscoeff="1",
    )

    assert structure.allowedflowdir == expected


@pytest.mark.parametrize(
    "input,expected",
    _get_allowedflowdir_cases(),
)
def test_orifice_parses_flowdirection_case_insensitive(input, expected):
    structure = Orifice(
        allowedflowdir=input,
        id="strucid",
        branchid="branchid",
        chainage="1",
        crestlevel="1",
        corrcoeff="1",
        gateloweredgelevel="1",
        usevelocityheight="0",
        uselimitflowpos="0",
        uselimitflowneg="0",
    )

    assert structure.allowedflowdir == expected


@pytest.mark.parametrize(
    "input,expected",
    [("Culvert", "culvert"), ("INVERTEDSiphon", "invertedSiphon")],
)
def test_culvert_parses_subtype_case_insensitive(input, expected):

    structure = Culvert(
        subtype=input,
        allowedflowdir="both",
        id="strucid",
        branchid="branchid",
        chainage="1",
        leftlevel="1",
        rightlevel="1",
        csdefid="",
        length="1",
        inletlosscoeff="1",
        outletlosscoeff="1",
        inletlosvalveonoffscoeff="1",
        valveonoff="1",
        valveopeningheight="1",
        numlosscoeff="1",
        relopening=[],
        losscoeff=[],
        bedfrictiontype="",
        bedfriction="1",
        bendlosscoeff="1",
    )

    assert structure.subtype == expected
=======
class TestBridge:
    """
    Wrapper class to test all the methods and subclasses in:
    hydrolib.core.io.structure.models.py Bridge class
    """

    def test_create_a_bridge_from_scratch(self):
        bridge = Bridge(
            id="b003",
            name="B003",
            branchid="B1",
            chainage=5.0,
            allowedflowdir=FlowDirection.both,
            csdefid="W_980.1S_0",
            shift=-1.23,
            inletlosscoeff=1,
            outletlosscoeff=1,
            frictiontype="Strickler",
            friction=70,
            length=100,
            comments=Bridge.Comments(
                name="B stands for Bridge, 003 because we expect to have at most 999 weirs"
            ),
        )

        assert isinstance(
            bridge, Structure
        ), "Bridge should also be an instance of a Structure"

        assert bridge.id == "b003"
        assert bridge.name == "B003"
        assert bridge.branchid == "B1"
        assert bridge.chainage == 5.0
        assert bridge.allowedflowdir == FlowDirection.both
        assert bridge.csdefid == "W_980.1S_0"
        assert bridge.shift == -1.23
        assert bridge.inletlosscoeff == 1
        assert bridge.outletlosscoeff == 1
        assert bridge.frictiontype == "Strickler"
        assert bridge.friction == 70
        assert bridge.length == 100
        assert (
            bridge.comments.name
            == "B stands for Bridge, 003 because we expect to have at most 999 weirs"
        )

        assert bridge.comments.id == "Unique structure id (max. 256 characters)."

    def test_bridge_construction_with_parser(self):
        parser = Parser(ParserConfig())

        input_str = inspect.cleandoc(
            """
            [Structure]
            type = bridge                   # Structure type; must read bridge
            id = RS1-KBR31                  # Unique structure id (max. 256 characters).
            name = RS1-KBR31name            # Given name in the user interface.
            branchid = riv_RS1_264          # (optional) Branch on which the structure is located.
            chainage = 104.184              # (optional) Chainage on the branch (m)
            allowedFlowDir = both           # Possible values: both, positive, negative, none.
            csDefId = W_980.1S_0            # Id of Cross-Section Definition.
            shift = 0.0                     # Vertical shift of the cross section definition [m]. Defined positive upwards.
            inletLossCoeff = 1              # Inlet loss coefficient [-], ?_i.
            outletLossCoeff = 1
            frictionType = Strickler        # Friction type
            friction = 70
            length = 9.75
            """
        )

        for line in input_str.splitlines():
            parser.feed_line(line)

        document = parser.finalize()

        wrapper = WrapperTest[Bridge].parse_obj({"val": document.sections[0]})
        bridge = wrapper.val

        assert isinstance(
            bridge, Structure
        ), "Bridge should also be an instance of a Structure"

        assert bridge.id == "RS1-KBR31"
        assert bridge.name == "RS1-KBR31name"
        assert bridge.branchid == "riv_RS1_264"
        assert bridge.chainage == 104.184
        assert bridge.structure_type == "bridge"
        assert bridge.allowedflowdir == FlowDirection.both
        assert bridge.csdefid == "W_980.1S_0"
        assert bridge.shift == 0.0
        assert bridge.inletlosscoeff == 1
        assert bridge.outletlosscoeff == 1
        assert bridge.frictiontype == "Strickler"
        assert bridge.friction == 70
        assert bridge.length == 9.75

    def test_bridge_with_unknown_parameters(self):
        parser = Parser(ParserConfig())

        input_str = inspect.cleandoc(
            """
            [Structure]
            type = bridge                   # Structure type; must read bridge
            id = RS1-KBR31                  # Unique structure id (max. 256 characters).
            name = RS1-KBR31name            # Given name in the user interface.
            branchid = riv_RS1_264          # (optional) Branch on which the structure is located.
            chainage = 104.184              # (optional) Chainage on the branch (m)
            allowedFlowDir = both           # Possible values: both, positive, negative, none.
            csDefId = W_980.1S_0            # Id of Cross-Section Definition.

            # ----------------------------------------------------------------------
            bedLevel           = 10.0        # A deliberately added unknown (in fact: old, unsupported) property
            # ----------------------------------------------------------------------

            shift = 0.0                     # Vertical shift of the cross section definition [m]. Defined positive upwards.
            inletLossCoeff = 1              # Inlet loss coefficient [-], ?_i.
            outletLossCoeff = 1
            frictionType = Strickler        # Friction type
            friction = 70
            length = 9.75
            """
        )

        for line in input_str.splitlines():
            parser.feed_line(line)

        document = parser.finalize()

        wrapper = WrapperTest[Bridge].parse_obj({"val": document.sections[0]})
        bridge = wrapper.val

        assert bridge.bedlevel == "10.0"  # type: ignore (note: deliberately lowercase key here)

        assert bridge.id == "RS1-KBR31"
        assert bridge.name == "RS1-KBR31name"
        assert bridge.branchid == "riv_RS1_264"
        assert bridge.chainage == 104.184
        assert bridge.structure_type == "bridge"
        assert bridge.allowedflowdir == FlowDirection.both
        assert bridge.csdefid == "W_980.1S_0"
        assert bridge.shift == 0.0
        assert bridge.inletlosscoeff == 1
        assert bridge.outletlosscoeff == 1
        assert bridge.frictiontype == "Strickler"
        assert bridge.friction == 70
        assert bridge.length == 9.75

    def test_bridge_with_missing_required_parameters(self):
        parser = Parser(ParserConfig())

        input_str = inspect.cleandoc(
            """
            [Structure]
            type = bridge                   # Structure type; must read bridge
            id = RS1-KBR31                  # Unique structure id (max. 256 characters).
            name = RS1-KBR31name            # Given name in the user interface.
            branchid = riv_RS1_264          # (optional) Branch on which the structure is located.
            chainage = 104.184              # (optional) Chainage on the branch (m)
            allowedFlowDir = both           # Possible values: both, positive, negative, none.
            # csDefId = W_980.1S_0            # Id of Cross-Section Definition.
            # shift = 0.0                     # Vertical shift of the cross section definition [m]. Defined positive upwards.
            # inletLossCoeff = 1              # Inlet loss coefficient [-], ?_i.
            # outletLossCoeff = 1
            # frictionType = Strickler        # Friction type
            # friction = 70
            # length = 9.75
            """
        )

        for line in input_str.splitlines():
            parser.feed_line(line)

        document = parser.finalize()

        expected_message = "7 validation errors for WrapperTest[Bridge]"
        with pytest.raises(ValueError) as exc_err:
            wrapper = WrapperTest[Bridge].parse_obj({"val": document.sections[0]})
            bridge = wrapper.val
        assert expected_message in str(exc_err.value)

        assert "bridge" not in locals()  # Bridge structure should not have been created
>>>>>>> 4794eadd


class TestStructure:
    """
    Wrapper class to test all the methods and subclasses in:
    hydrolib.core.io.structure.models.py Structure class.
    """

    class TestRootValidator:
        """
        Wrapper class to validate the paradigms that point to root_validators
        in the Structure class
        """

        long_culvert_err = (
            "`num/x/yCoordinates` are mandatory for a LongCulvert structure."
        )
        dambreak_err = "`num/x/yCoordinates` are mandatory for a Dambreak structure."
        structure_err = "Specify location either by setting `branchId` and `chainage` or `num/x/yCoordinates` fields."

        @pytest.mark.parametrize(
            "type, expectation, error_mssg",
            [
                pytest.param(
                    "",
                    pytest.raises(AssertionError),
                    structure_err,
                    id="No structure raises.",
                ),
                pytest.param(
                    None,
                    pytest.raises(AssertionError),
                    structure_err,
                    id="None structure raises.",
                ),
                pytest.param(
                    "weir",
                    pytest.raises(AssertionError),
                    structure_err,
                    id="Weir raises.",
                ),
                pytest.param(
                    "universalWeir",
                    pytest.raises(AssertionError),
                    structure_err,
                    id="UniversalWeir raises.",
                ),
                pytest.param(
                    "culvert",
                    pytest.raises(AssertionError),
                    structure_err,
                    id="Culvert raises.",
                ),
                pytest.param(
                    "longCulvert",
                    pytest.raises(AssertionError),
                    long_culvert_err,
                    id="LongCulvert raises.",
                ),
                pytest.param(
                    "orifice",
                    pytest.raises(AssertionError),
                    structure_err,
                    id="Orifice raises.",
                ),
                pytest.param(
                    "bridge",
                    pytest.raises(AssertionError),
                    structure_err,
                    id="Bridge raises.",
                ),
                pytest.param(
                    "gate",
                    pytest.raises(AssertionError),
                    structure_err,
                    id="Gate raises.",
                ),
                pytest.param(
                    "generalStructure",
                    pytest.raises(AssertionError),
                    structure_err,
                    id="GeneralStructure raises.",
                ),
                pytest.param(
                    "dambreak",
                    pytest.raises(AssertionError),
                    dambreak_err,
                    id="Dambreak raises.",
                ),
                pytest.param(
                    "compound", does_not_raise(), None, id="Compound DOES NOT raise."
                ),
            ],
        )
        def test_check_location_given_no_values_raises_expectation(
            self, type: str, expectation, error_mssg: str
        ):
            with expectation as exc_err:
                input_dict = dict(
                    notAValue="Not a relevant value",
<<<<<<< HEAD
                    type=type,
=======
                    structure_type=structure_type,
>>>>>>> 4794eadd
                    numcoordinates=None,
                    xcoordinates=None,
                    ycoordinates=None,
                    branchid=None,
                    chainage=None,
                )
                return_value = Structure.check_location(input_dict)
                if not error_mssg:
                    assert return_value == input_dict
                    return
            assert str(exc_err.value) == error_mssg

        def test_check_location_given_compound_structure_raises_nothing(self):
            input_dict = dict(
                notAValue="Not a relevant value",
                numcoordinates=None,
                xcoordinates=None,
                ycoordinates=None,
                branchid=None,
                chainage=None,
            )
            return_value = Compound.check_location(input_dict)
            assert return_value == input_dict

        @pytest.mark.parametrize(
            "dict_values",
            [
                pytest.param(
                    dict(branchid="", chainage=None),
                    id="Empty branchid, Chainage is None.",
                ),
                pytest.param(
                    dict(branchid="aValue", chainage=None), id="Chainage is None."
                ),
                pytest.param(
                    dict(branchid="", chainage=2.4), id="Only chainage value."
                ),
            ],
        )
        def test_check_location_given_invalid_branchid_chainage_raises_value_error(
            self, dict_values: dict
        ):
            with pytest.raises(ValueError) as exc_err:
                Structure.check_location(dict_values)
            assert (
                str(exc_err.value)
                == "A valid value for branchId and chainage is required when branchId key is specified."
            )

        wrong_coord_test_cases = [
            pytest.param(
                [],
                id="Empty list",
            ),
            pytest.param(
                [2, 4, 4, 2],
                id="Too many coords",
            ),
        ]

        @pytest.mark.parametrize(
            "x_coords",
            wrong_coord_test_cases,
        )
        @pytest.mark.parametrize(
            "y_coords",
            wrong_coord_test_cases,
        )
        def test_check_location_given_invalid_coordinates_raises_assertion_error(
            self, x_coords: List[float], y_coords: List[float]
        ):
            n_coords = 2
            with pytest.raises(ValueError) as exc_err:
                Structure.check_location(
                    dict(
                        numcoordinates=n_coords,
                        xcoordinates=x_coords,
                        ycoordinates=y_coords,
                    )
                )
            assert (
                str(exc_err.value)
                == f"Expected {n_coords} coordinates, given {len(x_coords)} for xCoordinates and {len(y_coords)} for yCoordinates."
            )

        @pytest.mark.parametrize(
            "dict_values",
            [
                pytest.param(
                    dict(
<<<<<<< HEAD
                        numcoordinates=0,
                        xcoordinates=[],
                        ycoordinates=[],
=======
                        numcoordinates=2,
                        xcoordinates=[4.2, 2.4],
                        ycoordinates=[2.4, 4.2],
>>>>>>> 4794eadd
                    ),
                    id="Coordinates given.",
                ),
                pytest.param(
                    dict(branchid="aBranchid", chainage="aChainage"),
                    id="branchid + chainage.",
                ),
            ],
        )
        def test_check_location_given_valid_values(self, dict_values: dict):
            return_value = Structure.check_location(dict_values)
            assert return_value == dict_values

    class TestValidateBranchAndChainageInModel:
        """
        Class to validate the paradigms of validate_branch_and_chainage_in_model
        """

        @pytest.mark.parametrize(
            "branch_id, chainage, expectation",
            [
                pytest.param(None, None, False, id="Both None"),
                pytest.param("aValue", 42, True, id="Both Valid"),
            ],
        )
        def test_given_valid_values_returns_expectation(
            self, branch_id: str, chainage: float, expectation: bool
        ):
            dict_values = dict(branchid=branch_id, chainage=chainage)
            validation = Structure.validate_branch_and_chainage_in_model(dict_values)
            assert validation == expectation

        @pytest.mark.parametrize(
            "dict_values",
            [
                pytest.param(
                    dict(branchid="aBranchId", chainage=None), id="No valid chainage"
                ),
                pytest.param(dict(branchid="", chainage=None), id="No valid branchId"),
            ],
        )
        def test_given_invalid_values_raises_expectations(self, dict_values: dict):
            with pytest.raises(ValueError) as exc_err:
                Structure.validate_branch_and_chainage_in_model(dict_values)
            assert (
                str(exc_err.value)
                == "A valid value for branchId and chainage is required when branchId key is specified."
            )

    class TestValidateCoordinatesInModel:
        """
        Class to validate the paradigms of validate_coordinates_in_model
        """

        @pytest.mark.parametrize(
            "dict_values, expectation",
            [
                pytest.param(dict(), False, id="No values."),
                pytest.param(
<<<<<<< HEAD
                    dict(numcoordinates=None), False, id="Missing x_ycoordinates"
=======
                    dict(numcoordinates=None), False, id="Missing x_y_coordinates"
>>>>>>> 4794eadd
                ),
                pytest.param(
                    dict(numcoordinates=None, ycoordinates=None),
                    False,
                    id="Missing xcoordinates",
                ),
                pytest.param(
                    dict(numcoordinates=None, xcoordinates=None),
                    False,
                    id="Missing ycoordinates",
                ),
                pytest.param(
<<<<<<< HEAD
                    dict(numcoordinates=0, xcoordinates=None, ycoordinates=None),
                    True,
                    id="None coordinates.",
                ),
                pytest.param(
                    dict(numcoordinates=0, xcoordinates=[], ycoordinates=[]),
=======
                    dict(
                        numcoordinates=2,
                        xcoordinates=[4.2, 2.4],
                        ycoordinates=[2.4, 4.2],
                    ),
>>>>>>> 4794eadd
                    True,
                    id="With 2 coordinates.",
                ),
                pytest.param(
                    dict(
<<<<<<< HEAD
                        numcoordinates=2, xcoordinates=[42, 24], ycoordinates=[24, 42]
=======
                        numcoordinates=3,
                        xcoordinates=[4.2, 2.4, 4.4],
                        ycoordinates=[2.4, 4.2, 2.2],
>>>>>>> 4794eadd
                    ),
                    True,
                    id="With 3 coordinates.",
                ),
            ],
        )
        def test_given_valid_values_returns_expectation(
            self, dict_values: dict, expectation: bool
        ):
            validation = Structure.validate_coordinates_in_model(dict_values)
            assert validation == expectation

        def test_given_different_coordinate_length_values_raises_value_error(self):
            with pytest.raises(ValueError) as exc_err:
                Structure.validate_coordinates_in_model(
                    dict(
<<<<<<< HEAD
                        numcoordinates=1,
                        xcoordinates=[42, 24],
                        ycoordinates=[24, 42, 66],
=======
                        numcoordinates=2,
                        xcoordinates=[10, 20, 30],
                        ycoordinates=[10, 20, 30, 50],
>>>>>>> 4794eadd
                    )
                )
            assert (
                str(exc_err.value)
<<<<<<< HEAD
                == "Expected 1 coordinates, given 2 for xCoordinates and 3 for yCoordinates."
            )
=======
                == "Expected 2 coordinates, given 3 for x and 4 for y coordinates."
            )

        @pytest.mark.parametrize("n_coords", [(0), (1)])
        def test_given_less_than_2_coordinates_raises_value_error(self, n_coords: int):
            with pytest.raises(ValueError) as exc_err:
                Structure.validate_coordinates_in_model(
                    dict(
                        numcoordinates=n_coords,
                        xcoordinates=[10, 20, 30],
                        ycoordinates=[10, 20, 30, 50],
                    )
                )
            assert (
                str(exc_err.value)
                == f"Expected at least 2 coordinates, but only {n_coords} declared."
            )


class TestDambreakAlgorithm:
    """
    Wrapper class to test all the methods in:
    hydrolib.core.io.structure.models.py DambreakAlgorithm enum class.
    """

    @pytest.mark.parametrize(
        "enum_value, enum_description",
        [
            pytest.param(1, "van der Knaap, 2000"),
            pytest.param(2, "Verheij-van der Knaap, 2002"),
            pytest.param(3, "Predefined time series, dambreakLevelsAndWidths"),
        ],
    )
    def test_get_enum_as_str_returns_description(
        self, enum_value: int, enum_description: str
    ):
        assert DambreakAlgorithm(enum_value).description == enum_description


class DambreakTestCases:
    """Just a wrapper so it can be referenced from other classes."""

    check_location_err = (
        "`num/x/yCoordinates` or `polylineFile` are mandatory for a Dambreak structure."
    )
    too_few_coords = "Expected at least 2 coordinates, but only {} declared."
    mismatch_coords = (
        "Expected {} coordinates, given {} for x and {} for y coordinates."
    )


class TestDambreak:
    """
    Wrapper class to test all the methods and sublcasses in:
    hydrolib.core.io.structure.models.py Dambreak class.
    """

    @pytest.fixture
    def default_dambreak_values(self) -> dict:
        return dict(
            id="NLNJ-2021",
            name="NederlandNaranjito2021",
            type="dambreak",
            startlocationx=4.2,
            startlocationy=2.4,
            algorithm=1,
            crestlevelini=1,
            breachwidthini=24,
            crestlevelmin=42,
            t0=2.2,
            timetobreachtomaximumdepth=4.4,
            f1=22.4,
            f2=44.2,
            ucrit=44.22,
            waterlevelupstreamlocationx=1.2,
            waterlevelupstreamlocationy=2.3,
            waterleveldownstreamlocationx=3.4,
            waterleveldownstreamlocationy=4.5,
            waterlevelupstreamnodeid="anUpstreamNodeId",
            waterleveldownstreamnodeid="aDownstreamNodeId",
        )

    @pytest.fixture
    def valid_dambreak_values(self, default_dambreak_values: dict) -> dict:
        coordinates_dict = dict(
            numcoordinates=2,
            xcoordinates=[4.2, 2.4],
            ycoordinates=[2.4, 4.2],
        )
        return {**default_dambreak_values, **coordinates_dict}

    @pytest.mark.parametrize(
        "location_dict, err_mssg",
        [
            pytest.param(
                dict(),
                DambreakTestCases.check_location_err,
                id="No values.",
            ),
            pytest.param(
                dict(numcoordinates=None),
                DambreakTestCases.check_location_err,
                id="Missing x_y_coordinates",
            ),
            pytest.param(
                dict(numcoordinates=None, ycoordinates=None),
                DambreakTestCases.check_location_err,
                id="Missing xcoordinates",
            ),
            pytest.param(
                dict(numcoordinates=None, xcoordinates=None),
                DambreakTestCases.check_location_err,
                id="Missing ycoordinates",
            ),
            pytest.param(
                dict(numcoordinates=0, xcoordinates=None, ycoordinates=None),
                DambreakTestCases.check_location_err,
                id="None coordinates.",
            ),
            pytest.param(
                dict(numcoordinates=0, xcoordinates=[], ycoordinates=[]),
                DambreakTestCases.too_few_coords.format(0),
                id="Empty list coordinates.",
            ),
            pytest.param(
                dict(numcoordinates=1, xcoordinates=[], ycoordinates=[]),
                DambreakTestCases.too_few_coords.format(1),
                id="One coordinate.",
            ),
            pytest.param(
                dict(numcoordinates=2, xcoordinates=[4.2], ycoordinates=[]),
                DambreakTestCases.mismatch_coords.format(2, 1, 0),
                id="Mismatch coordinates.",
            ),
        ],
    )
    def test_given_invalid_location_raises_validation_error(
        self,
        location_dict: dict,
        err_mssg: str,
        default_dambreak_values: dict,
    ):
        # 1. Define test data
        test_values = {**default_dambreak_values, **location_dict}

        # 2. Run test
        with pytest.raises(ValidationError) as exc_err:
            Dambreak(**test_values)

        # 3. Verify final expectations.
        assert err_mssg in str(exc_err.value)

    def test_given_valid_values_creates_dambreak(self, valid_dambreak_values: dict):
        dambreak = Dambreak(**valid_dambreak_values)
        self.validate_valid_default_dambreak(dambreak)

    def test_given_structure_text_with_num_x_y_coordinates_parses_structure(self):
        # 1. Define structure text.
        structure_text = inspect.cleandoc(
            """
            [Structure]
            type = dambreak                 # Structure type; must read dambreak
            id = NLNJ-2021                  # Unique structure id (max. 256 characters).
            name = NederlandNaranjito2021   # Given name in the user interface.
            numCoordinates = 2              # Number of values in xCoordinates and yCoordinates. This value should be greater or equal 2.
            xCoordinates = 4.2 2.4       # x-coordinates of the link selection polygon.
            yCoordinates = 2.4 4.2       # y-coordinates of the link selection polygon.
            startLocationX = 4.2            # x-coordinate of breach starting point.
            startLocationY = 2.4            # y-coordinate of breach starting point.
            algorithm = 1                   # Breach growth algorithm.

            crestLevelIni = 1               # Initial breach level.
            breachWidthIni = 24             # Initial breach width.
            crestLevelMin = 42              # Minimal breach level.
            t0 = 2.2                        # Breach start time.
            timeToBreachToMaximumDepth = 4.4    # tphase 1.
            f1 = 22.4                       # Factor f1.
            f2 = 44.2                       # Factor f2.
            uCrit = 44.22                   # Critical flow velocity uc for erosion [m/s].
            waterLevelUpstreamLocationX = 1.2 # x-coordinate of custom upstream water level point.
            waterLevelUpstreamLocationY = 2.3 # y-coordinate of custom upstream water level point.
            waterLevelDownstreamLocationX = 3.4 # x-coordinate of custom downstream water level point.
            waterLevelDownstreamLocationY = 4.5 # y-coordinate of custom downstream water level point.
            waterLevelUpstreamNodeId = anUpstreamNodeId # Node Id of custom upstream water level point.
            waterLevelDownstreamNodeId = aDownstreamNodeId # Node Id of custom downstream water level point.
            """
        )
        # 2. Parse data.
        dambreak_obj = self.parse_dambreak_from_text(structure_text)
        self.validate_valid_default_dambreak(dambreak_obj)

    def test_given_structure_text_with_polylinefile_parses_structure(self):
        structure_text = inspect.cleandoc(
            """
            [structure]
            type                       = dambreak  
            id                         = dambreak  
            polylinefile               = dambreak2ddrybreach.pli
            startLocationX             = 1.2 
            startLocationY             = 4.0
            algorithm                  = 3             # 1 VdKnaap ,2 Verheij-vdKnaap
            crestLevelIni              = 0.4
            breachWidthIni             = 1
            crestLevelMin              = 0.2
            timeToBreachToMaximumDepth = 0.1           #in seconds 
            f1                         = 1
            f2                         = 1
            ucrit                      = 0.001
            t0                         = 0.0001        # make it a boolean
            dambreakLevelsAndWidths    = dambreak.tim  #used only in algorithm 3            
            materialtype               = 1             #1 clay 2 sand, used only in algorithm 1 
            """
        )

        # 2. Parse data.
        dambreak_obj = self.parse_dambreak_from_text(structure_text)
        assert dambreak_obj
        assert isinstance(dambreak_obj, Structure)
        assert dambreak_obj.structure_type == "dambreak"
        assert dambreak_obj.id == "dambreak"
        assert dambreak_obj.startlocationx == 1.2
        assert dambreak_obj.startlocationy == 4.0
        assert dambreak_obj.algorithm == 3
        assert dambreak_obj.crestlevelini == 0.4
        assert dambreak_obj.breachwidthini == 1
        assert dambreak_obj.crestlevelmin == 0.2
        assert dambreak_obj.timetobreachtomaximumdepth == 0.1
        assert dambreak_obj.f1 == 1
        assert dambreak_obj.f2 == 1
        assert dambreak_obj.ucrit == 0.001
        assert dambreak_obj.t0 == 0.0001
        assert dambreak_obj.dambreaklevelsandwidths == Path("dambreak.tim")
        assert dambreak_obj.dict()["materialtype"] == "1"

    def parse_dambreak_from_text(self, structure_text: str) -> Dambreak:
        """
        Method just to simplify how the tests can parse a dambreak without having to
        repeat the same code for each test.

        Args:
            structure_text (str): Text containing Dambreak structure.

        Returns:
            Dambreak: Parsed object.
        """
        # 1. Parse data.
        parser = Parser(ParserConfig())
        for line in structure_text.splitlines():
            parser.feed_line(line)
        document = parser.finalize()

        # 2. Parse object
        return WrapperTest[Dambreak].parse_obj({"val": document.sections[0]}).val

    def validate_valid_default_dambreak(self, dambreak: Dambreak):
        """
        Method to validate the default (valid) test case for a Dambreak.

        Args:
            dambreak (Dambreak): Instance that needs to be verified for its expected values.
        """

        assert isinstance(dambreak, Structure), "A dambreak should be a structure."
        assert dambreak.id == "NLNJ-2021"
        assert dambreak.name == "NederlandNaranjito2021"
        assert dambreak.structure_type == "dambreak"
        assert dambreak.startlocationx == 4.2
        assert dambreak.startlocationy == 2.4
        assert dambreak.algorithm == 1
        assert dambreak.crestlevelini == 1
        assert dambreak.breachwidthini == 24
        assert dambreak.crestlevelmin == 42
        assert dambreak.t0 == 2.2
        assert dambreak.timetobreachtomaximumdepth == 4.4
        assert dambreak.f1 == 22.4
        assert dambreak.f2 == 44.2
        assert dambreak.ucrit == 44.22
        assert dambreak.numcoordinates == 2
        assert dambreak.xcoordinates == [4.2, 2.4]
        assert dambreak.ycoordinates == [2.4, 4.2]
        assert dambreak.waterlevelupstreamlocationx == 1.2
        assert dambreak.waterlevelupstreamlocationy == 2.3
        assert dambreak.waterleveldownstreamlocationx == 3.4
        assert dambreak.waterleveldownstreamlocationy == 4.5
        assert dambreak.waterlevelupstreamnodeid == "anUpstreamNodeId"
        assert dambreak.waterleveldownstreamnodeid == "aDownstreamNodeId"

    class TestValidateAlgorithm:
        """
        Wrapper to validate all paradigms of validate_algorithm
        """

        @pytest.mark.parametrize(
            "value",
            [pytest.param("", id="Empty string."), pytest.param(None, id="None")],
        )
        def test_given_not_int_raises_value_error(self, value: Any):
            with pytest.raises(ValueError) as exc_err:
                Dambreak.validate_algorithm(value)
            assert (
                str(exc_err.value) == "Dambreak algorithm value should be of type int."
            )

        @pytest.mark.parametrize(
            "value",
            [pytest.param(0), pytest.param(4), pytest.param(-1)],
        )
        def test_given_value_out_of_range_raises_value_error(self, value: int):
            with pytest.raises(ValueError) as exc_err:
                Dambreak.validate_algorithm(value)
            assert str(exc_err.value) == "Dambreak algorithm value should be 1, 2 or 3."

        @pytest.mark.parametrize(
            "value",
            [pytest.param(1), pytest.param(2), pytest.param(3)],
        )
        def test_given_valid_value_returns_value(self, value: int):
            assert Dambreak.validate_algorithm(value) == value

    class TestValidateDambreakLevelsAndWidths:
        """
        Wrapper to validate all paradigms of
        validate_dambreak_leels_and_widths
        """

        algorithm_values = [(-1), (0), (1), (2), (4)]

        @pytest.mark.parametrize(
            "algorithm_value",
            algorithm_values,
        )
        @pytest.mark.parametrize(
            "field_value",
            [
                pytest.param("", id="Empty string"),
                pytest.param(Path(""), id="Empty Path"),
                pytest.param("JustAValue", id="String value"),
                pytest.param(Path("JustAValue"), id="Path value"),
            ],
        )
        def test_given_field_value_but_no_algorithm_3_raises_value_error(
            self, field_value: str, algorithm_value: int
        ):
            with pytest.raises(ValueError) as exc_err:
                Dambreak.validate_dambreak_levels_and_widths(
                    field_value,
                    dict(
                        algorithm=algorithm_value,
                    ),
                )
            assert (
                str(exc_err.value)
                == f"Dambreak field dambreakLevelsAndWidths can only be set when algorithm = 3, current value: {algorithm_value}."
            )

        def test_given_algorithm_value_3_returns_field_value(self):
            field_value = "justAValue"
            return_value = Dambreak.validate_dambreak_levels_and_widths(
                field_value, dict(algorithm=3)
            )
            assert return_value == field_value

        @pytest.mark.parametrize("algorithm_value", algorithm_values)
        def test_given_none_field_value_and_algorithm_value_not_3_returns_field_value(
            self, algorithm_value: int
        ):
            return_value = Dambreak.validate_dambreak_levels_and_widths(
                None, dict(algorithm=algorithm_value)
            )
            assert return_value is None

    class TestCheckLocation:
        """
        Wrapper to validate all paradigms of check_location
        """

        @pytest.mark.parametrize(
            "dict_values",
            [
                pytest.param(
                    dict(numcoordinates=2, xcoordinates=[0, 1], ycoordinates=[2, 3]),
                    id="With 2 coordinates",
                ),
                pytest.param(
                    dict(
                        numcoordinates=3, xcoordinates=[0, 1, 2], ycoordinates=[2, 3, 4]
                    ),
                    id="With 3 coordinates",
                ),
                pytest.param(dict(polylinefile=Path()), id="Empty path"),
                pytest.param(
                    dict(polylinefile=Path("aFilePath")), id="Path with file name"
                ),
            ],
        )
        def test_given_valid_values_returns_values(self, dict_values: dict):
            return_value = Dambreak.check_location(dict_values)
            assert return_value == dict_values

        @pytest.mark.parametrize(
            "invalid_values, expected_err",
            [
                pytest.param(
                    dict(), DambreakTestCases.check_location_err, id="Empty dict."
                ),
                pytest.param(
                    dict(
                        numcoordinates=None,
                        xcoordinates=None,
                        ycoordinates=None,
                        polylinefile=None,
                    ),
                    DambreakTestCases.check_location_err,
                    id="Dict with Nones.",
                ),
            ],
        )
        def test_given_invalid_values_raises_expectation(
            self, invalid_values: dict, expected_err: str
        ):
            with pytest.raises(ValueError) as exc_err:
                Dambreak.check_location(invalid_values)
            assert str(exc_err.value) == expected_err
>>>>>>> 4794eadd
<|MERGE_RESOLUTION|>--- conflicted
+++ resolved
@@ -10,12 +10,9 @@
 from hydrolib.core.io.structure.models import (
     Bridge,
     Compound,
-<<<<<<< HEAD
     Culvert,
-=======
     Dambreak,
     DambreakAlgorithm,
->>>>>>> 4794eadd
     FlowDirection,
     Orifice,
     Pump,
@@ -345,7 +342,6 @@
     assert expected_message in str(error.value)
 
 
-<<<<<<< HEAD
 @pytest.mark.parametrize(
     "input,expected",
     [
@@ -355,8 +351,6 @@
         ("Pump", "pump"),
         ("Compound", "compound"),
         ("Orifice", "orifice"),
-        ("DOESNOTEXIST", "DOESNOTEXIST"),
-        ("doesnotexist", "doesnotexist"),
     ],
 )
 def test_parses_type_case_insensitive(input, expected):
@@ -493,7 +487,8 @@
     )
 
     assert structure.subtype == expected
-=======
+
+
 class TestBridge:
     """
     Wrapper class to test all the methods and subclasses in:
@@ -580,7 +575,7 @@
         assert bridge.name == "RS1-KBR31name"
         assert bridge.branchid == "riv_RS1_264"
         assert bridge.chainage == 104.184
-        assert bridge.structure_type == "bridge"
+        assert bridge.type == "bridge"
         assert bridge.allowedflowdir == FlowDirection.both
         assert bridge.csdefid == "W_980.1S_0"
         assert bridge.shift == 0.0
@@ -631,7 +626,7 @@
         assert bridge.name == "RS1-KBR31name"
         assert bridge.branchid == "riv_RS1_264"
         assert bridge.chainage == 104.184
-        assert bridge.structure_type == "bridge"
+        assert bridge.type == "bridge"
         assert bridge.allowedflowdir == FlowDirection.both
         assert bridge.csdefid == "W_980.1S_0"
         assert bridge.shift == 0.0
@@ -675,7 +670,6 @@
         assert expected_message in str(exc_err.value)
 
         assert "bridge" not in locals()  # Bridge structure should not have been created
->>>>>>> 4794eadd
 
 
 class TestStructure:
@@ -776,11 +770,7 @@
             with expectation as exc_err:
                 input_dict = dict(
                     notAValue="Not a relevant value",
-<<<<<<< HEAD
                     type=type,
-=======
-                    structure_type=structure_type,
->>>>>>> 4794eadd
                     numcoordinates=None,
                     xcoordinates=None,
                     ycoordinates=None,
@@ -871,15 +861,9 @@
             [
                 pytest.param(
                     dict(
-<<<<<<< HEAD
-                        numcoordinates=0,
-                        xcoordinates=[],
-                        ycoordinates=[],
-=======
                         numcoordinates=2,
                         xcoordinates=[4.2, 2.4],
                         ycoordinates=[2.4, 4.2],
->>>>>>> 4794eadd
                     ),
                     id="Coordinates given.",
                 ),
@@ -939,11 +923,7 @@
             [
                 pytest.param(dict(), False, id="No values."),
                 pytest.param(
-<<<<<<< HEAD
-                    dict(numcoordinates=None), False, id="Missing x_ycoordinates"
-=======
                     dict(numcoordinates=None), False, id="Missing x_y_coordinates"
->>>>>>> 4794eadd
                 ),
                 pytest.param(
                     dict(numcoordinates=None, ycoordinates=None),
@@ -956,32 +936,19 @@
                     id="Missing ycoordinates",
                 ),
                 pytest.param(
-<<<<<<< HEAD
-                    dict(numcoordinates=0, xcoordinates=None, ycoordinates=None),
-                    True,
-                    id="None coordinates.",
-                ),
-                pytest.param(
-                    dict(numcoordinates=0, xcoordinates=[], ycoordinates=[]),
-=======
                     dict(
                         numcoordinates=2,
                         xcoordinates=[4.2, 2.4],
                         ycoordinates=[2.4, 4.2],
                     ),
->>>>>>> 4794eadd
                     True,
                     id="With 2 coordinates.",
                 ),
                 pytest.param(
                     dict(
-<<<<<<< HEAD
-                        numcoordinates=2, xcoordinates=[42, 24], ycoordinates=[24, 42]
-=======
                         numcoordinates=3,
                         xcoordinates=[4.2, 2.4, 4.4],
                         ycoordinates=[2.4, 4.2, 2.2],
->>>>>>> 4794eadd
                     ),
                     True,
                     id="With 3 coordinates.",
@@ -998,24 +965,14 @@
             with pytest.raises(ValueError) as exc_err:
                 Structure.validate_coordinates_in_model(
                     dict(
-<<<<<<< HEAD
-                        numcoordinates=1,
-                        xcoordinates=[42, 24],
-                        ycoordinates=[24, 42, 66],
-=======
                         numcoordinates=2,
                         xcoordinates=[10, 20, 30],
                         ycoordinates=[10, 20, 30, 50],
->>>>>>> 4794eadd
                     )
                 )
             assert (
                 str(exc_err.value)
-<<<<<<< HEAD
-                == "Expected 1 coordinates, given 2 for xCoordinates and 3 for yCoordinates."
-            )
-=======
-                == "Expected 2 coordinates, given 3 for x and 4 for y coordinates."
+                == "Expected 2 coordinates, given 3 for xCoordinates and 4 for yCoordinates."
             )
 
         @pytest.mark.parametrize("n_coords", [(0), (1)])
@@ -1062,7 +1019,7 @@
     )
     too_few_coords = "Expected at least 2 coordinates, but only {} declared."
     mismatch_coords = (
-        "Expected {} coordinates, given {} for x and {} for y coordinates."
+        "Expected {} coordinates, given {} for xCoordinates and {} for yCoordinates."
     )
 
 
@@ -1233,7 +1190,7 @@
         dambreak_obj = self.parse_dambreak_from_text(structure_text)
         assert dambreak_obj
         assert isinstance(dambreak_obj, Structure)
-        assert dambreak_obj.structure_type == "dambreak"
+        assert dambreak_obj.type == "dambreak"
         assert dambreak_obj.id == "dambreak"
         assert dambreak_obj.startlocationx == 1.2
         assert dambreak_obj.startlocationy == 4.0
@@ -1280,7 +1237,7 @@
         assert isinstance(dambreak, Structure), "A dambreak should be a structure."
         assert dambreak.id == "NLNJ-2021"
         assert dambreak.name == "NederlandNaranjito2021"
-        assert dambreak.structure_type == "dambreak"
+        assert dambreak.type == "dambreak"
         assert dambreak.startlocationx == 4.2
         assert dambreak.startlocationy == 2.4
         assert dambreak.algorithm == 1
@@ -1437,5 +1394,4 @@
         ):
             with pytest.raises(ValueError) as exc_err:
                 Dambreak.check_location(invalid_values)
-            assert str(exc_err.value) == expected_err
->>>>>>> 4794eadd
+            assert str(exc_err.value) == expected_err