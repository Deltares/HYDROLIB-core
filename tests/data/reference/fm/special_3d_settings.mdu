# written by HYDROLIB-core 0.4.1

[General]
fileVersion           = 1.09          # File format version (do not edit this)
fileType              = modelDef      # File type. Do not edit this
program               = D-Flow FM     # Program
version               = 1.2.100.66357 # Version number of computational kernel
autoStart             = 0             # Autostart simulation after loading MDU or not (0=no, 1=autostart, 2=autostartstop).
pathsRelativeToParent = 0             # Default: 0. Whether or not (1/0) to resolve file names (e.g. inside the *.ext file) relative to their direct parent, instead of to the toplevel MDU working dir.

[Geometry]
netFile                    = SEA_coarse_net.nc # Unstructured grid file *_net.nc
bathymetryFile             =                   # Removed since March 2022. See [geometry] keyword BedLevelFile.
dryPointsFile              =                   # Dry points file *.xyz (third column dummy z values), or dry areas polygon file *.pol (third column 1/-1: inside/outside)
structureFile              =                   # Hydraulic structure file (*.ini)
iniFieldFile               =                   # Initial and parameter field file <*.ini>.
waterLevIniFile            =                   # Initial water levels sample file <*.xyz>.
landBoundaryFile           =                   # Only for plotting.
thinDamFile                =                   # Polyline file *_thd.pli, containing thin dams
fixedWeirFile              =                   # Polyline file *_fxw.pliz, containing fixed weirs with rows x, y, crest level, left ground level, right ground level
pillarFile                 =                   # <*_pillar.pliz>, Polyline file containing four colums with x, y, diameter and Cd coefficient for bridge pillars.
useCaching                 = 0                 # Use caching for geometrical/network-related items (0: no, 1: yes)
vertPlizFile               =                   # <*_vlay.pliz>), = pliz with x, y, Z, first Z = nr of layers, second Z = laytyp.
frictFile                  =                   # Location of the files with roughness data for 1D.
crossDefFile               =                   # Cross section definitions for all cross section shapes.
crossLocFile               =                   # Location definitions of the cross sections on a 1D network.
storageNodeFile            =                   # File containing the specification of storage nodes and/or manholes to add extra storage to 1D models.
1d2dLinkFile               =
profLocFile                =                   # <*_proflocation.xyz>) x, y, z, z = profile refnumber.
profDefFile                =                   # <*_profdefinition.def>) definition for all profile nrs.
profDefXyzFile             =                   # <*_profdefinition.def>) definition for all profile nrs.
manholeFile                =                   # File containing manholes (e.g. <*.dat>).
partitionFile              =                   # <*_part.pol>, polyline(s) x, y.
uniformWidth1D             = 2.0               #
dxWuiMin2D                 = 0.1               # Smallest fraction dx/wu , set dx > Dxwuimin2D*wu, Default = 0.1
waterLevIni                = 0.0               # Initial water level at missing s0 values
bedLevUni                  = 5.0               # Uniform bed level used at missing z values if BedlevType > 2
bedSlope                   = 0.0               # Bed slope inclination, sets zk = bedlevuni + x*bedslope ans sets zbndz = xbndz*bedslope.
bedLevType                 = 3                 # Bathymetry specification [-] (3: at nodes, face levels mean of node values)
blMeanBelow                = -999.0            # if not -999d0, below this level [m] the cell centre bedlevel is the mean of surrouding netnodes.
blMinAbove                 = -999.0            # if not -999d0, above this level [m] the cell centre bedlevel is the min of surrouding netnodes.
angLat                     = 0.0               # Angle of latitude S-N (deg), 0: no Coriolis
angLon                     = 0.0               # Angle of longitude E-W (deg), 0: Greenwich, used in solar heat flux computation
conveyance2D               = -1                # -1: R=HU,0: R=H, 1: R=A/P, 2: K=analytic-1D conv, 3: K=analytic-2D conv
nonlin1D                   = 1                 # Non-linear 1D volumes, applicable for models with closed cross sections. 1=treat closed sections as partially open by using a Preissmann slot, 2=Nested Newton approach, 3=Partial Nested Newton approach.
nonlin2D                   = 0                 # Non-linear 2D volumes, only i.c.m. ibedlevtype = 3 and Conveyance2D>=1.
sillHeightMin              = 0.0               # Weir treatment only if both sills larger than this value (m)
makeOrthoCenters           = 0                 # (1: yes, 0: no) switch from circumcentres to orthocentres in geominit.
dCenterInside              = 1.0               # limit cell center; 1.0:in cell <-> 0.0:on c/g.
baMin                      = 1e-06             # Minimum grid cell area [m2], i.c.m. cutcells.
openBoundaryTolerance      = 0.1               # Search tolerance factor between boundary polyline and grid cells, in cell size units
renumberFlowNodes          = 1                 # Renumber the flow nodes (1: yes, 0: no)
kmx                        = 53                # Maximum number of vertical layers
layerType                  = 1                 # Vertical layer type (1: all sigma, 2: all z, 3: use VertplizFile)
numTopSig                  = 20                # Number of sigma layers in top of z-layer model
numTopSigUniform           = 1                 # Number of sigma layers in top of z-layer model
sigmaGrowthFactor          = 1.19              # Layer thickness growth factor from bed up
dzTop                      = 5.0               # Z-layer thickness of layers above level Dztopuniabovez
floorLevTopLay             = -5.0              # Floor level of top layer
dzTopUniAboveZ             = -100.0            # Above level Dztopuniabovez layers will have uniform Dztop, SigmaGrowthFactor below this level
keepZLayeringAtBed         = 2                 # bedlayerthickness = zlayerthickness at bed 0 or 1
dxDoubleAt1DEndNodes       = 1                 # Whether a 1D grid cell at the end of a network has to be extended with 0.5Δx.
changeVelocityAtStructures = 0                 # Ignore structure dimensions for the velocity at hydraulic structures, when calculating the surrounding cell centered flow velocities.
changeStructureDimensions  = 1                 # Change the structure dimensions in case these are inconsistent with the channel dimensions.

[VolumeTables]
useVolumeTables    = 0   # Use volume tables for 1D grid cells (1: yes, 0 = no).
increment          = 0.2 # The height increment for the volume tables [m].
useVolumeTableFile = 0   # Read and write the volume table from/to file (1: yes, 0= no).

[Numerics]
<<<<<<< HEAD
    CFLMax                   = 0.7     # Maximum Courant number
    EpsMaxlev                = 1e-08   # Stop criterium for non linear iteration
    EpsMaxlevM               = 1e-08   # Stop criterium for Nested Newton loop in non linear iteration
    advecType                = 33      # Advection type (0: none, 1: Wenneker, 2: Wenneker q(uio-u), 3: Perot q(uio-u), 4: Perot q(ui-u), 5: Perot q(ui-u) without itself)
    timeStepType             = 2       # 0=only transport, 1=transport + velocity update, 2=full implicit step_reduce, 3=step_jacobi, 4=explicit.
    limTypHu                 = 0       # Limiter type for waterdepth in continuity eqn. (0: none, 1: minmod, 2: van Leer, 3: Kooren, 4: monotone central)
    limTypMom                = 4       # Limiter type for cell center advection velocity (0: none, 1: minmod, 2: van Leer, 3: Kooren, 4: monotone central)
    limTypSa                 = 4       # Limiter type for salinity transport (0: none, 1: minmod, 2: van Leer, 3: Kooren, 4: monotone central)
    icgSolver                = 4       # Solver type (1: sobekGS_OMP, 2: sobekGS_OMPthreadsafe, 3: sobekGS, 4: sobekGS + Saadilud, 5: parallel/global Saad, 6: parallel/Petsc, 7: parallel/GS)
    maxDegree                = 6       # Maximum degree in Gauss elimination
    fixedWeirScheme          = 9       # Fixed weir scheme (0: none, 1: compact stencil, 2: whole tile lifted, full subgrid weir + factor)
    fixedWeirContraction     = 1.0     # flow width = flow width*fixedWeirContraction.
    izBndPos                 = 1       # Position of z boundary (0: D3Dflow, 1: on net boundary, 2: on specified polyline)
    tlfSmo                   = 86400.0 # Fourier smoothing time (s) on water level boundaries
    keepSTBndOnOutflow       = 1       # Keep sal and tem signals on bnd also at outflow, 1=yes, 0=no=default=copy inside value on outflow
    slopeDrop2D              = 0.0     # Apply droplosses only if local bottom slope > Slopedrop2D, <=0 =no droplosses.
    drop1D                   = 0       # Limit the downstream water level in the momentum equation to the downstream invert level, BOBdown (ζ*down = max(BOBdown, ζdown)).
    chkAdvd                  = 0.1     # Check advection terms if depth < chkadvdp.
    teta0                    = 0.55    # Theta of time integration (0.5 < theta < 1)
    qhRelax                  = 0.01    #
    cstBnd                   = 0       # Delft3D-FLOW type velocity treatment near boundaries for small coastal models (1) or not (0).
    maxitVerticalForesterSal = 0       # Forester iterations for salinity (0: no vertical filter for salinity, > 0: max nr of iterations).
    maxitVerticalForesterTem = 0       # Forester iterations for temperature (0: no vertical filter for temperature, > 0: max nr of iterations).
    turbulenceModel          = 3       # Turbulence model (0: none, 1: constant, 2: algebraic, 3: k-epsilon, 4: k-tau)
    turbulenceAdvection      = 3       # Turbulence advection (0: none, 3: horizontally explicit and vertically implicit)
    antiCreep                = 0       # Include anti-creep calculation (0: no, 1: yes)
    barocZLayBed             = 0       # Use fix in baroclinic pressure for zlaybed (1: yes, 0: no)
    barocPOnBnd              = 1
    maxWaterLevelDiff        = 0.0     # Upper bound [m] on water level changes, (<= 0: no bounds). Run will abort when violated.
    maxVelocityDiff          = 0.0     # Upper bound [m/s] on velocity changes, (<= 0: no bounds). Run will abort when violated.
    minTimestepBreak         = 0.1     # smallest allowed timestep (in s), checked on a sliding average of several timesteps. Run will abort when violated.
    epsHu                    = 0.0001  # Threshold water depth for wet and dry cells

[Physics]
    unifFrictCoef              = 0.028   # Uniform friction coefficient (0: no friction)
    unifFrictType              = 1       # Uniform friction type (0: Chezy, 1: Manning, 2: White-Colebrook, 3: idem, WAQUA style)
    unifFrictCoef1D            = 0.023   # Uniform friction coefficient in 1D links (0: no friction).
    unifFrictCoefLin           = 0.0     # Uniform linear friction coefficient (0: no friction).
    vicouv                     = 0.1     # Uniform horizontal eddy viscosity (m2/s)
    dicouv                     = 0.1     # Uniform horizontal eddy diffusivity (m2/s)
    vicoww                     = 0.0001  # Uniform vertical eddy viscosity (m2/s)
    dicoww                     = 1.5e-05 # Uniform vertical eddy diffusivity (m2/s)
    vicwminb                   = 0.0     # Minimum visc in prod and buoyancy term (m2/s)
    xlozmidov                  = 0.0     # Ozmidov length scale (m), default=0.0, no contribution of internal waves to vertical diffusion
    smagorinsky                = 0.2     # Smagorinsky factor in horizontal turbulence, e.g. 0.15
    elder                      = 0.0     # Elder factor in horizontal turbulence
    irov                       = 0       # 0=free slip, 1 = partial slip using wall_ks
    wall_ks                    = 0.0     # Nikuradse roughness [m] for side walls, wall_z0=wall_ks/30.
    rhomean                    = 1023.0  # Average water density (kg/m3)
    idensform                  = 2       # Density calulation (0: uniform, 1: Eckart, 2: Unesco, 3: baroclinic case)
    ag                         = 9.813   # Gravitational acceleration
    tidalForcing               = 1       # Tidal forcing, if jsferic=1 (0: no, 1: yes)
    ITcap                      = 1.0     # Upper limit on internal tides dissipation (W/m^2)
    doodsonStart               = 55.565  # TRIWAQ: 55.565, D3D: 57.555
    doodsonStop                = 375.575 # TRIWAQ: 375.575, D3D: 275.555
    doodsonEps                 = 0.0     # TRIWAQ = 0.0  400 cmps , D3D = 0.03   60 cmps
    villemonteCD1              = 1.0     # Calibration coefficient for Villemonte. Default = 1.0.  NB. For Bloemberg data set 0.8 is recommended.
    villemonteCD2              = 10.0    # Calibration coefficient for Villemonte. Default = 10.0. NB. For Bloemberg data set 0.8 is recommended.
    salinity                   = 1       # Include salinity, (0=no, 1=yes)
    initialSalinity            = 34.0    # Uniform initial salinity concentration (ppt)
    sal0AboveZLev              = -999.0  # Salinity 0 above level [m].
    deltaSalinity              = -999.0  # uniform initial salinity [ppt].
    backgroundSalinity         = 35.0    # Background salinity for eqn. of state (psu) if salinity not computed
    temperature                = 1       # Include temperature (0: no, 1: only transport, 3: excess model of D3D, 5: composite (ocean) model)
    initialTemperature         = 27.0    # Uniform initial water temperature (degC)
    backgroundWaterTemperature = 10.0    # Background water temperature for eqn. of state (deg C) if temperature not computed
    secchiDepth                = 4.0     # Water clarity parameter (m)
    stanton                    = 0.0013  # Coefficient for convective heat flux, if negative, Ccon = abs(Stanton)*Cdwind
    dalton                     = 0.0013  # Coefficient for evaporative heat flux, if negative, Ceva = abs(Dalton)*Cdwind
    tempMax                    = 50.0    # Limit the temperature
    tempMin                    = -5.0    # Limit the temperature
    saliMax                    = -999.0  # Limit the salinity
    saliMin                    = 0.0     # Limit the salinity
    heat_eachStep              = 1       # 1=heat each timestep, 0=heat each usertimestep
    rhoAirRhoWater             = 1       # windstress rhoa/rhow: 0=Rhoair/Rhomean, 1=Rhoair/rhow(), 2=rhoa0()/rhow(), 3=rhoa10()/Rhow()
    nudgeTimeUni               = 3600.0  # Uniform nudge relaxation time
    iniWithNudge               = 2       # Initialize salinity and temperature with nudge variables
    secondaryFlow              = 0       # Secondary flow (0: no, 1: yes)
    betaSpiral                 = 0.0     # Weight factor of the spiral flow intensity on flow dispersion stresses (0d0 = disabled).
=======
CFLMax                   = 0.7     # Maximum Courant number
EpsMaxlev                = 1e-08   # Stop criterium for non linear iteration
EpsMaxlevM               = 1e-08   # Stop criterium for Nested Newton loop in non linear iteration
advecType                = 33      # Advection type (0: none, 1: Wenneker, 2: Wenneker q(uio-u), 3: Perot q(uio-u), 4: Perot q(ui-u), 5: Perot q(ui-u) without itself)
timeStepType             = 2       # 0=only transport, 1=transport + velocity update, 2=full implicit step_reduce, 3=step_jacobi, 4=explicit.
limTypHu                 = 0       # Limiter type for waterdepth in continuity eqn. (0: none, 1: minmod, 2: van Leer, 3: Kooren, 4: monotone central)
limTypMom                = 4       # Limiter type for cell center advection velocity (0: none, 1: minmod, 2: van Leer, 3: Kooren, 4: monotone central)
limTypSa                 = 4       # Limiter type for salinity transport (0: none, 1: minmod, 2: van Leer, 3: Kooren, 4: monotone central)
icgSolver                = 4       # Solver type (1: sobekGS_OMP, 2: sobekGS_OMPthreadsafe, 3: sobekGS, 4: sobekGS + Saadilud, 5: parallel/global Saad, 6: parallel/Petsc, 7: parallel/GS)
maxDegree                = 6       # Maximum degree in Gauss elimination
fixedWeirScheme          = 9       # Fixed weir scheme (0: none, 1: compact stencil, 2: whole tile lifted, full subgrid weir + factor)
fixedWeirContraction     = 1.0     # flow width = flow width*fixedWeirContraction.
izBndPos                 = 1       # Position of z boundary (0: D3Dflow, 1: on net boundary, 2: on specified polyline)
tlfSmo                   = 86400.0 # Fourier smoothing time (s) on water level boundaries
slopeDrop2D              = 0.0     # Apply droplosses only if local bottom slope > Slopedrop2D, <=0 =no droplosses.
drop1D                   = 0       # Limit the downstream water level in the momentum equation to the downstream invert level, BOBdown (ζ*down = max(BOBdown, ζdown)).
chkAdvd                  = 0.1     # Check advection terms if depth < chkadvdp.
teta0                    = 0.55    # Theta of time integration (0.5 < theta < 1)
qhRelax                  = 0.01    #
cstBnd                   = 0       # Delft3D-FLOW type velocity treatment near boundaries for small coastal models (1) or not (0).
maxitVerticalForesterSal = 0       # Forester iterations for salinity (0: no vertical filter for salinity, > 0: max nr of iterations).
maxitVerticalForesterTem = 0       # Forester iterations for temperature (0: no vertical filter for temperature, > 0: max nr of iterations).
turbulenceModel          = 3       # Turbulence model (0: none, 1: constant, 2: algebraic, 3: k-epsilon, 4: k-tau)
turbulenceAdvection      = 3       # Turbulence advection (0: none, 3: horizontally explicit and vertically implicit)
antiCreep                = 0       # Include anti-creep calculation (0: no, 1: yes)
maxWaterLevelDiff        = 0.0     # Upper bound [m] on water level changes, (<= 0: no bounds). Run will abort when violated.
maxVelocityDiff          = 0.0     # Upper bound [m/s] on velocity changes, (<= 0: no bounds). Run will abort when violated.
epsHu                    = 0.0001  # Threshold water depth for wet and dry cells

[Physics]
unifFrictCoef              = 0.028   # Uniform friction coefficient (0: no friction)
unifFrictType              = 1       # Uniform friction type (0: Chezy, 1: Manning, 2: White-Colebrook, 3: idem, WAQUA style)
unifFrictCoef1D            = 0.023   # Uniform friction coefficient in 1D links (0: no friction).
unifFrictCoefLin           = 0.0     # Uniform linear friction coefficient (0: no friction).
vicouv                     = 0.1     # Uniform horizontal eddy viscosity (m2/s)
dicouv                     = 0.1     # Uniform horizontal eddy diffusivity (m2/s)
vicoww                     = 0.0001  # Uniform vertical eddy viscosity (m2/s)
dicoww                     = 1.5e-05 # Uniform vertical eddy diffusivity (m2/s)
vicwminb                   = 0.0     # Minimum visc in prod and buoyancy term (m2/s)
xlozmidov                  = 0.0     # Ozmidov length scale (m), default=0.0, no contribution of internal waves to vertical diffusion
smagorinsky                = 0.2     # Smagorinsky factor in horizontal turbulence, e.g. 0.15
elder                      = 0.0     # Elder factor in horizontal turbulence
irov                       = 0       # 0=free slip, 1 = partial slip using wall_ks
wall_ks                    = 0.0     # Nikuradse roughness [m] for side walls, wall_z0=wall_ks/30.
rhomean                    = 1023.0  # Average water density (kg/m3)
idensform                  = 2       # Density calulation (0: uniform, 1: Eckart, 2: Unesco, 3: baroclinic case)
ag                         = 9.813   # Gravitational acceleration
tidalForcing               = 1       # Tidal forcing, if jsferic=1 (0: no, 1: yes)
doodsonStart               = 55.565  # TRIWAQ: 55.565, D3D: 57.555
doodsonStop                = 375.575 # TRIWAQ: 375.575, D3D: 275.555
doodsonEps                 = 0.0     # TRIWAQ = 0.0  400 cmps , D3D = 0.03   60 cmps
villemonteCD1              = 1.0     # Calibration coefficient for Villemonte. Default = 1.0.  NB. For Bloemberg data set 0.8 is recommended.
villemonteCD2              = 10.0    # Calibration coefficient for Villemonte. Default = 10.0. NB. For Bloemberg data set 0.8 is recommended.
salinity                   = 1       # Include salinity, (0=no, 1=yes)
initialSalinity            = 34.0    # Uniform initial salinity concentration (ppt)
sal0AboveZLev              = -999.0  # Salinity 0 above level [m].
deltaSalinity              = -999.0  # uniform initial salinity [ppt].
backgroundSalinity         = 35.0    # Background salinity for eqn. of state (psu) if salinity not computed
temperature                = 1       # Include temperature (0: no, 1: only transport, 3: excess model of D3D, 5: composite (ocean) model)
initialTemperature         = 27.0    # Uniform initial water temperature (degC)
backgroundWaterTemperature = 10.0    # Background water temperature for eqn. of state (deg C) if temperature not computed
secchiDepth                = 4.0     # Water clarity parameter (m)
stanton                    = 0.0013  # Coefficient for convective heat flux, if negative, Ccon = abs(Stanton)*Cdwind
dalton                     = 0.0013  # Coefficient for evaporative heat flux, if negative, Ceva = abs(Dalton)*Cdwind
secondaryFlow              = 0       # Secondary flow (0: no, 1: yes)
betaSpiral                 = 0.0     # Weight factor of the spiral flow intensity on flow dispersion stresses (0d0 = disabled).
>>>>>>> 5b733592

[Sediment]
Sedimentmodelnr =  # Sediment model nr, (0=no, 1=Krone, 2=SvR2007, 3=E-H, 4=MorphologyModule).
MorFile         =  # Morphology settings file (*.mor)
SedFile         =  # Sediment characteristics file (*.sed)

[Wind]
iCdTyp               = 4         # Wind drag coefficient type (1=Const; 2=Smith&Banke (2 pts); 3=S&B (3 pts); 4=Charnock 1955, 5=Hwang 2005, 6=Wuest 2005, 7=Hersbach 2010 (2 pts)
CdBreakpoints        = 0.025     # Wind drag coefficient break points
windSpeedBreakpoints = 0.0 100.0 # Wind speed breakpoints [m/s], e.g. 0.0 100.0.
rhoAir               = 1.2265    # Air density (kg/m3)
relativeWind         = 0.5       # Wind speed relative to top-layer water speed, 1=yes, 0 = no)
windPartialDry       = 1         # Reduce windstress on water if link partially dry, only for bedlevtyp=3, 0 = no, 1 = yes = default
pavBnd               = 101330.0  # Average air pressure on open boundaries (N/m2) (only applied if > 0)
pavIni               = 0.0       # Initial air pressure [N/m2], only applied if value > 0.

[Time]
<<<<<<< HEAD
    refDate                 = 19971222       # Reference date (yyyymmdd)
    tZone                   = 0.0            # Time zone assigned to input time series
    tUnit                   = M              # Time unit for start/stop times (D, H, M or S)
    dtUser                  = 600.0          # Time interval (s) for external forcing update
    dtNodal                 = 21600.0        # Time interval (s) for updating nodal factors in astronomical boundary conditions
    dtMax                   = 120.0          # Maximal computation timestep (s)
    dtInit                  = 60.0           # Initial computation timestep (s)
    autoTimestep            = 3              # 0 = no, 1 = 2D (hor. out), 3=3D (hor. out), 5 = 3D (hor. inout + ver. inout), smallest dt
    autoTimestepNoStruct    = 0              # Exclude structure links (and neighbours) from time step limitation (0 = no, 1 = yes).
    autoTimestepNoQout      = 1              # Exclude negative qin terms from time step limitation (0 = no, 1 = yes).
    tStart                  = 0.0            # Start time w.r.t. RefDate [TUnit].
    tStop                   = 86400.0        # Stop time w.r.t. RefDate [TUnit].
    startDateTime           = 19980101000000 # Start date time (yyyymmddHHMMSS)
    stopDateTime            = 19980110000000 # Stop date time (yyyymmddHHMMSS)
    updateRoughnessInterval = 86400.0        # Update interval for time dependent roughness parameters [s].
=======
refDate                 = 19971222 # Reference date (yyyymmdd)
tZone                   = 0.0      # Time zone assigned to input time series
tUnit                   = M        # Time unit for start/stop times (D, H, M or S)
dtUser                  = 600.0    # Time interval (s) for external forcing update
dtNodal                 = 21600.0  # Time interval (s) for updating nodal factors in astronomical boundary conditions
dtMax                   = 120.0    # Maximal computation timestep (s)
dtInit                  = 60.0     # Initial computation timestep (s)
AutoTimestepNoStruct    = 0        # Exclude structure links (and neighbours) from time step limitation (0 = no, 1 = yes).
AutoTimestepNoQout      = 1        # Exclude negative qin terms from time step limitation (0 = no, 1 = yes).
tStart                  = 0.0      # Start time w.r.t. RefDate [TUnit].
tStop                   = 86400.0  # Stop time w.r.t. RefDate [TUnit].
updateRoughnessInterval = 86400.0  # Update interval for time dependent roughness parameters [s].
>>>>>>> 5b733592

[Restart]
restartFile     =  # Restart netcdf-file, either *_rst.nc or *_map.nc
restartDateTime =  # Restart date and time (yyyymmddhhmmss) when restarting from *_map.nc

[External Forcing]
extForceFile    = SEA_3D_3km_spatial.ext # Old format for external forcings file *.ext, link with tim/cmp-format boundary conditions specification
extForceFileNew =                        # New format for external forcings file *.ext, link with bc-format boundary conditions specification
rainfall        =                        # Include rainfall, (0=no, 1=yes).
qExt            =                        # Include user Qin/out, externally provided, (0=no, 1=yes).
evaporation     =                        # Include evaporation in water balance, (0=no, 1=yes).
windExt         = 1                      # Include wind, externally provided, (0=no, 1=reserved for EC, 2=yes)

[Hydrology]
interceptionModel = 0 # Interception model (0: none, 1: on, via layer thickness).

[Trachytopes]
<<<<<<< HEAD
    trtRou = N     # Include alluvial and vegetation roughness (trachytopes) (Y: yes, N: no)
    trtDef =       # File (*.ttd) including trachytope definitions
    trtL   =       # File (*.arl) including distribution of trachytope definitions
    dtTrt  = 600.0 # Trachytope roughness update time interval (s)
    trtMxR = 100   # Maximum recursion level for combined trachytope definitions

[Output]
    wrishp_crs                        = 0                                                                               # cross sections
    wrishp_weir                       = 0                                                                               # weirs
    wrishp_gate                       = 0                                                                               # gates
    wrishp_fxw                        = 0                                                                               # fixed weirs
    wrishp_thd                        = 0                                                                               # thin dams
    wrishp_obs                        = 0                                                                               # observation stations
    wrishp_emb                        = 0                                                                               # Writing embankments file (0=no, 1=yes).
    wrishp_dryArea                    = 0                                                                               # dry areas
    wrishp_enc                        = 0                                                                               # Writing enclosures to shape file (0=no, 1=yes).
    wrishp_src                        = 0                                                                               # source-sinks
    wrishp_pump                       = 0                                                                               # pumps
    outputDir                         =                                                                                 # Output directory of map-, his-, rst-, dat- and timings-files, default: DFM_OUTPUT_<modelname>. Set to . for current dir.
    waqOutputDir                      =                                                                                 # Output directory of Water Quality files.
    flowGeomFile                      =                                                                                 # *_flowgeom.nc Flow geometry file in netCDF format.
    obsFile                           = /p/i1000668-tcoms/03_newModel/01_input/05_obs/UHSLCandIHO_obs.xyn cells_obs.xyn # Points file *.xyn with observation stations with rows x, y, station name
    crsFile                           =                                                                                 # Polyline file *_crs.pli defining observation cross sections
    fouFile                           =                                                                                 # Fourier analysis input file *.fou
    fouUpdateStep                     = 0                                                                               # Fourier update step type: 0=every user time step, 1=every computational timestep, 2=same as history output.
    hisFile                           =                                                                                 # HisFile name *_his.nc
    hisInterval                       = 600.0                                                                           # History output times, given as "interval" "start period" "end period" (s)
    xlsInterval                       = 0.0                                                                             # Interval between XLS history [s].
    mapFile                           =                                                                                 # MapFile name *_map.nc
    mapInterval                       = 3600.0                                                                          # Map file output, given as "interval" "start period" "end period" (s)
    rstInterval                       = 0.0                                                                             # Restart file output times, given as "interval" "start period" "end period" (s)
    mapFormat                         = 4                                                                               # Map file format, 1: netCDF, 2: Tecplot, 3: netCFD and Tecplot, 4: NetCDF-UGRID
    ncFormat                          = 4                                                                               # Format for all NetCDF output files (3: classic, 4: NetCDF4+HDF5)
    ncNoUnlimited                     = 0                                                                               # Write full-length time-dimension instead of unlimited dimension (1: yes, 0: no). (Might require NcFormat=4.)
    ncNoForcedFlush                   = 0                                                                               # Do not force flushing of map-like files every output timestep (1: yes, 0: no).
    ncWriteLatLon                     = 0                                                                               # Write extra lat-lon coordinates for all projected coordinate variables in each NetCDF file (for CF-compliancy).
    wrihis_balance                    = 0                                                                               # mass balance totals
    wrihis_sourceSink                 = 0                                                                               # sources-sinks statistics
    wrihis_structure_gen              = 0                                                                               # general structure parameters
    wrihis_structure_dam              = 0                                                                               # dam parameters
    wrihis_structure_pump             = 0                                                                               # pump parameters
    wrihis_structure_gate             = 0                                                                               # gate parameters
    wrihis_structure_weir             = 0                                                                               # weir parameters
    wrihis_structure_orifice          = 0                                                                               # orifice parameters
    wrihis_structure_bridge           = 0                                                                               # bridge parameters
    wrihis_structure_culvert          = 0                                                                               # culvert parameters
    wrihis_structure_longCulvert      = 1                                                                               # Write long culvert parameters to his file, (1: yes, 0: no).
    wrihis_structure_damBreak         = 0                                                                               # dam break parameters
    wrihis_structure_uniWeir          = 0                                                                               # universal weir parameters
    wrihis_structure_compound         = 0                                                                               # compound structure parameters
    wrihis_turbulence                 = 1                                                                               # k, eps and vicww
    wrihis_wind                       = 1                                                                               # wind velocities
    wrihis_rain                       = 1                                                                               # precipitation
    wrihis_infiltration               = 1                                                                               # Write infiltration to his file (1: yes, 0: no)'
    wrihis_temperature                = 1                                                                               # temperature
    wrihis_waves                      = 1                                                                               # wave data
    wrihis_heat_fluxes                = 1                                                                               # heat fluxes
    wrihis_salinity                   = 1                                                                               # salinity
    wrihis_density                    = 1                                                                               # density
    wrihis_waterlevel_s1              = 1                                                                               # water level
    wrihis_bedlevel                   = 1                                                                               # bed level
    wrihis_waterdepth                 = 1                                                                               # waterdepth
    wrihis_velocity_vector            = 1                                                                               # velocity vectors
    wrihis_upward_velocity_component  = 1                                                                               # upward velocity
    wrihis_velocity                   = 1                                                                               # velocity magnitude
    wrihis_discharge                  = 1                                                                               # discharge magnitude
    wrihis_sediment                   = 1                                                                               # sediment transport
    wrihis_constituents               = 1                                                                               # tracers
    wrihis_zcor                       = 1                                                                               # vertical coordinates
    wrihis_lateral                    = 1                                                                               # lateral data
    wrihis_taucurrent                 = 1                                                                               # mean bed shear stress
    wrimap_waterLevel_s0              = 1                                                                               # Write water levels for previous time step to map file (1: yes, 0: no)
    wrimap_waterLevel_s1              = 1                                                                               # Write water levels to map file (1: yes, 0: no)
    wrimap_evaporation                = 1                                                                               # Write evaporation to map file (1: yes, 0: no)
    wrimap_velocity_component_u0      = 1                                                                               # Write velocity component for previous time step to map file (1: yes, 0: no)
    wrimap_velocity_component_u1      = 1                                                                               # Write velocity component to map file (1: yes, 0: no)
    wrimap_velocity_vector            = 1                                                                               # Write cell-center velocity vectors to map file (1: yes, 0: no)
    wrimap_upward_velocity_component  = 1                                                                               # Write upward velocity component on cell interfaces (1: yes, 0: no)
    wrimap_density_rho                = 1                                                                               # Write flow density to map file (1: yes, 0: no)
    wrimap_horizontal_viscosity_viu   = 1                                                                               # Write horizontal viscosity to map file (1: yes, 0: no)
    wrimap_horizontal_diffusivity_diu = 1                                                                               # Write horizontal diffusivity to map file (1: yes, 0: no)
    wrimap_flow_flux_q1               = 1                                                                               # Write flow flux to map file (1: yes, 0: no)
    wrimap_spiral_flow                = 1                                                                               # Write spiral flow to map file, (1: yes, 0: no).
    wrimap_numLimdt                   = 1                                                                               # Write the number times a cell was Courant limiting to map file (1: yes, 0: no). (Consider using Wrimap_flow_analysis instead.)
    wrimap_tauCurrent                 = 1                                                                               # Write the shear stress to map file (1: yes, 0: no)
    wrimap_chezy                      = 1                                                                               # Write the chezy roughness to map file (1: yes, 0: no)
    wrimap_turbulence                 = 1                                                                               # Write vicww, k and eps to map file (1: yes, 0: no)
    wrimap_rain                       = 1                                                                               # Write rainfall rates to map file (1: yes, 0: no)
    wrimap_wind                       = 1                                                                               # Write wind velocities to map file (1: yes, 0: no)
    wrimap_heat_fluxes                = 1                                                                               # Write heat fluxes to map file (1: yes, 0: no)
    wrimap_wet_waterDepth_threshold   = 2e-05                                                                           # Waterdepth threshold above which a grid point counts as 'wet'. Defaults to 0.2·Epshu. It is used for Wrimap_time_water_on_ground, Wrimap_waterdepth_on_ground and Wrimap_volume_on_ground.
    wrimap_time_water_on_ground       = 1                                                                               # Write cumulative time when water is above ground level to map file, only for 1D nodes (1: yes, 0: no)
    wrimap_freeboard                  = 1                                                                               # Write freeboard to map file, only for 1D nodes (1: yes, 0: no)
    wrimap_waterDepth_on_ground       = 1                                                                               # Write waterdepth that is above ground level to map file, only for 1D nodes (1: yes, 0: no)
    wrimap_volume_on_ground           = 1                                                                               # Write volume that is above ground level to map file, only for 1D nodes (1: yes, 0: no)
    wrimap_total_net_inflow_1d2d      = 1                                                                               # Write current total 1d2d net inflow (discharge) and cumulative total 1d2d net inflow (volume) to map file, only for 1D nodes (1: yes, 0: no)
    wrimap_total_net_inflow_lateral   = 1                                                                               # Write current total lateral net inflow (discharge) and cumulative total net lateral inflow (volume) to map file, only for 1D nodes (1: yes, 0: no)
    wrimap_water_level_gradient       = 1                                                                               # Write water level gradient to map file, only on 1D links (1: yes, 0: no)
    wrimap_tidal_potential            = 1                                                                               # Write tidal potential to map file (1: yes, 0: no)
    wrimap_SAL_potential              = 1                                                                               # Write self attraction and loading potential to map file (1: yes, 0: no)
    wrimap_internal_tides_dissipation = 1                                                                               # Write internal tides dissipation to map file (1: yes, 0: no)
    wrimap_flow_analysis              = 1                                                                               # Write flow analysis data to map file (1: yes, 0: no)
    mapOutputTimeVector               =                                                                                 # File (*.mpt) containing fixed map output times (s) w.r.t. RefDate
    fullGridOutput                    = 0                                                                               # Full grid output mode (0: compact, 1: full time-varying grid data)
    eulerVelocities                   = 0                                                                               # Euler velocities output (0: GLM, 1: Euler velocities)
    classMapFile                      =                                                                                 # Name of class map file.
    waterLevelClasses                 = 0.0                                                                             # Series of values between which water level classes are computed.
    waterDepthClasses                 = 0.0                                                                             # Series of values between which water depth classes are computed.
    classMapInterval                  = 0.0                                                                             # Interval [s] between class map file outputs.
    waqInterval                       = 0.0                                                                             # DELWAQ output times, given as "interval" "start period" "end period" (s)
    statsInterval                     = 3600.0                                                                          # Screen step output interval in seconds simulation time, if negative in seconds wall clock time
    timingsInterval                   = 0.0                                                                             # Timings statistics output interval
    richardsonOnOutput                = 1                                                                               # Write Richardson number, (1: yes, 0: no).
=======
trtRou = N     # Include alluvial and vegetation roughness (trachytopes) (Y: yes, N: no)
trtDef =       # File (*.ttd) including trachytope definitions
trtL   =       # File (*.arl) including distribution of trachytope definitions
dtTrt  = 600.0 # Trachytope roughness update time interval (s)

[Output]
wrishp_crs                        = 0                                                                               # cross sections
wrishp_weir                       = 0                                                                               # weirs
wrishp_gate                       = 0                                                                               # gates
wrishp_fxw                        = 0                                                                               # fixed weirs
wrishp_thd                        = 0                                                                               # thin dams
wrishp_obs                        = 0                                                                               # observation stations
wrishp_emb                        = 0                                                                               # Writing embankments file (0=no, 1=yes).
wrishp_dryArea                    = 0                                                                               # dry areas
wrishp_enc                        = 0                                                                               # Writing enclosures to shape file (0=no, 1=yes).
wrishp_src                        = 0                                                                               # source-sinks
wrishp_pump                       = 0                                                                               # pumps
outputDir                         =                                                                                 # Output directory of map-, his-, rst-, dat- and timings-files, default: DFM_OUTPUT_<modelname>. Set to . for current dir.
waqOutputDir                      =                                                                                 # Output directory of Water Quality files.
flowGeomFile                      =                                                                                 # *_flowgeom.nc Flow geometry file in netCDF format.
obsFile                           = /p/i1000668-tcoms/03_newModel/01_input/05_obs/UHSLCandIHO_obs.xyn cells_obs.xyn # Points file *.xyn with observation stations with rows x, y, station name
crsFile                           =                                                                                 # Polyline file *_crs.pli defining observation cross sections
hisFile                           =                                                                                 # HisFile name *_his.nc
hisInterval                       = 600.0                                                                           # History output times, given as "interval" "start period" "end period" (s)
xlsInterval                       = 0.0                                                                             # Interval between XLS history [s].
mapFile                           =                                                                                 # MapFile name *_map.nc
mapInterval                       = 3600.0                                                                          # Map file output, given as "interval" "start period" "end period" (s)
rstInterval                       = 0.0                                                                             # Restart file output times, given as "interval" "start period" "end period" (s)
mapFormat                         = 4                                                                               # Map file format, 1: netCDF, 2: Tecplot, 3: netCFD and Tecplot, 4: NetCDF-UGRID
ncFormat                          = 4                                                                               # Format for all NetCDF output files (3: classic, 4: NetCDF4+HDF5)
ncNoUnlimited                     = 0                                                                               # Write full-length time-dimension instead of unlimited dimension (1: yes, 0: no). (Might require NcFormat=4.)
ncNoForcedFlush                   = 0                                                                               # Do not force flushing of map-like files every output timestep (1: yes, 0: no).
ncWriteLatLon                     = 0                                                                               # Write extra lat-lon coordinates for all projected coordinate variables in each NetCDF file (for CF-compliancy).
wrihis_balance                    = 0                                                                               # mass balance totals
wrihis_sourceSink                 = 0                                                                               # sources-sinks statistics
wrihis_structure_gen              = 0                                                                               # general structure parameters
wrihis_structure_dam              = 0                                                                               # dam parameters
wrihis_structure_pump             = 0                                                                               # pump parameters
wrihis_structure_gate             = 0                                                                               # gate parameters
wrihis_structure_weir             = 0                                                                               # weir parameters
wrihis_structure_orifice          = 0                                                                               # orifice parameters
wrihis_structure_bridge           = 0                                                                               # bridge parameters
wrihis_structure_culvert          = 0                                                                               # culvert parameters
wrihis_structure_longCulvert      = 1                                                                               # Write long culvert parameters to his file, (1: yes, 0: no).
wrihis_structure_damBreak         = 0                                                                               # dam break parameters
wrihis_structure_uniWeir          = 0                                                                               # universal weir parameters
wrihis_structure_compound         = 0                                                                               # compound structure parameters
wrihis_lateral                    = 1                                                                               # lateral data
wrihis_velocity                   = 1                                                                               # velocity magnitude
wrihis_discharge                  = 1                                                                               # discharge magnitude
wrimap_waterLevel_s0              = 1                                                                               # Write water levels for previous time step to map file (1: yes, 0: no)
wrimap_waterLevel_s1              = 1                                                                               # Write water levels to map file (1: yes, 0: no)
wrimap_evaporation                = 1                                                                               # Write evaporation to map file (1: yes, 0: no)
wrimap_velocity_component_u0      = 1                                                                               # Write velocity component for previous time step to map file (1: yes, 0: no)
wrimap_velocity_component_u1      = 1                                                                               # Write velocity component to map file (1: yes, 0: no)
wrimap_velocity_vector            = 1                                                                               # Write cell-center velocity vectors to map file (1: yes, 0: no)
wrimap_upward_velocity_component  = 1                                                                               # Write upward velocity component on cell interfaces (1: yes, 0: no)
wrimap_density_rho                = 1                                                                               # Write flow density to map file (1: yes, 0: no)
wrimap_horizontal_viscosity_viu   = 1                                                                               # Write horizontal viscosity to map file (1: yes, 0: no)
wrimap_horizontal_diffusivity_diu = 1                                                                               # Write horizontal diffusivity to map file (1: yes, 0: no)
wrimap_flow_flux_q1               = 1                                                                               # Write flow flux to map file (1: yes, 0: no)
wrimap_spiral_flow                = 1                                                                               # Write spiral flow to map file, (1: yes, 0: no).
wrimap_numLimdt                   = 1                                                                               # Write the number times a cell was Courant limiting to map file (1: yes, 0: no). (Consider using Wrimap_flow_analysis instead.)
wrimap_tauCurrent                 = 1                                                                               # Write the shear stress to map file (1: yes, 0: no)
wrimap_chezy                      = 1                                                                               # Write the chezy roughness to map file (1: yes, 0: no)
wrimap_turbulence                 = 1                                                                               # Write vicww, k and eps to map file (1: yes, 0: no)
wrimap_rain                       = 1                                                                               # Write rainfall rates to map file (1: yes, 0: no)
wrimap_wind                       = 1                                                                               # Write wind velocities to map file (1: yes, 0: no)
wrimap_heat_fluxes                = 1                                                                               # Write heat fluxes to map file (1: yes, 0: no)
wrimap_wet_waterDepth_threshold   = 2e-05                                                                           # Waterdepth threshold above which a grid point counts as 'wet'. Defaults to 0.2·Epshu. It is used for Wrimap_time_water_on_ground, Wrimap_waterdepth_on_ground and Wrimap_volume_on_ground.
wrimap_time_water_on_ground       = 1                                                                               # Write cumulative time when water is above ground level to map file, only for 1D nodes (1: yes, 0: no)
wrimap_freeboard                  = 1                                                                               # Write freeboard to map file, only for 1D nodes (1: yes, 0: no)
wrimap_waterDepth_on_ground       = 1                                                                               # Write waterdepth that is above ground level to map file, only for 1D nodes (1: yes, 0: no)
wrimap_volume_on_ground           = 1                                                                               # Write volume that is above ground level to map file, only for 1D nodes (1: yes, 0: no)
wrimap_total_net_inflow_1d2d      = 1                                                                               # Write current total 1d2d net inflow (discharge) and cumulative total 1d2d net inflow (volume) to map file, only for 1D nodes (1: yes, 0: no)
wrimap_total_net_inflow_lateral   = 1                                                                               # Write current total lateral net inflow (discharge) and cumulative total net lateral inflow (volume) to map file, only for 1D nodes (1: yes, 0: no)
wrimap_water_level_gradient       = 1                                                                               # Write water level gradient to map file, only on 1D links (1: yes, 0: no)
wrimap_flow_analysis              = 1                                                                               # Write flow analysis data to map file (1: yes, 0: no)
mapOutputTimeVector               =                                                                                 # File (*.mpt) containing fixed map output times (s) w.r.t. RefDate
fullGridOutput                    = 0                                                                               # Full grid output mode (0: compact, 1: full time-varying grid data)
eulerVelocities                   = 0                                                                               # Euler velocities output (0: GLM, 1: Euler velocities)
classMapFile                      =                                                                                 # Name of class map file.
waterLevelClasses                 = 0.0                                                                             # Series of values between which water level classes are computed.
waterDepthClasses                 = 0.0                                                                             # Series of values between which water depth classes are computed.
classMapInterval                  = 0.0                                                                             # Interval [s] between class map file outputs.
waqInterval                       = 0.0                                                                             # DELWAQ output times, given as "interval" "start period" "end period" (s)
statsInterval                     = 3600.0                                                                          # Screen step output interval in seconds simulation time, if negative in seconds wall clock time
timingsInterval                   = 0.0                                                                             # Timings statistics output interval
richardsonOnOutput                = 1                                                                               # Write Richardson number, (1: yes, 0: no).
>>>>>>> 5b733592

[Calibration]
UseCalibration = 0 # Activate calibration factor friction multiplier (1 = yes, 0 = no)
DefinitionFile =   # File (*.cld) including calibration definitions
AreaFile       =   # File (*.cll) including area distribution of calibration definitions
<|MERGE_RESOLUTION|>--- conflicted
+++ resolved
@@ -69,87 +69,6 @@
 useVolumeTableFile = 0   # Read and write the volume table from/to file (1: yes, 0= no).
 
 [Numerics]
-<<<<<<< HEAD
-    CFLMax                   = 0.7     # Maximum Courant number
-    EpsMaxlev                = 1e-08   # Stop criterium for non linear iteration
-    EpsMaxlevM               = 1e-08   # Stop criterium for Nested Newton loop in non linear iteration
-    advecType                = 33      # Advection type (0: none, 1: Wenneker, 2: Wenneker q(uio-u), 3: Perot q(uio-u), 4: Perot q(ui-u), 5: Perot q(ui-u) without itself)
-    timeStepType             = 2       # 0=only transport, 1=transport + velocity update, 2=full implicit step_reduce, 3=step_jacobi, 4=explicit.
-    limTypHu                 = 0       # Limiter type for waterdepth in continuity eqn. (0: none, 1: minmod, 2: van Leer, 3: Kooren, 4: monotone central)
-    limTypMom                = 4       # Limiter type for cell center advection velocity (0: none, 1: minmod, 2: van Leer, 3: Kooren, 4: monotone central)
-    limTypSa                 = 4       # Limiter type for salinity transport (0: none, 1: minmod, 2: van Leer, 3: Kooren, 4: monotone central)
-    icgSolver                = 4       # Solver type (1: sobekGS_OMP, 2: sobekGS_OMPthreadsafe, 3: sobekGS, 4: sobekGS + Saadilud, 5: parallel/global Saad, 6: parallel/Petsc, 7: parallel/GS)
-    maxDegree                = 6       # Maximum degree in Gauss elimination
-    fixedWeirScheme          = 9       # Fixed weir scheme (0: none, 1: compact stencil, 2: whole tile lifted, full subgrid weir + factor)
-    fixedWeirContraction     = 1.0     # flow width = flow width*fixedWeirContraction.
-    izBndPos                 = 1       # Position of z boundary (0: D3Dflow, 1: on net boundary, 2: on specified polyline)
-    tlfSmo                   = 86400.0 # Fourier smoothing time (s) on water level boundaries
-    keepSTBndOnOutflow       = 1       # Keep sal and tem signals on bnd also at outflow, 1=yes, 0=no=default=copy inside value on outflow
-    slopeDrop2D              = 0.0     # Apply droplosses only if local bottom slope > Slopedrop2D, <=0 =no droplosses.
-    drop1D                   = 0       # Limit the downstream water level in the momentum equation to the downstream invert level, BOBdown (ζ*down = max(BOBdown, ζdown)).
-    chkAdvd                  = 0.1     # Check advection terms if depth < chkadvdp.
-    teta0                    = 0.55    # Theta of time integration (0.5 < theta < 1)
-    qhRelax                  = 0.01    #
-    cstBnd                   = 0       # Delft3D-FLOW type velocity treatment near boundaries for small coastal models (1) or not (0).
-    maxitVerticalForesterSal = 0       # Forester iterations for salinity (0: no vertical filter for salinity, > 0: max nr of iterations).
-    maxitVerticalForesterTem = 0       # Forester iterations for temperature (0: no vertical filter for temperature, > 0: max nr of iterations).
-    turbulenceModel          = 3       # Turbulence model (0: none, 1: constant, 2: algebraic, 3: k-epsilon, 4: k-tau)
-    turbulenceAdvection      = 3       # Turbulence advection (0: none, 3: horizontally explicit and vertically implicit)
-    antiCreep                = 0       # Include anti-creep calculation (0: no, 1: yes)
-    barocZLayBed             = 0       # Use fix in baroclinic pressure for zlaybed (1: yes, 0: no)
-    barocPOnBnd              = 1
-    maxWaterLevelDiff        = 0.0     # Upper bound [m] on water level changes, (<= 0: no bounds). Run will abort when violated.
-    maxVelocityDiff          = 0.0     # Upper bound [m/s] on velocity changes, (<= 0: no bounds). Run will abort when violated.
-    minTimestepBreak         = 0.1     # smallest allowed timestep (in s), checked on a sliding average of several timesteps. Run will abort when violated.
-    epsHu                    = 0.0001  # Threshold water depth for wet and dry cells
-
-[Physics]
-    unifFrictCoef              = 0.028   # Uniform friction coefficient (0: no friction)
-    unifFrictType              = 1       # Uniform friction type (0: Chezy, 1: Manning, 2: White-Colebrook, 3: idem, WAQUA style)
-    unifFrictCoef1D            = 0.023   # Uniform friction coefficient in 1D links (0: no friction).
-    unifFrictCoefLin           = 0.0     # Uniform linear friction coefficient (0: no friction).
-    vicouv                     = 0.1     # Uniform horizontal eddy viscosity (m2/s)
-    dicouv                     = 0.1     # Uniform horizontal eddy diffusivity (m2/s)
-    vicoww                     = 0.0001  # Uniform vertical eddy viscosity (m2/s)
-    dicoww                     = 1.5e-05 # Uniform vertical eddy diffusivity (m2/s)
-    vicwminb                   = 0.0     # Minimum visc in prod and buoyancy term (m2/s)
-    xlozmidov                  = 0.0     # Ozmidov length scale (m), default=0.0, no contribution of internal waves to vertical diffusion
-    smagorinsky                = 0.2     # Smagorinsky factor in horizontal turbulence, e.g. 0.15
-    elder                      = 0.0     # Elder factor in horizontal turbulence
-    irov                       = 0       # 0=free slip, 1 = partial slip using wall_ks
-    wall_ks                    = 0.0     # Nikuradse roughness [m] for side walls, wall_z0=wall_ks/30.
-    rhomean                    = 1023.0  # Average water density (kg/m3)
-    idensform                  = 2       # Density calulation (0: uniform, 1: Eckart, 2: Unesco, 3: baroclinic case)
-    ag                         = 9.813   # Gravitational acceleration
-    tidalForcing               = 1       # Tidal forcing, if jsferic=1 (0: no, 1: yes)
-    ITcap                      = 1.0     # Upper limit on internal tides dissipation (W/m^2)
-    doodsonStart               = 55.565  # TRIWAQ: 55.565, D3D: 57.555
-    doodsonStop                = 375.575 # TRIWAQ: 375.575, D3D: 275.555
-    doodsonEps                 = 0.0     # TRIWAQ = 0.0  400 cmps , D3D = 0.03   60 cmps
-    villemonteCD1              = 1.0     # Calibration coefficient for Villemonte. Default = 1.0.  NB. For Bloemberg data set 0.8 is recommended.
-    villemonteCD2              = 10.0    # Calibration coefficient for Villemonte. Default = 10.0. NB. For Bloemberg data set 0.8 is recommended.
-    salinity                   = 1       # Include salinity, (0=no, 1=yes)
-    initialSalinity            = 34.0    # Uniform initial salinity concentration (ppt)
-    sal0AboveZLev              = -999.0  # Salinity 0 above level [m].
-    deltaSalinity              = -999.0  # uniform initial salinity [ppt].
-    backgroundSalinity         = 35.0    # Background salinity for eqn. of state (psu) if salinity not computed
-    temperature                = 1       # Include temperature (0: no, 1: only transport, 3: excess model of D3D, 5: composite (ocean) model)
-    initialTemperature         = 27.0    # Uniform initial water temperature (degC)
-    backgroundWaterTemperature = 10.0    # Background water temperature for eqn. of state (deg C) if temperature not computed
-    secchiDepth                = 4.0     # Water clarity parameter (m)
-    stanton                    = 0.0013  # Coefficient for convective heat flux, if negative, Ccon = abs(Stanton)*Cdwind
-    dalton                     = 0.0013  # Coefficient for evaporative heat flux, if negative, Ceva = abs(Dalton)*Cdwind
-    tempMax                    = 50.0    # Limit the temperature
-    tempMin                    = -5.0    # Limit the temperature
-    saliMax                    = -999.0  # Limit the salinity
-    saliMin                    = 0.0     # Limit the salinity
-    heat_eachStep              = 1       # 1=heat each timestep, 0=heat each usertimestep
-    rhoAirRhoWater             = 1       # windstress rhoa/rhow: 0=Rhoair/Rhomean, 1=Rhoair/rhow(), 2=rhoa0()/rhow(), 3=rhoa10()/Rhow()
-    nudgeTimeUni               = 3600.0  # Uniform nudge relaxation time
-    iniWithNudge               = 2       # Initialize salinity and temperature with nudge variables
-    secondaryFlow              = 0       # Secondary flow (0: no, 1: yes)
-    betaSpiral                 = 0.0     # Weight factor of the spiral flow intensity on flow dispersion stresses (0d0 = disabled).
-=======
 CFLMax                   = 0.7     # Maximum Courant number
 EpsMaxlev                = 1e-08   # Stop criterium for non linear iteration
 EpsMaxlevM               = 1e-08   # Stop criterium for Nested Newton loop in non linear iteration
@@ -164,8 +83,9 @@
 fixedWeirContraction     = 1.0     # flow width = flow width*fixedWeirContraction.
 izBndPos                 = 1       # Position of z boundary (0: D3Dflow, 1: on net boundary, 2: on specified polyline)
 tlfSmo                   = 86400.0 # Fourier smoothing time (s) on water level boundaries
+keepSTBndOnOutflow       = 1       # Keep sal and tem signals on bnd also at outflow, 1=yes, 0=no=default=copy inside value on outflow
 slopeDrop2D              = 0.0     # Apply droplosses only if local bottom slope > Slopedrop2D, <=0 =no droplosses.
-drop1D                   = 0       # Limit the downstream water level in the momentum equation to the downstream invert level, BOBdown (ζ*down = max(BOBdown, ζdown)).
+drop1D                   = 0       # Limit the downstream water level in the momentum equation to the downstream invert level, BOBdown (?*down = max(BOBdown, ?down)).
 chkAdvd                  = 0.1     # Check advection terms if depth < chkadvdp.
 teta0                    = 0.55    # Theta of time integration (0.5 < theta < 1)
 qhRelax                  = 0.01    #
@@ -175,8 +95,11 @@
 turbulenceModel          = 3       # Turbulence model (0: none, 1: constant, 2: algebraic, 3: k-epsilon, 4: k-tau)
 turbulenceAdvection      = 3       # Turbulence advection (0: none, 3: horizontally explicit and vertically implicit)
 antiCreep                = 0       # Include anti-creep calculation (0: no, 1: yes)
+barocZLayBed             = 0       # Use fix in baroclinic pressure for zlaybed (1: yes, 0: no)
+barocPOnBnd              = 1
 maxWaterLevelDiff        = 0.0     # Upper bound [m] on water level changes, (<= 0: no bounds). Run will abort when violated.
 maxVelocityDiff          = 0.0     # Upper bound [m/s] on velocity changes, (<= 0: no bounds). Run will abort when violated.
+minTimestepBreak         = 0.1     # smallest allowed timestep (in s), checked on a sliding average of several timesteps. Run will abort when violated.
 epsHu                    = 0.0001  # Threshold water depth for wet and dry cells
 
 [Physics]
@@ -198,6 +121,7 @@
 idensform                  = 2       # Density calulation (0: uniform, 1: Eckart, 2: Unesco, 3: baroclinic case)
 ag                         = 9.813   # Gravitational acceleration
 tidalForcing               = 1       # Tidal forcing, if jsferic=1 (0: no, 1: yes)
+ITcap                      = 1.0     # Upper limit on internal tides dissipation (W/m^2)
 doodsonStart               = 55.565  # TRIWAQ: 55.565, D3D: 57.555
 doodsonStop                = 375.575 # TRIWAQ: 375.575, D3D: 275.555
 doodsonEps                 = 0.0     # TRIWAQ = 0.0  400 cmps , D3D = 0.03   60 cmps
@@ -214,9 +138,16 @@
 secchiDepth                = 4.0     # Water clarity parameter (m)
 stanton                    = 0.0013  # Coefficient for convective heat flux, if negative, Ccon = abs(Stanton)*Cdwind
 dalton                     = 0.0013  # Coefficient for evaporative heat flux, if negative, Ceva = abs(Dalton)*Cdwind
+tempMax                    = 50.0    # Limit the temperature
+tempMin                    = -5.0    # Limit the temperature
+saliMax                    = -999.0  # Limit the salinity
+saliMin                    = 0.0     # Limit the salinity
+heat_eachStep              = 1       # 1=heat each timestep, 0=heat each usertimestep
+rhoAirRhoWater             = 1       # windstress rhoa/rhow: 0=Rhoair/Rhomean, 1=Rhoair/rhow(), 2=rhoa0()/rhow(), 3=rhoa10()/Rhow()
+nudgeTimeUni               = 3600.0  # Uniform nudge relaxation time
+iniWithNudge               = 2       # Initialize salinity and temperature with nudge variables
 secondaryFlow              = 0       # Secondary flow (0: no, 1: yes)
 betaSpiral                 = 0.0     # Weight factor of the spiral flow intensity on flow dispersion stresses (0d0 = disabled).
->>>>>>> 5b733592
 
 [Sediment]
 Sedimentmodelnr =  # Sediment model nr, (0=no, 1=Krone, 2=SvR2007, 3=E-H, 4=MorphologyModule).
@@ -234,36 +165,21 @@
 pavIni               = 0.0       # Initial air pressure [N/m2], only applied if value > 0.
 
 [Time]
-<<<<<<< HEAD
-    refDate                 = 19971222       # Reference date (yyyymmdd)
-    tZone                   = 0.0            # Time zone assigned to input time series
-    tUnit                   = M              # Time unit for start/stop times (D, H, M or S)
-    dtUser                  = 600.0          # Time interval (s) for external forcing update
-    dtNodal                 = 21600.0        # Time interval (s) for updating nodal factors in astronomical boundary conditions
-    dtMax                   = 120.0          # Maximal computation timestep (s)
-    dtInit                  = 60.0           # Initial computation timestep (s)
-    autoTimestep            = 3              # 0 = no, 1 = 2D (hor. out), 3=3D (hor. out), 5 = 3D (hor. inout + ver. inout), smallest dt
-    autoTimestepNoStruct    = 0              # Exclude structure links (and neighbours) from time step limitation (0 = no, 1 = yes).
-    autoTimestepNoQout      = 1              # Exclude negative qin terms from time step limitation (0 = no, 1 = yes).
-    tStart                  = 0.0            # Start time w.r.t. RefDate [TUnit].
-    tStop                   = 86400.0        # Stop time w.r.t. RefDate [TUnit].
-    startDateTime           = 19980101000000 # Start date time (yyyymmddHHMMSS)
-    stopDateTime            = 19980110000000 # Stop date time (yyyymmddHHMMSS)
-    updateRoughnessInterval = 86400.0        # Update interval for time dependent roughness parameters [s].
-=======
-refDate                 = 19971222 # Reference date (yyyymmdd)
-tZone                   = 0.0      # Time zone assigned to input time series
-tUnit                   = M        # Time unit for start/stop times (D, H, M or S)
-dtUser                  = 600.0    # Time interval (s) for external forcing update
-dtNodal                 = 21600.0  # Time interval (s) for updating nodal factors in astronomical boundary conditions
-dtMax                   = 120.0    # Maximal computation timestep (s)
-dtInit                  = 60.0     # Initial computation timestep (s)
-AutoTimestepNoStruct    = 0        # Exclude structure links (and neighbours) from time step limitation (0 = no, 1 = yes).
-AutoTimestepNoQout      = 1        # Exclude negative qin terms from time step limitation (0 = no, 1 = yes).
-tStart                  = 0.0      # Start time w.r.t. RefDate [TUnit].
-tStop                   = 86400.0  # Stop time w.r.t. RefDate [TUnit].
-updateRoughnessInterval = 86400.0  # Update interval for time dependent roughness parameters [s].
->>>>>>> 5b733592
+refDate                 = 19971222       # Reference date (yyyymmdd)
+tZone                   = 0.0            # Time zone assigned to input time series
+tUnit                   = M              # Time unit for start/stop times (D, H, M or S)
+dtUser                  = 600.0          # Time interval (s) for external forcing update
+dtNodal                 = 21600.0        # Time interval (s) for updating nodal factors in astronomical boundary conditions
+dtMax                   = 120.0          # Maximal computation timestep (s)
+dtInit                  = 60.0           # Initial computation timestep (s)
+autoTimestep            = 3              # 0 = no, 1 = 2D (hor. out), 3=3D (hor. out), 5 = 3D (hor. inout + ver. inout), smallest dt
+autoTimestepNoStruct    = 0              # Exclude structure links (and neighbours) from time step limitation (0 = no, 1 = yes).
+autoTimestepNoQout      = 1              # Exclude negative qin terms from time step limitation (0 = no, 1 = yes).
+tStart                  = 0.0            # Start time w.r.t. RefDate [TUnit].
+tStop                   = 86400.0        # Stop time w.r.t. RefDate [TUnit].
+startDateTime           = 19980101000000 # Start date time (yyyymmddHHMMSS)
+stopDateTime            = 19980110000000 # Stop date time (yyyymmddHHMMSS)
+updateRoughnessInterval = 86400.0        # Update interval for time dependent roughness parameters [s].
 
 [Restart]
 restartFile     =  # Restart netcdf-file, either *_rst.nc or *_map.nc
@@ -281,125 +197,11 @@
 interceptionModel = 0 # Interception model (0: none, 1: on, via layer thickness).
 
 [Trachytopes]
-<<<<<<< HEAD
-    trtRou = N     # Include alluvial and vegetation roughness (trachytopes) (Y: yes, N: no)
-    trtDef =       # File (*.ttd) including trachytope definitions
-    trtL   =       # File (*.arl) including distribution of trachytope definitions
-    dtTrt  = 600.0 # Trachytope roughness update time interval (s)
-    trtMxR = 100   # Maximum recursion level for combined trachytope definitions
-
-[Output]
-    wrishp_crs                        = 0                                                                               # cross sections
-    wrishp_weir                       = 0                                                                               # weirs
-    wrishp_gate                       = 0                                                                               # gates
-    wrishp_fxw                        = 0                                                                               # fixed weirs
-    wrishp_thd                        = 0                                                                               # thin dams
-    wrishp_obs                        = 0                                                                               # observation stations
-    wrishp_emb                        = 0                                                                               # Writing embankments file (0=no, 1=yes).
-    wrishp_dryArea                    = 0                                                                               # dry areas
-    wrishp_enc                        = 0                                                                               # Writing enclosures to shape file (0=no, 1=yes).
-    wrishp_src                        = 0                                                                               # source-sinks
-    wrishp_pump                       = 0                                                                               # pumps
-    outputDir                         =                                                                                 # Output directory of map-, his-, rst-, dat- and timings-files, default: DFM_OUTPUT_<modelname>. Set to . for current dir.
-    waqOutputDir                      =                                                                                 # Output directory of Water Quality files.
-    flowGeomFile                      =                                                                                 # *_flowgeom.nc Flow geometry file in netCDF format.
-    obsFile                           = /p/i1000668-tcoms/03_newModel/01_input/05_obs/UHSLCandIHO_obs.xyn cells_obs.xyn # Points file *.xyn with observation stations with rows x, y, station name
-    crsFile                           =                                                                                 # Polyline file *_crs.pli defining observation cross sections
-    fouFile                           =                                                                                 # Fourier analysis input file *.fou
-    fouUpdateStep                     = 0                                                                               # Fourier update step type: 0=every user time step, 1=every computational timestep, 2=same as history output.
-    hisFile                           =                                                                                 # HisFile name *_his.nc
-    hisInterval                       = 600.0                                                                           # History output times, given as "interval" "start period" "end period" (s)
-    xlsInterval                       = 0.0                                                                             # Interval between XLS history [s].
-    mapFile                           =                                                                                 # MapFile name *_map.nc
-    mapInterval                       = 3600.0                                                                          # Map file output, given as "interval" "start period" "end period" (s)
-    rstInterval                       = 0.0                                                                             # Restart file output times, given as "interval" "start period" "end period" (s)
-    mapFormat                         = 4                                                                               # Map file format, 1: netCDF, 2: Tecplot, 3: netCFD and Tecplot, 4: NetCDF-UGRID
-    ncFormat                          = 4                                                                               # Format for all NetCDF output files (3: classic, 4: NetCDF4+HDF5)
-    ncNoUnlimited                     = 0                                                                               # Write full-length time-dimension instead of unlimited dimension (1: yes, 0: no). (Might require NcFormat=4.)
-    ncNoForcedFlush                   = 0                                                                               # Do not force flushing of map-like files every output timestep (1: yes, 0: no).
-    ncWriteLatLon                     = 0                                                                               # Write extra lat-lon coordinates for all projected coordinate variables in each NetCDF file (for CF-compliancy).
-    wrihis_balance                    = 0                                                                               # mass balance totals
-    wrihis_sourceSink                 = 0                                                                               # sources-sinks statistics
-    wrihis_structure_gen              = 0                                                                               # general structure parameters
-    wrihis_structure_dam              = 0                                                                               # dam parameters
-    wrihis_structure_pump             = 0                                                                               # pump parameters
-    wrihis_structure_gate             = 0                                                                               # gate parameters
-    wrihis_structure_weir             = 0                                                                               # weir parameters
-    wrihis_structure_orifice          = 0                                                                               # orifice parameters
-    wrihis_structure_bridge           = 0                                                                               # bridge parameters
-    wrihis_structure_culvert          = 0                                                                               # culvert parameters
-    wrihis_structure_longCulvert      = 1                                                                               # Write long culvert parameters to his file, (1: yes, 0: no).
-    wrihis_structure_damBreak         = 0                                                                               # dam break parameters
-    wrihis_structure_uniWeir          = 0                                                                               # universal weir parameters
-    wrihis_structure_compound         = 0                                                                               # compound structure parameters
-    wrihis_turbulence                 = 1                                                                               # k, eps and vicww
-    wrihis_wind                       = 1                                                                               # wind velocities
-    wrihis_rain                       = 1                                                                               # precipitation
-    wrihis_infiltration               = 1                                                                               # Write infiltration to his file (1: yes, 0: no)'
-    wrihis_temperature                = 1                                                                               # temperature
-    wrihis_waves                      = 1                                                                               # wave data
-    wrihis_heat_fluxes                = 1                                                                               # heat fluxes
-    wrihis_salinity                   = 1                                                                               # salinity
-    wrihis_density                    = 1                                                                               # density
-    wrihis_waterlevel_s1              = 1                                                                               # water level
-    wrihis_bedlevel                   = 1                                                                               # bed level
-    wrihis_waterdepth                 = 1                                                                               # waterdepth
-    wrihis_velocity_vector            = 1                                                                               # velocity vectors
-    wrihis_upward_velocity_component  = 1                                                                               # upward velocity
-    wrihis_velocity                   = 1                                                                               # velocity magnitude
-    wrihis_discharge                  = 1                                                                               # discharge magnitude
-    wrihis_sediment                   = 1                                                                               # sediment transport
-    wrihis_constituents               = 1                                                                               # tracers
-    wrihis_zcor                       = 1                                                                               # vertical coordinates
-    wrihis_lateral                    = 1                                                                               # lateral data
-    wrihis_taucurrent                 = 1                                                                               # mean bed shear stress
-    wrimap_waterLevel_s0              = 1                                                                               # Write water levels for previous time step to map file (1: yes, 0: no)
-    wrimap_waterLevel_s1              = 1                                                                               # Write water levels to map file (1: yes, 0: no)
-    wrimap_evaporation                = 1                                                                               # Write evaporation to map file (1: yes, 0: no)
-    wrimap_velocity_component_u0      = 1                                                                               # Write velocity component for previous time step to map file (1: yes, 0: no)
-    wrimap_velocity_component_u1      = 1                                                                               # Write velocity component to map file (1: yes, 0: no)
-    wrimap_velocity_vector            = 1                                                                               # Write cell-center velocity vectors to map file (1: yes, 0: no)
-    wrimap_upward_velocity_component  = 1                                                                               # Write upward velocity component on cell interfaces (1: yes, 0: no)
-    wrimap_density_rho                = 1                                                                               # Write flow density to map file (1: yes, 0: no)
-    wrimap_horizontal_viscosity_viu   = 1                                                                               # Write horizontal viscosity to map file (1: yes, 0: no)
-    wrimap_horizontal_diffusivity_diu = 1                                                                               # Write horizontal diffusivity to map file (1: yes, 0: no)
-    wrimap_flow_flux_q1               = 1                                                                               # Write flow flux to map file (1: yes, 0: no)
-    wrimap_spiral_flow                = 1                                                                               # Write spiral flow to map file, (1: yes, 0: no).
-    wrimap_numLimdt                   = 1                                                                               # Write the number times a cell was Courant limiting to map file (1: yes, 0: no). (Consider using Wrimap_flow_analysis instead.)
-    wrimap_tauCurrent                 = 1                                                                               # Write the shear stress to map file (1: yes, 0: no)
-    wrimap_chezy                      = 1                                                                               # Write the chezy roughness to map file (1: yes, 0: no)
-    wrimap_turbulence                 = 1                                                                               # Write vicww, k and eps to map file (1: yes, 0: no)
-    wrimap_rain                       = 1                                                                               # Write rainfall rates to map file (1: yes, 0: no)
-    wrimap_wind                       = 1                                                                               # Write wind velocities to map file (1: yes, 0: no)
-    wrimap_heat_fluxes                = 1                                                                               # Write heat fluxes to map file (1: yes, 0: no)
-    wrimap_wet_waterDepth_threshold   = 2e-05                                                                           # Waterdepth threshold above which a grid point counts as 'wet'. Defaults to 0.2·Epshu. It is used for Wrimap_time_water_on_ground, Wrimap_waterdepth_on_ground and Wrimap_volume_on_ground.
-    wrimap_time_water_on_ground       = 1                                                                               # Write cumulative time when water is above ground level to map file, only for 1D nodes (1: yes, 0: no)
-    wrimap_freeboard                  = 1                                                                               # Write freeboard to map file, only for 1D nodes (1: yes, 0: no)
-    wrimap_waterDepth_on_ground       = 1                                                                               # Write waterdepth that is above ground level to map file, only for 1D nodes (1: yes, 0: no)
-    wrimap_volume_on_ground           = 1                                                                               # Write volume that is above ground level to map file, only for 1D nodes (1: yes, 0: no)
-    wrimap_total_net_inflow_1d2d      = 1                                                                               # Write current total 1d2d net inflow (discharge) and cumulative total 1d2d net inflow (volume) to map file, only for 1D nodes (1: yes, 0: no)
-    wrimap_total_net_inflow_lateral   = 1                                                                               # Write current total lateral net inflow (discharge) and cumulative total net lateral inflow (volume) to map file, only for 1D nodes (1: yes, 0: no)
-    wrimap_water_level_gradient       = 1                                                                               # Write water level gradient to map file, only on 1D links (1: yes, 0: no)
-    wrimap_tidal_potential            = 1                                                                               # Write tidal potential to map file (1: yes, 0: no)
-    wrimap_SAL_potential              = 1                                                                               # Write self attraction and loading potential to map file (1: yes, 0: no)
-    wrimap_internal_tides_dissipation = 1                                                                               # Write internal tides dissipation to map file (1: yes, 0: no)
-    wrimap_flow_analysis              = 1                                                                               # Write flow analysis data to map file (1: yes, 0: no)
-    mapOutputTimeVector               =                                                                                 # File (*.mpt) containing fixed map output times (s) w.r.t. RefDate
-    fullGridOutput                    = 0                                                                               # Full grid output mode (0: compact, 1: full time-varying grid data)
-    eulerVelocities                   = 0                                                                               # Euler velocities output (0: GLM, 1: Euler velocities)
-    classMapFile                      =                                                                                 # Name of class map file.
-    waterLevelClasses                 = 0.0                                                                             # Series of values between which water level classes are computed.
-    waterDepthClasses                 = 0.0                                                                             # Series of values between which water depth classes are computed.
-    classMapInterval                  = 0.0                                                                             # Interval [s] between class map file outputs.
-    waqInterval                       = 0.0                                                                             # DELWAQ output times, given as "interval" "start period" "end period" (s)
-    statsInterval                     = 3600.0                                                                          # Screen step output interval in seconds simulation time, if negative in seconds wall clock time
-    timingsInterval                   = 0.0                                                                             # Timings statistics output interval
-    richardsonOnOutput                = 1                                                                               # Write Richardson number, (1: yes, 0: no).
-=======
 trtRou = N     # Include alluvial and vegetation roughness (trachytopes) (Y: yes, N: no)
 trtDef =       # File (*.ttd) including trachytope definitions
 trtL   =       # File (*.arl) including distribution of trachytope definitions
 dtTrt  = 600.0 # Trachytope roughness update time interval (s)
+trtMxR = 100   # Maximum recursion level for combined trachytope definitions
 
 [Output]
 wrishp_crs                        = 0                                                                               # cross sections
@@ -418,6 +220,8 @@
 flowGeomFile                      =                                                                                 # *_flowgeom.nc Flow geometry file in netCDF format.
 obsFile                           = /p/i1000668-tcoms/03_newModel/01_input/05_obs/UHSLCandIHO_obs.xyn cells_obs.xyn # Points file *.xyn with observation stations with rows x, y, station name
 crsFile                           =                                                                                 # Polyline file *_crs.pli defining observation cross sections
+fouFile                           =                                                                                 # Fourier analysis input file *.fou
+fouUpdateStep                     = 0                                                                               # Fourier update step type: 0=every user time step, 1=every computational timestep, 2=same as history output.
 hisFile                           =                                                                                 # HisFile name *_his.nc
 hisInterval                       = 600.0                                                                           # History output times, given as "interval" "start period" "end period" (s)
 xlsInterval                       = 0.0                                                                             # Interval between XLS history [s].
@@ -443,9 +247,27 @@
 wrihis_structure_damBreak         = 0                                                                               # dam break parameters
 wrihis_structure_uniWeir          = 0                                                                               # universal weir parameters
 wrihis_structure_compound         = 0                                                                               # compound structure parameters
-wrihis_lateral                    = 1                                                                               # lateral data
+wrihis_turbulence                 = 1                                                                               # k, eps and vicww
+wrihis_wind                       = 1                                                                               # wind velocities
+wrihis_rain                       = 1                                                                               # precipitation
+wrihis_infiltration               = 1                                                                               # Write infiltration to his file (1: yes, 0: no)'
+wrihis_temperature                = 1                                                                               # temperature
+wrihis_waves                      = 1                                                                               # wave data
+wrihis_heat_fluxes                = 1                                                                               # heat fluxes
+wrihis_salinity                   = 1                                                                               # salinity
+wrihis_density                    = 1                                                                               # density
+wrihis_waterlevel_s1              = 1                                                                               # water level
+wrihis_bedlevel                   = 1                                                                               # bed level
+wrihis_waterdepth                 = 1                                                                               # waterdepth
+wrihis_velocity_vector            = 1                                                                               # velocity vectors
+wrihis_upward_velocity_component  = 1                                                                               # upward velocity
 wrihis_velocity                   = 1                                                                               # velocity magnitude
 wrihis_discharge                  = 1                                                                               # discharge magnitude
+wrihis_sediment                   = 1                                                                               # sediment transport
+wrihis_constituents               = 1                                                                               # tracers
+wrihis_zcor                       = 1                                                                               # vertical coordinates
+wrihis_lateral                    = 1                                                                               # lateral data
+wrihis_taucurrent                 = 1                                                                               # mean bed shear stress
 wrimap_waterLevel_s0              = 1                                                                               # Write water levels for previous time step to map file (1: yes, 0: no)
 wrimap_waterLevel_s1              = 1                                                                               # Write water levels to map file (1: yes, 0: no)
 wrimap_evaporation                = 1                                                                               # Write evaporation to map file (1: yes, 0: no)
@@ -473,6 +295,9 @@
 wrimap_total_net_inflow_1d2d      = 1                                                                               # Write current total 1d2d net inflow (discharge) and cumulative total 1d2d net inflow (volume) to map file, only for 1D nodes (1: yes, 0: no)
 wrimap_total_net_inflow_lateral   = 1                                                                               # Write current total lateral net inflow (discharge) and cumulative total net lateral inflow (volume) to map file, only for 1D nodes (1: yes, 0: no)
 wrimap_water_level_gradient       = 1                                                                               # Write water level gradient to map file, only on 1D links (1: yes, 0: no)
+wrimap_tidal_potential            = 1                                                                               # Write tidal potential to map file (1: yes, 0: no)
+wrimap_SAL_potential              = 1                                                                               # Write self attraction and loading potential to map file (1: yes, 0: no)
+wrimap_internal_tides_dissipation = 1                                                                               # Write internal tides dissipation to map file (1: yes, 0: no)
 wrimap_flow_analysis              = 1                                                                               # Write flow analysis data to map file (1: yes, 0: no)
 mapOutputTimeVector               =                                                                                 # File (*.mpt) containing fixed map output times (s) w.r.t. RefDate
 fullGridOutput                    = 0                                                                               # Full grid output mode (0: compact, 1: full time-varying grid data)
@@ -485,7 +310,6 @@
 statsInterval                     = 3600.0                                                                          # Screen step output interval in seconds simulation time, if negative in seconds wall clock time
 timingsInterval                   = 0.0                                                                             # Timings statistics output interval
 richardsonOnOutput                = 1                                                                               # Write Richardson number, (1: yes, 0: no).
->>>>>>> 5b733592
 
 [Calibration]
 UseCalibration = 0 # Activate calibration factor friction multiplier (1 = yes, 0 = no)
