from dataclasses import dataclass
from datetime import datetime
from pathlib import Path

import pytest
from devtools import debug
from pydantic.error_wrappers import ValidationError

from hydrolib.core.basemodel import FileModel
from hydrolib.core.io.bc.models import ForcingBase, ForcingModel
from hydrolib.core.io.dimr.models import (
    DIMR,
    ComponentOrCouplerRef,
    Control,
    CoupledItem,
    Coupler,
    FMComponent,
    Logger,
    Parallel,
    RRComponent,
    StartGroup,
)
from hydrolib.core.io.fnm.models import RainfallRunoffModel
from hydrolib.core.io.mdu.models import Boundary, ExtModel, FMModel
from hydrolib.core.io.xyz.models import XYZModel

from .io.test_bui import BuiTestData
from .utils import test_data_dir, test_input_dir, test_output_dir, test_reference_dir


def test_dimr_model():
    test_file = (
        test_data_dir
        / "input"
        / "e02"
        / "c11_korte-woerden-1d"
        / "dimr_model"
        / "dimr_config.xml"
    )
    # Confirm parsing results in correct
    # components for each type of submodel
    d = DIMR(filepath=test_file)
    assert len(d.component) == 2
    assert isinstance(d.component[0], RRComponent)
    assert isinstance(d.component[1], FMComponent)

    # Confirm saving creates new files and
    # files for child model
    d.save(folder=test_output_dir / "tmp")
    assert d.filepath.is_file()
    assert d.component[1].model.filepath.is_file()


def test_parse_rr_model_returns_correct_model():
    test_file = test_input_dir / "rr_sample_trimmed" / "dimr_config.xml"
    result = DIMR(filepath=test_file)

    assert len(result.component) == 1

    model = result.component[0].model
    assert isinstance(model, RainfallRunoffModel)

    # verify some non-default names altered in the source file.
    assert model.control_file == Path("not-delft_3b.ini")
    assert model.bui_file == BuiTestData.bui_model()
    assert model.rr_ascii_restart_openda == Path("ASCIIRestartOpenDA.txt")


def test_dimr_validate():
    d = DIMR(
        coupler={
            "name": "test",
            "sourcecomponent": "test",
            "targetcomponent": "test",
            "item": [],
        }
    )
    assert isinstance(d.coupler, list)
    assert len(d.coupler) == 1


def test_initialize_default_dimr_does_not_raise_exception():
    DIMR()


def test_dimr_model_save():
    file = Path(test_output_dir / "model" / "test_dimr_model_save.xml")
    reference_file = Path(test_reference_dir / "model" / "test_dimr_model_save.xml")

    dimr = DIMR()
    dimr.documentation.creationDate = datetime(2021, 7, 29, 12, 45)
    dimr.control = Control()
    dimr.control.parallel.append(
        Parallel(
            startGroup=StartGroup(
                time="0 60 7200",
                start=ComponentOrCouplerRef(name="Rainfall Runoff"),
                coupler=ComponentOrCouplerRef(name="rr_to_flow"),
            ),
            start=ComponentOrCouplerRef(name="FlowFM"),
        )
    )

    dimr.component.append(
        RRComponent(
            name="Rainfall Runoff",
            library="rr_dll",
            workingDir="rr",
            inputFile="Sobek_3b.fnm",
        )
    )
    dimr.component.append(
        FMComponent(
            name="FlowFM",
            library="dflowfm",
            workingDir="dflowfm",
            inputFile="FlowFM.mdu",
        )
    )

    dimr.coupler.append(
        Coupler(
            name="rr_to_flow",
            sourceComponent="Rainfall Runoff",
            targetComponent="FlowFM",
            logger=Logger(workingDir=".", outputFile="rr_to_flow.nc"),
        )
    )

    dimr.coupler[0].item.append(
        CoupledItem(
            sourceName="catchments/10634/water_discharge",
            targetName="laterals/10634/water_discharge",
        )
    )
    dimr.coupler[0].item.append(
        CoupledItem(
            sourceName="catchments/10635/water_discharge",
            targetName="laterals/10635/water_discharge",
        )
    )

    dimr.filepath = file
    dimr.save()

    assert file.is_file() == True

    with file.open() as af:
        actual_lines = af.readlines()

    with reference_file.open() as rf:
        reference_lines = rf.readlines()

    assert len(actual_lines) == len(reference_lines)

    for i in range(len(reference_lines)):
        assert actual_lines[i] == reference_lines[i]


def test_xyz_model():
    output_fn = Path(test_output_dir / "test.xyz")
    if output_fn.is_file():
        output_fn.unlink()

    # Confirm succesfull parse and initialization
    model = XYZModel(filepath=Path(test_data_dir / "input/test.xyz"))
    assert len(model.points) == 7, model

    # Confirm saving to new file
    model.filepath = output_fn
    assert not model.filepath.is_file()
    model.save()
    assert model.filepath.is_file()


def test_mdu_model():
    output_fn = Path(test_output_dir / "test.mdu")
    if output_fn.is_file():
        output_fn.unlink()

    model = FMModel(
        filepath=Path(
            test_data_dir
            / "input"
            / "e02"
            / "c11_korte-woerden-1d"
            / "dimr_model"
            / "dflowfm"
            / "FlowFM.mdu"
        )
    )
    assert model.geometry.comments.uniformwidth1d == "test"

    model.filepath = output_fn
    model.save()

    assert model.filepath.is_file()
    assert model.geometry.frictfile[0].filepath.is_file()
    assert model.geometry.structurefile[0].filepath.is_file()


def test_model_with_duplicate_file_references_use_same_instances():
    model = ExtModel(
        filepath=Path(
            test_data_dir
            / "input"
            / "e02"
            / "c11_korte-woerden-1d"
            / "dimr_model"
            / "dflowfm"
            / "FlowFM_bnd.ext"
        )
    )

    boundary1 = model.boundary[0]
    boundary2 = model.boundary[1]

    # Set a field for first boundary
    boundary1.forcingfile.forcing[0].name = "some_new_value"

    # Field for second boundary is also updated (same instance)
    assert boundary2.forcingfile.forcing[0].name == "some_new_value"


def test_mdu_from_scratch():
    output_fn = Path(test_output_dir / "scratch.mdu")
    model = FMModel()
    model.filepath = output_fn
    model.save()


def test_read_ext_missing_boundary_field_raises_correct_error():
    file = "missing_boundary_field.ext"
    identifier = "Boundary2"
    field = "quantity"

    filepath = test_data_dir / "input/invalid_files" / file

    with pytest.raises(ValidationError) as error:
        ExtModel(filepath)

    expected_message = f"{file} -> boundary -> 1 -> {identifier} -> {field}"
    assert expected_message in str(error.value)


def test_read_ext_missing_lateral_field_raises_correct_error():
    file = "missing_lateral_field.ext"
    identifier = "Lateral2"
    field = "discharge"

    filepath = test_data_dir / "input/invalid_files" / file

    with pytest.raises(ValidationError) as error:
        ExtModel(filepath)

    expected_message = f"{file} -> lateral -> 1 -> {identifier} -> {field}"
    assert expected_message in str(error.value)


def test_read_dimr_missing_component_field_raises_correct_error():
    file = "missing_dimr_component_field.xml"
    identifier = "FlowFM"
    field = "workingdir"

    filepath = test_data_dir / "input/invalid_files" / file

    with pytest.raises(ValidationError) as error:
        DIMR(filepath)

    expected_message = f"{file} -> component -> 1 -> {identifier} -> {field}"
    assert expected_message in str(error.value)


def test_read_dimr_missing_coupler_field_raises_correct_error():
    file = "missing_dimr_coupler_field.xml"
    identifier = "rr_to_flow"
    field = "targetcomponent"

    filepath = test_data_dir / "input/invalid_files" / file

    with pytest.raises(ValidationError) as error:
        DIMR(filepath)

    expected_message = f"{file} -> coupler -> 0 -> {identifier} -> {field}"
    assert expected_message in str(error.value)


def test_boundary_with_forcing_file_returns_forcing():
    forcing1 = _create_forcing("bnd1", "waterlevelbnd")
    forcing2 = _create_forcing("bnd2", "dischargebnd")
    forcing3 = _create_forcing("bnd3", "qhbnd discharge")

    forcing_file = ForcingModel(forcing=[forcing1, forcing2, forcing3])

    boundary2 = Boundary(
<<<<<<< HEAD
        nodeid="bnd2", quantity="dischargebnd", forcingfile=forcingfile
=======
        nodeid="bnd2", quantity="dischargebnd", forcingfile=forcing_file
>>>>>>> 331c7a88
    )

    assert boundary2.forcing is forcing2


<<<<<<< HEAD
def test_boundary_without_forcingfile_returns_none():
    boundary = Boundary(nodeid="boundary", quantity="waterlevelbnd")

    assert boundary.forcingfile is None
    assert boundary.forcing is None


def test_boundary_with_forcingfile_without_match_returns_none():
=======
def test_boundary_with_forcing_file_without_match_returns_none():
>>>>>>> 331c7a88
    forcing1 = _create_forcing("bnd1", "waterlevelbnd")
    forcing2 = _create_forcing("bnd2", "dischargebnd")

    forcing_file = ForcingModel(forcing=[forcing1, forcing2])

<<<<<<< HEAD
    boundary = Boundary(nodeid="bnd3", quantity="qhbnd", forcingfile=forcingfile)
=======
    boundary = Boundary(nodeid="bnd3", quantity="qhbnd", forcingfile=forcing_file)
>>>>>>> 331c7a88

    assert boundary.forcing is None
    assert boundary.nodeid == "bnd3"
    assert boundary.quantity == "qhbnd"


def _create_forcing(name: str, quantity: str) -> ForcingBase:
    return ForcingBase(name=name, quantity=[quantity], function="", unit=[])<|MERGE_RESOLUTION|>--- conflicted
+++ resolved
@@ -293,17 +293,12 @@
     forcing_file = ForcingModel(forcing=[forcing1, forcing2, forcing3])
 
     boundary2 = Boundary(
-<<<<<<< HEAD
-        nodeid="bnd2", quantity="dischargebnd", forcingfile=forcingfile
-=======
         nodeid="bnd2", quantity="dischargebnd", forcingfile=forcing_file
->>>>>>> 331c7a88
     )
 
     assert boundary2.forcing is forcing2
 
 
-<<<<<<< HEAD
 def test_boundary_without_forcingfile_returns_none():
     boundary = Boundary(nodeid="boundary", quantity="waterlevelbnd")
 
@@ -311,20 +306,14 @@
     assert boundary.forcing is None
 
 
-def test_boundary_with_forcingfile_without_match_returns_none():
-=======
 def test_boundary_with_forcing_file_without_match_returns_none():
->>>>>>> 331c7a88
     forcing1 = _create_forcing("bnd1", "waterlevelbnd")
     forcing2 = _create_forcing("bnd2", "dischargebnd")
 
     forcing_file = ForcingModel(forcing=[forcing1, forcing2])
 
-<<<<<<< HEAD
-    boundary = Boundary(nodeid="bnd3", quantity="qhbnd", forcingfile=forcingfile)
-=======
     boundary = Boundary(nodeid="bnd3", quantity="qhbnd", forcingfile=forcing_file)
->>>>>>> 331c7a88
+    boundary = Boundary(nodeid="bnd3", quantity="qhbnd", forcingfile=forcing_file)
 
     assert boundary.forcing is None
     assert boundary.nodeid == "bnd3"
