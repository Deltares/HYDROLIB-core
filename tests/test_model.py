from dataclasses import dataclass
from datetime import datetime
from pathlib import Path

import pytest
from devtools import debug

<<<<<<< HEAD
from hydrolib.core.io.dimr.models import DIMR, FMComponent, RRComponent
from hydrolib.core.io.mdu.models import FMModel
from hydrolib.core.io.xyz.models import XYZModel
=======
from hydrolib.core.io.dimr.models import (
    ComponentOrCouplerRef,
    Control,
    CoupledItem,
    Coupler,
    FMComponent,
    Logger,
    Parallel,
    RRComponent,
    StartGroup,
)
from hydrolib.core.models import DIMR, XYZ, FMModel, Network
>>>>>>> 1c514f42

from .utils import test_data_dir, test_output_dir, test_reference_dir


def test_dimr_model():
    test_file = (
        test_data_dir
        / "input"
        / "e02"
        / "c11_korte-woerden-1d"
        / "dimr_model"
        / "dimr_config.xml"
    )
    # Confirm parsing results in correct
    # components for each type of submodel
    d = DIMR(filepath=test_file)
    assert len(d.component) == 2
    assert isinstance(d.component[0], RRComponent)
    assert isinstance(d.component[1], FMComponent)

    # Confirm saving creates new files and
    # files for child model
    d.save(folder=test_output_dir / "tmp")
    assert d.filepath.is_file()
    assert d.component[1].model.filepath.is_file()


def test_dimr_validate():
    d = DIMR(
        coupler={
            "name": "test",
            "sourcecomponent": "test",
            "targetcomponent": "test",
            "item": [],
        }
    )
    assert isinstance(d.coupler, list)
    assert len(d.coupler) == 1


def test_initialize_default_dimr_does_not_raise_exception():
    DIMR()


def test_dimr_model_save():
    file = Path(test_output_dir / "model" / "test_dimr_model_save.xml")
    reference_file = Path(test_reference_dir / "model" / "test_dimr_model_save.xml")

    dimr = DIMR()
    dimr.documentation.creationDate = datetime(2021, 7, 29, 12, 45)
    dimr.control = Control()
    dimr.control.parallel.append(
        Parallel(
            startGroup=StartGroup(
                time="0 60 7200",
                start=ComponentOrCouplerRef(name="Rainfall Runoff"),
                coupler=ComponentOrCouplerRef(name="rr_to_flow"),
            ),
            start=ComponentOrCouplerRef(name="FlowFM"),
        )
    )

    dimr.component.append(
        RRComponent(
            name="Rainfall Runoff",
            library="rr_dll",
            workingDir="rr",
            inputFile="Sobek_3b.fnm",
        )
    )
    dimr.component.append(
        FMComponent(
            name="FlowFM",
            library="dflowfm",
            workingDir="dflowfm",
            inputFile="FlowFM.mdu",
        )
    )

    dimr.coupler.append(
        Coupler(
            name="rr_to_flow",
            sourceComponent="Rainfall Runoff",
            targetComponent="FlowFM",
            logger=Logger(workingDir=".", outputFile="rr_to_flow.nc"),
        )
    )

    dimr.coupler[0].item.append(
        CoupledItem(
            sourceName="catchments/10634/water_discharge",
            targetName="laterals/10634/water_discharge",
        )
    )
    dimr.coupler[0].item.append(
        CoupledItem(
            sourceName="catchments/10635/water_discharge",
            targetName="laterals/10635/water_discharge",
        )
    )

    dimr.filepath = file
    dimr.save()

    assert file.is_file() == True

    with file.open() as af:
        actual_lines = af.readlines()

    with reference_file.open() as rf:
        reference_lines = rf.readlines()

    assert len(actual_lines) == len(reference_lines)

    for i in range(len(reference_lines)):
        assert actual_lines[i] == reference_lines[i]


def test_xyz_model():
    output_fn = Path(test_output_dir / "test.xyz")
    if output_fn.is_file():
        output_fn.unlink()

    # Confirm succesfull parse and initialization
    model = XYZModel(filepath=Path(test_data_dir / "input/test.xyz"))
    assert len(model.points) == 7, model

    # Confirm saving to new file
    model.filepath = output_fn
    assert not model.filepath.is_file()
    model.save()
    assert model.filepath.is_file()


def test_mdu_model():
    output_fn = Path(test_output_dir / "test.mdu")
    if output_fn.is_file():
        output_fn.unlink()

    model = FMModel(
        filepath=Path(
            test_data_dir
            / "input"
            / "e02"
            / "c11_korte-woerden-1d"
            / "dimr_model"
            / "dflowfm"
            / "FlowFM.mdu"
        )
    )
    model.filepath = output_fn
    model.save()
    assert model.filepath.is_file()<|MERGE_RESOLUTION|>--- conflicted
+++ resolved
@@ -5,11 +5,9 @@
 import pytest
 from devtools import debug
 
-<<<<<<< HEAD
 from hydrolib.core.io.dimr.models import DIMR, FMComponent, RRComponent
 from hydrolib.core.io.mdu.models import FMModel
 from hydrolib.core.io.xyz.models import XYZModel
-=======
 from hydrolib.core.io.dimr.models import (
     ComponentOrCouplerRef,
     Control,
@@ -21,8 +19,6 @@
     RRComponent,
     StartGroup,
 )
-from hydrolib.core.models import DIMR, XYZ, FMModel, Network
->>>>>>> 1c514f42
 
 from .utils import test_data_dir, test_output_dir, test_reference_dir
 
