from pathlib import Path
from typing import Any, Dict, List, Tuple

class TimParser:
<<<<<<< HEAD
    """A parser for .tim files that extracts comments and time series data."""
=======
    """
    A parser for .tim files.
    Full line comments at the start of the file are supported. Comment lines start with either a `*` or a `#`.
    No other comments are supported.
    """
>>>>>>> d3d4f084

    @staticmethod
    def parse(filepath: Path) -> Dict[str, Any]:
        """Parse a .tim file into a dictionary with comments and time series data.

        Args:
            filepath (Path): Path to the .tim file to be read.

        Returns:
            Dict[str, Any]: A dictionary with keys "comments" and "timeseries", where "comments"
                  is a list of strings representing comments found at the start of the file, and
                  "timeseries" is a dictionary where each key is a time and each value
                  is a list of strings.

        Raises:
            ValueError: If the file contains a comment that is not at the start of the file or
             if the time series contains a duplicate time entry.
        """

        comments: List[str] = []
        timeseries: Dict[str, List[str]] = {}

        with filepath.open() as file:
            lines = file.readlines()
            comments, start_timeseries_index = TimParser._read_header_comments(lines)
            timeseries = TimParser._read_time_series_data(lines, start_timeseries_index)

        return {"comments" : comments, "timeseries" : timeseries}
    

    @staticmethod
    def _read_header_comments(lines: List[str])-> Tuple[List[str], int]:
        """Read the header comments of the lines from the .tim file.
        The comments are only expected at the start of the .tim file.
        When a non comment line is encountered, all comments from the header will be retuned together with the start index of the timeseries data.

        Args:
            lines (List[str]): Lines from the the .tim file which is read.

        Returns:
            Tuple of List[str] and int, the List[str] contains the commenst from the header, the int is the start index of the timeseries.
        """
        comments: List[str] = []
        start_timeseries_index = 0
        for line_index in range(len(lines)):

            line = lines[line_index].strip()

            if len(line) == 0:
                comments.append(line)
                continue
            
            if line.startswith("#") or line.startswith("*"):
                comments.append(line[1:])
                continue

            start_timeseries_index = line_index
            return comments, start_timeseries_index

    @staticmethod
    def _read_time_series_data(lines: List[str], start_timeseries_index: int):
        timeseries: Dict[str, List[str]] = {}
        for line_index in range(start_timeseries_index, len(lines)):
            line = lines[line_index].strip()

            if len(line) == 0:
                continue

            TimParser._raise_error_if_contains_comment(line, line_index + 1)

            time, *values = line.split()

            TimParser._raise_error_if_duplicate_time(time, timeseries, line_index + 1)

            timeseries[time] = values
        return timeseries

    @staticmethod
    def _raise_error_if_contains_comment(line: str, line_index: int):
        if "#" in line or "*" in line:
            raise ValueError(f"Line {line_index}: comments are only supported at the start of the file, before the time series data.")
    
    @staticmethod
    def _raise_error_if_duplicate_time(time: str, timeseries: Dict[str, List[str]], line_index: int):
        if time in timeseries:
            raise ValueError(f"Line {line_index}: time series cannot contain duplicate times. Time: {time}")<|MERGE_RESOLUTION|>--- conflicted
+++ resolved
@@ -2,15 +2,11 @@
 from typing import Any, Dict, List, Tuple
 
 class TimParser:
-<<<<<<< HEAD
-    """A parser for .tim files that extracts comments and time series data."""
-=======
     """
     A parser for .tim files.
     Full line comments at the start of the file are supported. Comment lines start with either a `*` or a `#`.
     No other comments are supported.
     """
->>>>>>> d3d4f084
 
     @staticmethod
     def parse(filepath: Path) -> Dict[str, Any]:
