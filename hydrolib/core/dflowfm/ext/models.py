from pathlib import Path
from typing import Dict, List, Literal, Optional, Set, Union

from pydantic.v1 import Field, root_validator, validator
from strenum import StrEnum

from hydrolib.core.basemodel import (
    DiskOnlyFileModel,
    validator_set_default_disk_only_file_model_when_none,
)
from hydrolib.core.dflowfm.bc.models import ForcingBase, ForcingData, ForcingModel
from hydrolib.core.dflowfm.common.models import Operand
from hydrolib.core.dflowfm.ini.models import INIBasedModel, INIGeneral, INIModel
from hydrolib.core.dflowfm.ini.serializer import INISerializerConfig
from hydrolib.core.dflowfm.ini.util import (
    LocationValidationConfiguration,
    UnknownKeywordErrorManager,
    get_enum_validator,
    get_split_string_on_delimiter_validator,
    make_list_validator,
    validate_location_specification,
)
from hydrolib.core.dflowfm.polyfile.models import PolyFile
from hydrolib.core.dflowfm.tim.models import TimModel
from hydrolib.core.utils import str_is_empty_or_none

SOURCE_SINKS_QUANTITIES_VALID_PREFIXES = (
    "initialtracer",
    "tracerbnd",
    "sedfracbnd",
    "initialsedfrac",
)


class Boundary(INIBasedModel):
    """
    A `[Boundary]` block for use inside an external forcings file,
    i.e., a [ExtModel][hydrolib.core.dflowfm.ext.models.ExtModel].

    All lowercased attributes match with the boundary input as described in
    [UM Sec.C.5.2.1](https://content.oss.deltares.nl/delft3dfm1d2d/D-Flow_FM_User_Manual_1D2D.pdf#subsection.C.5.2.1).
    """

    _disk_only_file_model_should_not_be_none = (
        validator_set_default_disk_only_file_model_when_none()
    )

    _header: Literal["Boundary"] = "Boundary"
    quantity: str = Field(alias="quantity")
    nodeid: Optional[str] = Field(alias="nodeId")
    locationfile: DiskOnlyFileModel = Field(
        default_factory=lambda: DiskOnlyFileModel(None), alias="locationFile"
    )
    forcingfile: ForcingModel = Field(alias="forcingFile")
    bndwidth1d: Optional[float] = Field(alias="bndWidth1D")
    bndbldepth: Optional[float] = Field(alias="bndBlDepth")

    def is_intermediate_link(self) -> bool:
        return True

    @classmethod
    def _is_valid_locationfile_data(
        cls, elem: Union[None, str, Path, DiskOnlyFileModel]
    ) -> bool:
        return isinstance(elem, Path) or (
            isinstance(elem, DiskOnlyFileModel) and elem.filepath is not None
        )

    @root_validator
    @classmethod
    def check_nodeid_or_locationfile_present(cls, values: Dict):
        """
        Verifies that either nodeid or locationfile properties have been set.

        Args:
            values (Dict): Dictionary with values already validated.

        Raises:
            ValueError: When none of the values are present.

        Returns:
            Dict: Validated dictionary of values for Boundary.
        """
        node_id = values.get("nodeid", None)
        location_file = values.get("locationfile", None)
        if str_is_empty_or_none(node_id) and not cls._is_valid_locationfile_data(
            location_file
        ):
            raise ValueError(
                "Either nodeId or locationFile fields should be specified."
            )
        return values

    def _get_identifier(self, data: dict) -> Optional[str]:
        """
        Retrieves the identifier for a boundary, which is the nodeid

        Args:
            data (dict): Dictionary of values for this boundary.

        Returns:
            str: The nodeid value or None if not found.
        """
        return data.get("nodeid")

    @property
    def forcing(self) -> Union[ForcingBase, None]:
        """Retrieves the corresponding forcing data for this boundary.

        Returns:
            ForcingBase: The corresponding forcing data. None when this boundary does not have a forcing file or when the data cannot be found.
        """
        result = None
        if self.forcingfile is not None:
            for forcing in self.forcingfile.forcing:

                if self.nodeid == forcing.name:
                    if any(
                        quantity.quantity.startswith(self.quantity)
                        for quantity in forcing.quantityunitpair
                    ):
                        result = forcing
                        break

        return result


class Lateral(INIBasedModel):
    """
    A `[Lateral]` block for use inside an external forcings file,
    i.e., a [ExtModel][hydrolib.core.dflowfm.ext.models.ExtModel].

    All lowercased attributes match with the lateral input as described in
    [UM Sec.C.5.2.2](https://content.oss.deltares.nl/delft3dfm1d2d/D-Flow_FM_User_Manual_1D2D.pdf#subsection.C.5.2.2).
    """

    _header: Literal["Lateral"] = "Lateral"
    id: str = Field(alias="id")
    name: str = Field("", alias="name")
    locationtype: Optional[str] = Field(alias="locationType")
    nodeid: Optional[str] = Field(alias="nodeId")
    branchid: Optional[str] = Field(alias="branchId")
    chainage: Optional[float] = Field(alias="chainage")
    numcoordinates: Optional[int] = Field(alias="numCoordinates")
    xcoordinates: Optional[List[float]] = Field(alias="xCoordinates")
    ycoordinates: Optional[List[float]] = Field(alias="yCoordinates")
    discharge: ForcingData = Field(alias="discharge")

    def is_intermediate_link(self) -> bool:
        return True

    _split_to_list = get_split_string_on_delimiter_validator(
        "xcoordinates", "ycoordinates"
    )

    @root_validator(allow_reuse=True)
    def validate_that_location_specification_is_correct(cls, values: Dict) -> Dict:
        """Validates that the correct location specification is given."""
        return validate_location_specification(
            values, config=LocationValidationConfiguration(minimum_num_coordinates=1)
        )

    def _get_identifier(self, data: dict) -> Optional[str]:
        return data.get("id") or data.get("name")

    @validator("locationtype")
    @classmethod
    def validate_location_type(cls, v: str) -> str:
        """
        Method to validate whether the specified location type is correct.

        Args:
            v (str): Given value for the locationtype field.

        Raises:
            ValueError: When the value given for locationtype is unknown.

        Returns:
            str: Validated locationtype string.
        """
        possible_values = ["1d", "2d", "all"]
        if v.lower() not in possible_values:
            raise ValueError(
                "Value given ({}) not accepted, should be one of: {}".format(
                    v, ", ".join(possible_values)
                )
            )
        return v


class SourceSink(INIBasedModel):
    """
    A `[SourceSink]` block for use inside an external forcings file,
    i.e., a [ExtModel][hydrolib.core.dflowfm.ext.models.SourceSink].

    All lowercased attributes match with the source-sink input as described in
    [UM Sec.C.5.2.4](https://content.oss.deltares.nl/delft3dfm1d2d/D-Flow_FM_User_Manual_1D2D.pdf#subsection.C.5.2.4).
    """

    _header: Literal["SourceSink"] = "SourceSink"
    id: str = Field(alias="id")
    name: str = Field("", alias="name")
    locationfile: DiskOnlyFileModel = Field(
        default_factory=lambda: DiskOnlyFileModel(None), alias="locationFile"
    )

    numcoordinates: Optional[int] = Field(alias="numCoordinates")
    xcoordinates: Optional[List[float]] = Field(alias="xCoordinates")
    ycoordinates: Optional[List[float]] = Field(alias="yCoordinates")

    zsource: Optional[Union[float, List[float]]] = Field(alias="zSource")
    zsink: Optional[Union[float, List[float]]] = Field(alias="zSink")
<<<<<<< HEAD
    discharge: ForcingData = Field(alias="discharge")
    area: Optional[float] = Field(alias="Area")

    salinitydelta: Optional[ForcingData] = Field(alias="SalinityDelta")
    temperaturedelta: Optional[ForcingData] = Field(alias="TemperatureDelta")
=======
    discharge: Union[float, List[float]] = Field(alias="discharge")
    area: Optional[float] = Field(alias="Area")

    salinitydelta: Optional[Union[List[float], float]] = Field(alias="SalinityDelta")
    temperaturedelta: Optional[Union[List[float], float]] = Field(
        alias="TemperatureDelta"
    )
>>>>>>> 24ee2037

    @classmethod
    def _exclude_from_validation(cls, input_data: Optional[dict] = None) -> Set:
        fields = cls.__fields__
        unknown_keywords = [
            key
            for key in input_data.keys()
            if key not in fields
            and key.startswith(SOURCE_SINKS_QUANTITIES_VALID_PREFIXES)
        ]
        return set(unknown_keywords)

    class Config:
        """
        Config class to tell Pydantic to accept fields not explicitly declared in the model.
        """

        # Allow dynamic fields
        extra = "allow"

    def __init__(self, **data):
        super().__init__(**data)
        # Add dynamic attributes for fields starting with 'tracer'
        for key, value in data.items():
            if isinstance(key, str) and key.startswith(
                SOURCE_SINKS_QUANTITIES_VALID_PREFIXES
            ):
                setattr(self, key, value)


class MeteoForcingFileType(StrEnum):
    """
    Enum class containing the valid values for the forcingFileType
    attribute in Meteo class.
    """

    bcascii = "bcAscii"
    """str: Space-uniform time series in <*.bc> file."""

    uniform = "uniform"
    """str: Space-uniform time series in <*.tim> file."""

    unimagdir = "uniMagDir"
    """str: Space-uniform wind magnitude+direction in <*.tim> file."""

    meteogridequi = "meteoGridEqui"
    """str: Space- and time-varying wind and pressure on an equidistant grid in <*.amu/v/p> files."""

    spiderweb = "spiderweb"
    """str: Space- and time-varying cyclone wind and pressure in <*.spw> files."""

    meteogridcurvi = "meteoGridCurvi"
    """str: Space- and time-varying wind and pressure on a curvilinear grid in <*.grd+*.amu/v/p> files."""

    netcdf = "netcdf"
    """str: NetCDF, either with gridded data, or multiple station time series."""

    allowedvaluestext = "Possible values: bcAscii, uniform, uniMagDir, meteoGridEqui, spiderweb, meteoGridCurvi, netcdf."


class MeteoInterpolationMethod(StrEnum):
    """
    Enum class containing the valid values for the interpolationMethod
    attribute in Meteo class.
    """

    nearestnb = "nearestNb"
    """str: Nearest-neighbour interpolation, only with station-data in forcingFileType=netcdf"""
    linearSpaceTime = "linearSpaceTime"
    """str: Linear interpolation in space and time."""
    allowedvaluestext = "Possible values: nearestNb, linearSpaceTime."


class Meteo(INIBasedModel):
    """
    A `[Meteo]` block for use inside an external forcings file,
    i.e., a [ExtModel][hydrolib.core.dflowfm.ext.models.ExtModel].

    All lowercased attributes match with the meteo input as described in
    [UM Sec.C.5.2.3](https://content.oss.deltares.nl/delft3dfm1d2d/D-Flow_FM_User_Manual_1D2D.pdf#subsection.C.5.2.3).
    """

    class Comments(INIBasedModel.Comments):
        quantity: Optional[str] = Field(
            "Name of the quantity. See UM Section C.5.3", alias="quantity"
        )
        forcingfile: Optional[str] = Field(
            "Name of file containing the forcing for this meteo quantity.",
            alias="forcingFile",
        )
        forcingfiletype: Optional[str] = Field(
            "Type of forcingFile.", alias="forcingFileType"
        )
        forcingVariableName: Optional[str] = Field(
            "Variable name used in forcingfile associated with this forcing. See UM Section C.5.3",
            alias="forcingVariableName",
        )
        targetmaskfile: Optional[str] = Field(
            "Name of <*.pol> file to be used as mask. Grid parts inside any polygon will receive the meteo forcing.",
            alias="targetMaskFile",
        )
        targetmaskinvert: Optional[str] = Field(
            "Flag indicating whether the target mask should be inverted, i.e., outside of all polygons: no or yes.",
            alias="targetMaskInvert",
        )
        interpolationmethod: Optional[str] = Field(
            "Type of (spatial) interpolation.", alias="interpolationMethod"
        )
        operand: Optional[str] = Field(
            "How this data is combined with previous data for the same quantity (if any).",
            alias="operand",
        )
        extrapolationAllowed: Optional[str] = Field(
            "Optionally allow nearest neighbour extrapolation in space (0: no, 1: yes). Default off.",
            alias="extrapolationAllowed",
        )
        extrapolationSearchRadius: Optional[str] = Field(
            "Maximum search radius for nearest neighbor extrapolation in space.",
            alias="extrapolationSearchRadius",
        )

    comments: Comments = Comments()

    @classmethod
    def _get_unknown_keyword_error_manager(cls) -> Optional[UnknownKeywordErrorManager]:
        """
        The Meteo does not currently support raising an error on unknown keywords.
        """
        return None

    _disk_only_file_model_should_not_be_none = (
        validator_set_default_disk_only_file_model_when_none()
    )

    _header: Literal["Meteo"] = "Meteo"
    quantity: str = Field(alias="quantity")
    forcingfile: Union[TimModel, ForcingModel, DiskOnlyFileModel] = Field(
        alias="forcingFile"
    )
    forcingVariableName: Optional[str] = Field(alias="forcingVariableName")
    forcingfiletype: MeteoForcingFileType = Field(alias="forcingFileType")
    targetmaskfile: Optional[PolyFile] = Field(None, alias="targetMaskFile")
    targetmaskinvert: Optional[bool] = Field(None, alias="targetMaskInvert")
    interpolationmethod: Optional[MeteoInterpolationMethod] = Field(
        alias="interpolationMethod"
    )
    operand: Optional[Operand] = Field(Operand.override.value, alias="operand")
    extrapolationAllowed: Optional[bool] = Field(alias="extrapolationAllowed")
    extrapolationSearchRadius: Optional[float] = Field(
        alias="extrapolationSearchRadius"
    )
    averagingType: Optional[int] = Field(alias="averagingType")
    averagingNumMin: Optional[float] = Field(alias="averagingNumMin")
    averagingPercentile: Optional[float] = Field(alias="averagingPercentile")

    def is_intermediate_link(self) -> bool:
        return True

    forcingfiletype_validator = get_enum_validator(
        "forcingfiletype", enum=MeteoForcingFileType
    )
    interpolationmethod_validator = get_enum_validator(
        "interpolationmethod", enum=MeteoInterpolationMethod
    )


class ExtGeneral(INIGeneral):
    """The external forcing file's `[General]` section with file meta-data."""

    _header: Literal["General"] = "General"
    fileversion: str = Field("2.01", alias="fileVersion")
    filetype: Literal["extForce"] = Field("extForce", alias="fileType")


class ExtModel(INIModel):
    """
    The overall external forcings model that contains the contents of one external forcings file (new format).

    This model is typically referenced under a [FMModel][hydrolib.core.dflowfm.mdu.models.FMModel]`.external_forcing.extforcefilenew`.

    Attributes:
        general (ExtGeneral): `[General]` block with file metadata.
        boundary (List[Boundary]): List of `[Boundary]` blocks for all boundary conditions.
        lateral (List[Lateral]): List of `[Lateral]` blocks for all lateral discharges.
        source_sink (List[SourceSink]): List of `[SourceSink]` blocks for all source/sink terms.
        meteo (List[Meteo]): List of `[Meteo]` blocks for all meteorological forcings.
    """

    general: ExtGeneral = ExtGeneral()
    boundary: List[Boundary] = Field(default_factory=list)
    lateral: List[Lateral] = Field(default_factory=list)
    source_sink: List[SourceSink] = Field(default_factory=list)
    meteo: List[Meteo] = Field(default_factory=list)
    serializer_config: INISerializerConfig = INISerializerConfig(
        section_indent=0, property_indent=0
    )
    _split_to_list = make_list_validator("boundary", "lateral", "meteo")

    @classmethod
    def _ext(cls) -> str:
        return ".ext"

    @classmethod
    def _filename(cls) -> str:
        return "bnd"<|MERGE_RESOLUTION|>--- conflicted
+++ resolved
@@ -210,13 +210,6 @@
 
     zsource: Optional[Union[float, List[float]]] = Field(alias="zSource")
     zsink: Optional[Union[float, List[float]]] = Field(alias="zSink")
-<<<<<<< HEAD
-    discharge: ForcingData = Field(alias="discharge")
-    area: Optional[float] = Field(alias="Area")
-
-    salinitydelta: Optional[ForcingData] = Field(alias="SalinityDelta")
-    temperaturedelta: Optional[ForcingData] = Field(alias="TemperatureDelta")
-=======
     discharge: Union[float, List[float]] = Field(alias="discharge")
     area: Optional[float] = Field(alias="Area")
 
@@ -224,7 +217,6 @@
     temperaturedelta: Optional[Union[List[float], float]] = Field(
         alias="TemperatureDelta"
     )
->>>>>>> 24ee2037
 
     @classmethod
     def _exclude_from_validation(cls, input_data: Optional[dict] = None) -> Set:
@@ -392,7 +384,7 @@
 
 
 class ExtGeneral(INIGeneral):
-    """The external forcing file's `[General]` section with file meta-data."""
+    """The external forcing file's `[General]` section with file meta data."""
 
     _header: Literal["General"] = "General"
     fileversion: str = Field("2.01", alias="fileVersion")
