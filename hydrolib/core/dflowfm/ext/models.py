from pathlib import Path
from typing import Annotated, Any, Dict, List, Literal, Optional, Set, Union

from pydantic import (
    BeforeValidator,
    ConfigDict,
    Field,
    ValidationInfo,
    field_validator,
    model_validator,
)
from strenum import StrEnum

from hydrolib.core.base.models import (
    DiskOnlyFileModel,
    set_default_disk_only_file_model,
)
from hydrolib.core.base.utils import resolve_file_model, str_is_empty_or_none
from hydrolib.core.dflowfm.bc.models import (
    ForcingBase,
    ForcingData,
    ForcingModel,
    RealTime,
)
from hydrolib.core.dflowfm.common.models import Operand
from hydrolib.core.dflowfm.ini.models import INIBasedModel, INIGeneral, INIModel
from hydrolib.core.dflowfm.ini.serializer import INISerializerConfig
from hydrolib.core.dflowfm.ini.util import (
    LocationValidationConfiguration,
    UnknownKeywordErrorManager,
    enum_value_parser,
    make_list,
    split_string_on_delimiter,
    validate_location_specification,
)
from hydrolib.core.dflowfm.polyfile.models import PolyFile
from hydrolib.core.dflowfm.tim.models import TimModel

SOURCE_SINKS_QUANTITIES_VALID_PREFIXES = (
    "initialtracer",
    "tracerbnd",
    "sedfracbnd",
    "initialsedfrac",
)


FILETYPE_FILEMODEL_MAPPING = {
    "bcascii": ForcingModel,
    "uniform": TimModel,
    "unimagdir": TimModel,
    "arcinfo": DiskOnlyFileModel,
    "spiderweb": DiskOnlyFileModel,
    "curvigrid": DiskOnlyFileModel,
    "netcdf": DiskOnlyFileModel,
    "polygon": PolyFile,
}


class Boundary(INIBasedModel):
    """
    A `[Boundary]` block for use inside an external forcings file,
    i.e., a [ExtModel][hydrolib.core.dflowfm.ext.models.ExtModel].

    All lowercased attributes match with the boundary input as described in
    [UM Sec.C.5.2.1](https://content.oss.deltares.nl/delft3dfm1d2d/D-Flow_FM_User_Manual_1D2D.pdf#subsection.C.5.2.1).
    """

    _header: Literal["Boundary"] = "Boundary"
    quantity: str = Field(alias="quantity")
    nodeid: Optional[str] = Field(None, alias="nodeId")
    locationfile: Annotated[
        DiskOnlyFileModel, BeforeValidator(set_default_disk_only_file_model)
    ] = Field(default_factory=lambda: DiskOnlyFileModel(None), alias="locationFile")
    forcingfile: List[ForcingModel] = Field(alias="forcingFile")
    bndwidth1d: Optional[float] = Field(None, alias="bndWidth1D")
    bndbldepth: Optional[float] = Field(None, alias="bndBlDepth")
    returntime: Optional[float] = Field(None, alias="returnTime")

    def is_intermediate_link(self) -> bool:
        return True

    @field_validator("forcingfile", mode="before")
    @classmethod
    def validate_forcingfile(cls, data: Any) -> Any:
        if not isinstance(data, list):
            data = [data]
        for i, forcing in enumerate(data):
            if isinstance(forcing, (str, Path)):
                data[i] = ForcingModel(filepath=forcing)
            elif not isinstance(forcing, ForcingModel):
                raise TypeError(
                    "Forcing file must be a ForcingModel or a path to a forcing file."
                )
        return data

    @classmethod
    def _is_valid_locationfile_data(
        cls, elem: Union[None, str, Path, DiskOnlyFileModel]
    ) -> bool:
        return isinstance(elem, Path) or (
            isinstance(elem, DiskOnlyFileModel) and elem.filepath is not None
        )

<<<<<<< HEAD
    @model_validator(mode="before")
=======
    @classmethod
    def _exclude_from_validation(cls, input_data: Optional[dict] = None) -> Set:
        unknown_keywords = ["return_time"]
        return set(unknown_keywords)

    @root_validator(pre=True)
    @classmethod
    def rename_return_time_field(cls, values: Dict) -> Dict:
        """Renames the deprecated return_time field to returnTime.

        Args:
            values (Dict): Dictionary with raw, unvalidated input values.

        Returns:
            Dict: Validated dictionary of values for Boundary.
        """
        if "return_time" in values:
            values["returnTime"] = values.pop("return_time")
        return values

    @root_validator
>>>>>>> 22fec3a5
    @classmethod
    def check_nodeid_or_locationfile_present(cls, values: Dict) -> Dict:
        """Verifies that either nodeid or locationfile properties have been set.

        Args:
            values (Dict): Dictionary with values already validated.

        Raises:
            ValueError: When none of the values are present.

        Returns:
            Dict: Validated dictionary of values for Boundary.
        """
        node_id = values.get("nodeid")
        location_file = values.get("locationfile")
        if str_is_empty_or_none(node_id) and not cls._is_valid_locationfile_data(
            location_file
        ):
            raise ValueError(
                "Either nodeId or locationFile fields should be specified."
            )
        return values

    def _get_identifier(self, data: dict) -> Optional[str]:
        """
        Retrieves the identifier for a boundary, which is the nodeid

        Args:
            data (dict): Dictionary of values for this boundary.

        Returns:
            str: The nodeid value or None if not found.
        """
        return data.get("nodeid")

    @property
    def forcing(self) -> Union[ForcingBase, None]:
        """Retrieves the corresponding forcing data for this boundary.

        Returns:
            ForcingBase: The corresponding forcing data. None when this boundary does not have a forcing file or when the data cannot be found.
        """
        result = None
        if self.forcingfile is not None:
            for forcing in self.forcingfile[0].forcing:

                if self.nodeid == forcing.name and any(
                    quantity.quantity.startswith(self.quantity)
                    for quantity in forcing.quantityunitpair
                ):
                    result = forcing
                    break

        return result

    @model_validator(mode="before")
    @classmethod
    def validate_locationfile(cls, data: Any) -> Any:
        file_location = data.get("locationfile") or data.get("locationFile")
        data.pop("locationFile", None)  # Remove alias if present

        # Convert string to DiskOnlyFileModel if needed
        if isinstance(file_location, (str, Path)):
            data["locationfile"] = DiskOnlyFileModel(file_location)
        return data


class Lateral(INIBasedModel):
    """
    A `[Lateral]` block for use inside an external forcings file,
    i.e., a [ExtModel][hydrolib.core.dflowfm.ext.models.ExtModel].

    All lowercased attributes match with the lateral input as described in
    [UM Sec.C.5.2.2](https://content.oss.deltares.nl/delft3dfm1d2d/D-Flow_FM_User_Manual_1D2D.pdf#subsection.C.5.2.2).
    """

    _header: Literal["Lateral"] = "Lateral"
    id: str = Field(alias="id")
    name: str = Field("", alias="name")
    locationtype: Optional[str] = Field(None, alias="locationType")
    nodeid: Optional[str] = Field(None, alias="nodeId")
    branchid: Optional[str] = Field(None, alias="branchId")
    chainage: Optional[float] = Field(None, alias="chainage")
    numcoordinates: Optional[int] = Field(None, alias="numCoordinates")
    xcoordinates: Optional[List[float]] = Field(None, alias="xCoordinates")
    ycoordinates: Optional[List[float]] = Field(None, alias="yCoordinates")
    discharge: ForcingData = Field(alias="discharge")

    def is_intermediate_link(self) -> bool:
        return True

    @field_validator("xcoordinates", "ycoordinates", mode="before")
    @classmethod
    def split_coordinates(cls, v, info: ValidationInfo) -> List[float]:
        return split_string_on_delimiter(cls, v, info)

    @field_validator("discharge", mode="before")
    @classmethod
    def validate_discharge(cls, v):
        result = v
        if isinstance(v, str):
            # Try float
            try:
                result = float(v)
            except ValueError:
                # Try RealTime enum (case-insensitive)
                try:
                    result = RealTime(v.lower())
                except ValueError:
                    result = resolve_file_model(v, ForcingModel)
        elif isinstance(v, Path):
            result = resolve_file_model(v, ForcingModel)
        elif isinstance(v, dict):
            # Try to instantiate ForcingModel from dict
            result = ForcingModel(**v)
        return result

    @model_validator(mode="before")
    def validate_that_location_specification_is_correct(cls, values: Dict) -> Dict:
        """Validates that the correct location specification is given."""
        return validate_location_specification(
            values, config=LocationValidationConfiguration(minimum_num_coordinates=1)
        )

    def _get_identifier(self, data: dict) -> Optional[str]:
        return data.get("id") or data.get("name")

    @field_validator("locationtype", mode="before")
    @classmethod
    def validate_location_type(cls, v: str) -> str:
        """
        Method to validate whether the specified location type is correct.

        Args:
            v (str): Given value for the locationtype field.

        Raises:
            ValueError: When the value given for locationtype is unknown.

        Returns:
            str: Validated locationtype string.
        """
        possible_values = ["1d", "2d", "all"]
        if v.lower() not in possible_values:
            raise ValueError(
                "Value given ({}) not accepted, should be one of: {}".format(
                    v, ", ".join(possible_values)
                )
            )
        return v


class SourceSink(INIBasedModel):
    """
    A `[SourceSink]` block for use inside an external forcings file,
    i.e., a [ExtModel][hydrolib.core.dflowfm.ext.models.SourceSink].

    All lowercased attributes match with the source-sink input as described in
    [UM Sec.C.5.2.4](https://content.oss.deltares.nl/delft3dfm1d2d/D-Flow_FM_User_Manual_1D2D.pdf#subsection.C.5.2.4).
    """

    _header: Literal["SourceSink"] = "SourceSink"
    id: str = Field(alias="id")
    name: str = Field("", alias="name")
    locationfile: Optional[DiskOnlyFileModel] = Field(
        default_factory=lambda: DiskOnlyFileModel(None), alias="locationFile"
    )

    numcoordinates: Optional[int] = Field(None, alias="numCoordinates")
    xcoordinates: Optional[List[float]] = Field(None, alias="xCoordinates")
    ycoordinates: Optional[List[float]] = Field(None, alias="yCoordinates")

    zsource: Optional[Union[float, List[float]]] = Field(None, alias="zSource")
    zsink: Optional[Union[float, List[float]]] = Field(None, alias="zSink")
    area: Optional[float] = Field(None, alias="Area")

    discharge: ForcingData = Field(alias="discharge")
    salinitydelta: Optional[ForcingData] = Field(None, alias="salinityDelta")
    temperaturedelta: Optional[ForcingData] = Field(None, alias="temperatureDelta")

    def is_intermediate_link(self) -> bool:
        return True

    @classmethod
    def _exclude_from_validation(cls, input_data: Optional[dict] = None) -> Set:
        fields = cls.model_fields
        unknown_keywords = [
            key
            for key in input_data.keys()
            if key not in fields
            and key.startswith(SOURCE_SINKS_QUANTITIES_VALID_PREFIXES)
        ]
        return set(unknown_keywords)

    model_config = ConfigDict(extra="allow")

    def __init__(self, **data):
        super().__init__(**data)
        # Add dynamic attributes for fields starting with 'tracer'
        for key, value in data.items():
            if isinstance(key, str) and key.startswith(
                SOURCE_SINKS_QUANTITIES_VALID_PREFIXES
            ):
                setattr(self, key, value)

    @model_validator(mode="before")
    def validate_location_specification(cls, values):
        """
        Ensures that either `locationfile` or a valid set of coordinates is provided.

         This validation enforces that at least one of the following conditions is met:
         1. `locationfile` is provided.
         2. The combination of `numcoordinates`, `xcoordinates`, and `ycoordinates` is valid:
             - `xcoordinates` and `ycoordinates` must be lists of equal length.
             - The length of `xcoordinates` and `ycoordinates` must match `numcoordinates`.

         Raises:
             ValueError: If neither `locationfile` nor a valid coordinate set is provided.

         Returns:
             Dict: The validated input values.
        """
        locationfile = values.get("locationfile", values.get("locationFile"))

        numcoordinates = values.get("numcoordinates", values.get("numCoordinates"))
        xcoordinates = values.get("xcoordinates", values.get("xCoordinates"))
        ycoordinates = values.get("ycoordinates", values.get("yCoordinates"))

        has_locationfile = locationfile is not None
        has_coordinates = (
            numcoordinates is not None
            and xcoordinates is not None
            and ycoordinates is not None
            and len(xcoordinates) == len(ycoordinates) == numcoordinates
        )

        if not (has_locationfile or has_coordinates):
            raise ValueError(
                "Either `locationFile` or the combination of `numCoordinates`, `xCoordinates`, and `yCoordinates` "
                f"must be provided. for the SourceSink block `{values.get('id')}`."
            )

        return values

    @model_validator(mode="before")
    @classmethod
    def validate_locationfile(cls, data: Any) -> Any:
        file_location = data.get("locationfile") or data.get("locationFile")
        data.pop("locationFile", None)  # Remove alias if present

        # Convert string to DiskOnlyFileModel if needed
        if isinstance(file_location, (str, Path)):
            data["locationfile"] = DiskOnlyFileModel(file_location)
        else:
            data["locationfile"] = file_location
        return data


class MeteoForcingFileType(StrEnum):
    """
    Enum class containing the valid values for the forcingFileType
    attribute in Meteo class.
    """

    bcascii = "bcAscii"
    """str: Space-uniform time series in <*.bc> file."""

    uniform = "uniform"
    """str: Space-uniform time series in <*.tim> file."""

    unimagdir = "uniMagDir"
    """str: Space-uniform wind magnitude+direction in <*.tim> file."""

    arcinfo = "arcInfo"
    """str: Space- and time-varying wind and pressure on an equidistant grid in <*.amu/v/p> files."""

    spiderweb = "spiderweb"
    """str: Space- and time-varying cyclone wind and pressure in <*.spw> files."""

    curvigrid = "curviGrid"
    """str: Space- and time-varying wind and pressure on a curvilinear grid in <*.grd+*.amu/v/p> files."""

    netcdf = "netcdf"
    """str: NetCDF, either with gridded data, or multiple station time series."""

    polygon = "polygon"
    """str: Polygon-based time series in <*.pol> file."""

    allowedvaluestext = "Possible values: bcAscii, uniform, uniMagDir, arcInfo, spiderweb, curviGrid, netcdf, polygon."


class MeteoInterpolationMethod(StrEnum):
    """
    Enum class containing the valid values for the interpolationMethod
    attribute in Meteo class.
    """

    nearestnb = "nearestNb"
    """str: Nearest-neighbour interpolation, only with station-data in forcingFileType=netcdf"""
    linearSpaceTime = "linearSpaceTime"
    """str: Linear interpolation in space and time."""
    constant = "constant"
    allowedvaluestext = "Possible values: nearestNb, linearSpaceTime, constant."


class Meteo(INIBasedModel):
    """
    A `[Meteo]` block for use inside an external forcings file,
    i.e., a [ExtModel][hydrolib.core.dflowfm.ext.models.ExtModel].

    All lowercased attributes match with the meteo input as described in
    [UM Sec.C.5.2.3](https://content.oss.deltares.nl/delft3dfm1d2d/D-Flow_FM_User_Manual_1D2D.pdf#subsection.C.5.2.3).
    """

    class Comments(INIBasedModel.Comments):
        quantity: Optional[str] = Field(
            "Name of the quantity. See UM Section C.5.3", alias="quantity"
        )
        forcingfile: Optional[str] = Field(
            "Name of file containing the forcing for this meteo quantity.",
            alias="forcingFile",
        )
        forcingfiletype: Optional[str] = Field(
            "Type of forcingFile.", alias="forcingFileType"
        )
        forcingVariableName: Optional[str] = Field(
            "Variable name used in forcingfile associated with this forcing. See UM Section C.5.3",
            alias="forcingVariableName",
        )
        targetmaskfile: Optional[str] = Field(
            "Name of <*.pol> file to be used as mask. Grid parts inside any polygon will receive the meteo forcing.",
            alias="targetMaskFile",
        )
        targetmaskinvert: Optional[str] = Field(
            "Flag indicating whether the target mask should be inverted, i.e., outside of all polygons: no or yes.",
            alias="targetMaskInvert",
        )
        interpolationmethod: Optional[str] = Field(
            "Type of (spatial) interpolation.", alias="interpolationMethod"
        )
        operand: Optional[str] = Field(
            "How this data is combined with previous data for the same quantity (if any).",
            alias="operand",
        )
        extrapolationAllowed: Optional[str] = Field(
            "Optionally allow nearest neighbour extrapolation in space (0: no, 1: yes). Default off.",
            alias="extrapolationAllowed",
        )
        extrapolationSearchRadius: Optional[str] = Field(
            "Maximum search radius for nearest neighbor extrapolation in space.",
            alias="extrapolationSearchRadius",
        )

    comments: Comments = Comments()

    @classmethod
    def _get_unknown_keyword_error_manager(cls) -> Optional[UnknownKeywordErrorManager]:
        """
        The Meteo does not currently support raising an error on unknown keywords.
        """
        return None

    _header: Literal["Meteo"] = "Meteo"
    quantity: str = Field(alias="quantity")
    forcingfile: Union[TimModel, ForcingModel, DiskOnlyFileModel, PolyFile] = Field(
        alias="forcingFile"
    )
    forcingVariableName: Optional[str] = Field(None, alias="forcingVariableName")
    forcingfiletype: MeteoForcingFileType = Field(alias="forcingFileType")
    targetmaskfile: Optional[PolyFile] = Field(None, alias="targetMaskFile")
    targetmaskinvert: Optional[bool] = Field(None, alias="targetMaskInvert")
    interpolationmethod: Optional[MeteoInterpolationMethod] = Field(
        None, alias="interpolationMethod"
    )
    operand: Optional[Operand] = Field(Operand.override.value, alias="operand")
    extrapolationAllowed: Optional[bool] = Field(None, alias="extrapolationAllowed")
    extrapolationSearchRadius: Optional[float] = Field(
        None, alias="extrapolationSearchRadius"
    )
    averagingType: Optional[int] = Field(None, alias="averagingType")
    averagingNumMin: Optional[float] = Field(None, alias="averagingNumMin")
    averagingPercentile: Optional[float] = Field(None, alias="averagingPercentile")

    @model_validator(mode="before")
    @classmethod
    def choose_file_model(cls, values: Dict[str, Any]) -> Dict[str, Any]:
        """Root-level validator to the right class for the filename parameter based on the filetype.

        The validator chooses the right class for the filename parameter based on the FileType_FileModel_mapping
        dictionary.

        FILETYPE_FILEMODEL_MAPPING = {
            "bcascii": ForcingModel,
            "uniform": TimModel,
            "unimagdir": TimModel,
            "arcinfo": DiskOnlyFileModel,
            "spiderweb": DiskOnlyFileModel,
            "curvigrid": DiskOnlyFileModel,
            "netcdf": DiskOnlyFileModel,
            "polygon": PolyFile,
        }
        """
        # if the filetype and the filename are present in the values
        if any(par in values for par in ["forcingfiletype", "forcingFileType"]) and any(
            par in values for par in ["forcingfile", "forcingFile"]
        ):
            file_type_var_name = (
                "forcingfiletype" if "forcingfiletype" in values else "forcingFileType"
            )
            filename_var_name = (
                "forcingfile" if "forcingfile" in values else "forcingFile"
            )
            file_type = values.get(file_type_var_name)
            file_type = str(file_type).lower() if file_type is not None else None
            raw_path = values.get(filename_var_name)
            if isinstance(raw_path, (Path, str)):
                model = FILETYPE_FILEMODEL_MAPPING.get(file_type)
                values[filename_var_name] = resolve_file_model(raw_path, model)

        return values

    def is_intermediate_link(self) -> bool:
        return True

    @field_validator("forcingfiletype", mode="before")
    @classmethod
    def forcingfiletype_validator(cls, v):
        return enum_value_parser(v, MeteoForcingFileType)

    @field_validator("interpolationmethod", mode="before")
    @classmethod
    def interpolationmethod_validator(cls, v):
        return enum_value_parser(v, MeteoInterpolationMethod)


class ExtGeneral(INIGeneral):
    """The external forcing file's `[General]` section with file meta-data."""

    _header: Literal["General"] = "General"
    fileversion: str = Field("2.01", alias="fileVersion")
    filetype: Literal["extForce"] = Field("extForce", alias="fileType")


class ExtModel(INIModel):
    """
    The overall external forcings model that contains the contents of one external forcings file (new format).

    This model is typically referenced under a [FMModel][hydrolib.core.dflowfm.mdu.models.FMModel]`.external_forcing.extforcefilenew`.

    Attributes:
        general (ExtGeneral): `[General]` block with file metadata.
        boundary (List[Boundary]): List of `[Boundary]` blocks for all boundary conditions.
        lateral (List[Lateral]): List of `[Lateral]` blocks for all lateral discharges.
        sourcesink (List[SourceSink]): List of `[SourceSink]` blocks for all source/sink terms.
        meteo (List[Meteo]): List of `[Meteo]` blocks for all meteorological forcings.
    """

    general: ExtGeneral = ExtGeneral()
    boundary: Annotated[List[Boundary], BeforeValidator(make_list)] = Field(
        default_factory=list
    )
    lateral: Annotated[List[Lateral], BeforeValidator(make_list)] = Field(
        default_factory=list
    )
    sourcesink: Annotated[List[SourceSink], BeforeValidator(make_list)] = Field(
        default_factory=list
    )
    meteo: Annotated[List[Meteo], BeforeValidator(make_list)] = Field(
        default_factory=list
    )
    serializer_config: INISerializerConfig = INISerializerConfig(
        section_indent=0, property_indent=0
    )

    @classmethod
    def _ext(cls) -> str:
        return ".ext"

    @classmethod
    def _filename(cls) -> str:
        return "bnd"


class SourceSinkError(Exception):
    """SourceSinkError."""

    def __init__(self, error_message: str):
        """SourceSinkError constructor."""
        print(error_message)


class InitialFieldError(Exception):
    """InitialFieldError."""

    def __init__(self, error_message: str):
        """InitialFieldError constructor."""
        print(error_message)


class MeteoError(Exception):
    """MeteoError."""

    def __init__(self, error_message: str):
        """MeteoError constructor."""
        print(error_message)


class BoundaryError(Exception):
    """BoundaryError."""

    def __init__(self, error_message: str):
        """BoundaryError constructor."""
        print(error_message)


class ParameterFieldError(Exception):
    """ParameterFieldError."""

    def __init__(self, error_message: str):
        """ParameterFieldError constructor."""
        print(error_message)<|MERGE_RESOLUTION|>--- conflicted
+++ resolved
@@ -101,15 +101,7 @@
             isinstance(elem, DiskOnlyFileModel) and elem.filepath is not None
         )
 
-<<<<<<< HEAD
     @model_validator(mode="before")
-=======
-    @classmethod
-    def _exclude_from_validation(cls, input_data: Optional[dict] = None) -> Set:
-        unknown_keywords = ["return_time"]
-        return set(unknown_keywords)
-
-    @root_validator(pre=True)
     @classmethod
     def rename_return_time_field(cls, values: Dict) -> Dict:
         """Renames the deprecated return_time field to returnTime.
@@ -124,8 +116,7 @@
             values["returnTime"] = values.pop("return_time")
         return values
 
-    @root_validator
->>>>>>> 22fec3a5
+    @model_validator(mode="before")
     @classmethod
     def check_nodeid_or_locationfile_present(cls, values: Dict) -> Dict:
         """Verifies that either nodeid or locationfile properties have been set.
