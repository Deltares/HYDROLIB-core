--- conflicted
+++ resolved
@@ -1,3 +1,10 @@
+"""Enum class containing the valid values for the Spatial parameter category
+of the external forcings.
+
+for more details check D-Flow FM User Manual 1D2D, Chapter D.3.1, Table D.2
+https://content.oss.deltares.nl/delft3d/D-Flow_FM_User_Manual_1D2D.pdf
+"""
+
 from enum import IntEnum
 from pathlib import Path
 from typing import Any, Callable, Dict, List, Optional, Union
@@ -288,24 +295,11 @@
 
         return values_copy
 
-<<<<<<< HEAD
-    @field_validator("quantity", mode="before")
-    @classmethod
-    def validate_quantity(cls, value) -> Any:
-        if isinstance(value, ExtOldQuantity):
-            return value
-
-        def raise_error_tracer_name(quantity: ExtOldTracerQuantity):
-            raise ValueError(
-                f"QUANTITY '{quantity}' should be appended with a tracer name."
-            )
-=======
     @classmethod
     def validate_quantity_prefix(
-        cls, lower_value: str, value_str: str
+            cls, lower_value: str, value_str: str
     ) -> Optional[str]:
         """Checks if the provided quantity string starts with any known valid prefix.
->>>>>>> 4426ab1e
 
         If the quantity matches a prefix, ensures it is followed by a name.
         Returns the full quantity string if valid, otherwise None.
@@ -330,8 +324,9 @@
 
         return value
 
-    @validator("quantity", pre=True)
-    def validate_quantity(cls, value):
+    @field_validator("quantity", mode="before")
+    @classmethod
+    def validate_quantity(cls, value) -> Any:
         if not isinstance(value, ExtOldQuantity):
             found = False
             value_str = str(value)
@@ -393,10 +388,10 @@
     def validate_factor(self):
         quantity = self.quantity
         if self.factor is not None and not str(quantity).startswith(
-            ExtOldTracerQuantity.InitialTracer
-        ):
-            raise ValueError(
-                f"FACTOR only allowed when QUANTITY starts with {ExtOldTracerQuantity.InitialTracer}"
+                INITIALTRACER
+        ):
+            raise ValueError(
+                f"FACTOR only allowed when QUANTITY starts with {INITIALTRACER}"
             )
         return self
 
@@ -439,7 +434,6 @@
             raise ValueError("EXTRAPOLTOL only allowed when METHOD is 5")
         return self
 
-<<<<<<< HEAD
     @model_validator(mode="after")
     def validate_percentileminmax(self):
         if (
@@ -450,21 +444,6 @@
                 f"PERCENTILEMINMAX only allowed when METHOD is {ExtOldMethod.AveragingSpace}"
             )
         return self
-=======
-        if factor.value is not None and not quantity.value.startswith(INITIALTRACER):
-            error = f"{factor.alias} only allowed when {quantity.alias} starts with {INITIALTRACER}"
-            raise ValueError(error)
-
-        only_allowed_when(ifrctype, quantity, ExtOldQuantity.FrictionCoefficient)
-        only_allowed_when(averagingtype, method, ExtOldMethod.AveragingSpace)
-        only_allowed_when(relativesearchcellsize, method, ExtOldMethod.AveragingSpace)
-        only_allowed_when(extrapoltol, method, ExtOldMethod.InterpolateTime)
-        only_allowed_when(percentileminmax, method, ExtOldMethod.AveragingSpace)
-        only_allowed_when(
-            area, quantity, ExtOldQuantity.DischargeSalinityTemperatureSorSin
-        )
-        only_allowed_when(nummin, method, ExtOldMethod.AveragingSpace)
->>>>>>> 4426ab1e
 
     @model_validator(mode="after")
     def validate_area(self):
