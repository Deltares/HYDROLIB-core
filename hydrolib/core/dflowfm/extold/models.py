"""Enum class containing the valid values for the Spatial parameter category
of the external forcings.

for more details check D-Flow FM User Manual 1D2D, Chapter D.3.1, Table D.2
https://content.oss.deltares.nl/delft3d/D-Flow_FM_User_Manual_1D2D.pdf
"""

from enum import IntEnum
from pathlib import Path
from typing import Any, Callable, Dict, List, Optional, Union

<<<<<<< HEAD
from pydantic import Field, field_validator, model_validator
=======
import yaml
from pydantic.v1 import Field, root_validator, validator
>>>>>>> 74b02c3c
from strenum import StrEnum

from hydrolib.core.base.models import (
    BaseModel,
    DiskOnlyFileModel,
    ModelSaveSettings,
    ParsableFileModel,
    SerializerConfig,
)
from hydrolib.core.base.utils import resolve_file_model
from hydrolib.core.dflowfm.common.models import Operand
from hydrolib.core.dflowfm.extold.parser import Parser
from hydrolib.core.dflowfm.extold.serializer import Serializer
from hydrolib.core.dflowfm.ini.util import enum_value_parser
from hydrolib.core.dflowfm.polyfile.models import PolyFile
from hydrolib.core.dflowfm.tim.models import TimModel

EXT_OLD_MODULE_PATH = Path(__file__).parent / "data"

with (EXT_OLD_MODULE_PATH / "old-external-forcing-data.yaml").open("r") as fh:
    QUANTITIES_DATA = yaml.safe_load(fh)

with (EXT_OLD_MODULE_PATH / "header.txt").open("r") as f:
    HEADER = f.read()


FILETYPE_FILEMODEL_MAPPING = {
    1: TimModel,
    2: TimModel,
    3: DiskOnlyFileModel,
    4: DiskOnlyFileModel,
    5: DiskOnlyFileModel,
    6: DiskOnlyFileModel,
    7: DiskOnlyFileModel,
    8: DiskOnlyFileModel,
    9: PolyFile,
    10: PolyFile,
    11: DiskOnlyFileModel,
    12: DiskOnlyFileModel,
}


ExtOldTracerQuantity = StrEnum(
    "ExtOldTracerQuantity", QUANTITIES_DATA["Tracer"]["quantity-names"]
)

BOUNDARY_CONDITION_QUANTITIES_VALID_PREFIXES = tuple(
    QUANTITIES_DATA["BoundaryCondition"]["prefixes"]
)

<<<<<<< HEAD
class ExtOldTracerQuantity(StrEnum):
    """Enum class containing the valid values for the boundary conditions category
    of the external forcings that are specific to tracers.

    Attributes:
        TracerBnd (str):
            User-defined tracer boundary condition.
        InitialTracer (str):
            Initial tracer condition.
        SedFracBnd (str):
            Sediment fraction boundary condition.
    """

    TracerBnd = "tracerbnd"
    InitialTracer = "initialtracer"
    SedFracBnd = "sedfracbnd"


class ExtOldBoundaryQuantity(StrEnum):
    # Boundary conditions
    WaterLevelBnd = "waterlevelbnd"
    """Water level"""
    NeumannBnd = "neumannbnd"
    """Water level gradient"""
    RiemannBnd = "riemannbnd"
    """Riemann invariant"""
    OutflowBnd = "outflowbnd"
    """Outflow"""
    VelocityBnd = "velocitybnd"
    """Velocity"""
    DischargeBnd = "dischargebnd"
    """Discharge"""
    RiemannVelocityBnd = "riemann_velocitybnd"
    """Riemann invariant velocity"""
    SalinityBnd = "salinitybnd"
    """Salinity"""
    TemperatureBnd = "temperaturebnd"
    """Temperature"""
    SedimentBnd = "sedimentbnd"
    """Suspended sediment"""
    UXUYAdvectionVelocityBnd = "uxuyadvectionvelocitybnd"
    """ux-uy advection velocity"""
    NormalVelocityBnd = "normalvelocitybnd"
    """Normal velocity"""
    TangentialVelocityBnd = "tangentialvelocitybnd"
    """Tangential velocity"""
    QhBnd = "qhbnd"
    """Discharge-water level dependency"""
=======

class _ExtOldBoundaryQuantity(StrEnum):
>>>>>>> 74b02c3c

    @classmethod
    def _missing_(cls, value):
        """Custom implementation for handling missing values.

        the method parses any missing values and only allows the ones that start with "initialtracer".
        """
        # Allow strings starting with "tracer"
        if isinstance(value, str) and value.startswith(
            BOUNDARY_CONDITION_QUANTITIES_VALID_PREFIXES
        ):
            new_member = str.__new__(cls, value)
            new_member._value_ = value
            return new_member
        else:
            raise ValueError(
                f"{value} is not a valid {cls.__name__} possible quantities are {', '.join(cls.__members__)}, "
                f"and quantities that start with 'tracer'"
            )


ExtOldBoundaryQuantity = StrEnum(
    "ExtOldBoundaryQuantity",
    QUANTITIES_DATA["BoundaryCondition"]["quantity-names"],
    type=_ExtOldBoundaryQuantity,
)
ExtOldParametersQuantity = StrEnum(
    "ExtOldParametersQuantity", QUANTITIES_DATA["Parameter"]
)
ExtOldMeteoQuantity = StrEnum(
    "ExtOldMeteoQuantity",
    QUANTITIES_DATA["Meteo"],
)


INITIAL_CONDITION_QUANTITIES_VALID_PREFIXES = tuple(
    QUANTITIES_DATA["InitialConditions"]["prefixes"]
)


class _ExtOldInitialConditionQuantity(StrEnum):
    """
    If there is a missing quantity that is mentioned in the "Accepted quantity names" section of the user manual
    [Sec.C.5.3](https://content.oss.deltares.nl/delft3dfm1d2d/D-Flow_FM_User_Manual_1D2D.pdf#subsection.C.5.3).
    and [Sec.D.3](https://content.oss.deltares.nl/delft3dfm1d2d/D-Flow_FM_User_Manual_1D2D.pdf#subsection.D.3).
    please open and issue in github.
    """

    @classmethod
    def _missing_(cls, value):
        """Custom implementation for handling missing values.

        the method parses any missing values and only allows the ones that start with "initialtracer".
        """
        # Allow strings starting with "tracer"
        if isinstance(value, str) and value.startswith(
            INITIAL_CONDITION_QUANTITIES_VALID_PREFIXES
        ):
            new_member = str.__new__(cls, value)
            new_member._value_ = value
            return new_member
        else:
            raise ValueError(
                f"{value} is not a valid {cls.__name__} possible quantities are {', '.join(cls.__members__)}, "
                f"and quantities that start with 'tracer'"
            )


ExtOldInitialConditionQuantity = StrEnum(
    "ExtOldInitialConditionQuantity",
    QUANTITIES_DATA["InitialConditions"]["quantity-names"],
    type=_ExtOldInitialConditionQuantity,
)

ExtOldSourcesSinks = StrEnum("ExtOldSourcesSinks", QUANTITIES_DATA["SourceSink"])

ALL_QUANTITIES = (
    QUANTITIES_DATA["BoundaryCondition"]["quantity-names"]
    | QUANTITIES_DATA["Meteo"]
    | QUANTITIES_DATA["Parameter"]
    | QUANTITIES_DATA["InitialConditions"]["quantity-names"]
    | QUANTITIES_DATA["SourceSink"]
    | QUANTITIES_DATA["Structure"]
    | QUANTITIES_DATA["Misellaneous"]
)

ExtOldQuantity = StrEnum("ExtOldQuantity", ALL_QUANTITIES)


ExtOldFileType = IntEnum("ExtOldFileType", QUANTITIES_DATA["FileType"])
ExtOldMethod = IntEnum("ExtOldMethod", QUANTITIES_DATA["OldMethods"])
ExtOldExtrapolationMethod = IntEnum(
    "ExtOldExtrapolationMethod", QUANTITIES_DATA["ExtrapolationMethod"]
)


class ExtOldForcing(BaseModel):
    """Class holding the external forcing values.

    This class is used to represent the external forcing values in the D-Flow FM model.

    Attributes:
        quantity (Union[ExtOldQuantity, str]):
            The name of the quantity.
        filename (Union[PolyFile, TimModel, DiskOnlyFileModel]):
            The file associated with this forcing.
        varname (Optional[str]):
            The variable name used in `filename` associated with this forcing; some input files may contain multiple variables.
        sourcemask (DiskOnlyFileModel):
            The file containing a mask.
        filetype (ExtOldFileType):
            Indication of the file type.
            Options:
                1. Time series
                2. Time series magnitude and direction
                3. Spatially varying weather
                4. ArcInfo
                5. Spiderweb data (cyclones)
                6. Curvilinear data
                7. Samples (C.3)
                8. Triangulation magnitude and direction
                9. Polyline (<*.pli>-file, C.2)
                11. NetCDF grid data (e.g. meteo fields)
                14. NetCDF wave data
        method (ExtOldMethod):
            The method of interpolation.
            Options:
                1. Pass through (no interpolation)
                2. Interpolate time and space
                3. Interpolate time and space, save weights
                4. Interpolate space
                5. Interpolate time
                6. Averaging space
                7. Interpolate/Extrapolate time
        extrapolation_method (Optional[ExtOldExtrapolationMethod]):
            The extrapolation method.
                Options:
                    0. No spatial extrapolation.
                    1. Do spatial extrapolation outside of source data bounding box.
        maxsearchradius (Optional[float]):
            Search radius for model grid points that lie outside of the source data bounding box.
        operand (Operand):
            The operand to use for adding the provided values.

            Options:
                'O' Existing values are overwritten with the provided values.
                'A' Provided values are used where existing values are missing.
                '+' Existing values are summed with the provided values.
                '*' Existing values are multiplied with the provided values.
                'X' The maximum values of the existing values and provided values are used.
                'N' The minimum values of the existing values and provided values are used.
        value (Optional[float]):
            Custom coefficients for transformation.
        factor (Optional[float]):
            The conversion factor.
        ifrctyp (Optional[float]):
            The friction type.
        averagingtype (Optional[float]):
            The averaging type.
        relativesearchcellsize (Optional[float]):
            The relative search cell size for samples inside a cell.
        extrapoltol (Optional[float]):
            The extrapolation tolerance.
        percentileminmax (Optional[float]):
            Changes the min/max operator to an average of the highest/lowest data points.
            The value sets the percentage of the total set that is to be included.
        area (Optional[float]):
            The area for sources and sinks.
        nummin (Optional[int]):
            The minimum required number of source data points in each target cell.
    """

    quantity: Union[ExtOldQuantity, str] = Field(alias="QUANTITY")
    filename: Union[PolyFile, TimModel, DiskOnlyFileModel] = Field(
        None, alias="FILENAME"
    )
    varname: Optional[str] = Field(None, alias="VARNAME")
    sourcemask: DiskOnlyFileModel = Field(
        default_factory=lambda: DiskOnlyFileModel(None), alias="SOURCEMASK"
    )
    filetype: ExtOldFileType = Field(alias="FILETYPE")
    method: ExtOldMethod = Field(alias="METHOD")
    extrapolation_method: Optional[ExtOldExtrapolationMethod] = Field(
        None, alias="EXTRAPOLATION_METHOD"
    )

    maxsearchradius: Optional[float] = Field(None, alias="MAXSEARCHRADIUS")
    operand: Operand = Field(alias="OPERAND")
    value: Optional[float] = Field(None, alias="VALUE")
    factor: Optional[float] = Field(None, alias="FACTOR")
    ifrctyp: Optional[float] = Field(None, alias="IFRCTYP")
    averagingtype: Optional[float] = Field(None, alias="AVERAGINGTYPE")

    relativesearchcellsize: Optional[float] = Field(
        None, alias="RELATIVESEARCHCELLSIZE"
    )
    extrapoltol: Optional[float] = Field(None, alias="EXTRAPOLTOL")
    percentileminmax: Optional[float] = Field(None, alias="PERCENTILEMINMAX")
    area: Optional[float] = Field(None, alias="AREA")
    nummin: Optional[int] = Field(None, alias="NUMMIN")

    tracerfallvelocity: Optional[float] = Field(None, alias="TRACERFALLVELOCITY")
    tracerdecaytime: Optional[float] = Field(None, alias="TRACERDECAYTIME")

    def is_intermediate_link(self) -> bool:
        return True

    @model_validator(mode="before")
    @classmethod
    def handle_case_insensitive_tracer_fields(cls, values):
        """Handle case-insensitive matching for tracer fields."""
        values_copy = dict(values)

        # Define the field names and their aliases
        tracer_fields = ["tracerfallvelocity", "tracerdecaytime"]

        for field_i in values.keys():
            if field_i.lower() in tracer_fields:
                # if the field is already lowercase no need to change it
                if field_i != field_i.lower():
                    # If the key is not in the expected lowercase format, add it with the correct format
                    values_copy[field_i.lower()] = values_copy[field_i]
                    # Remove the original key to avoid "extra fields not permitted" error
                    values_copy.pop(field_i)

        return values_copy

    @field_validator("quantity", mode="before")
    @classmethod
    def validate_quantity(cls, value) -> Any:
        if isinstance(value, ExtOldQuantity):
            return value

        def raise_error_tracer_name(quantity: ExtOldTracerQuantity):
            raise ValueError(
                f"QUANTITY '{quantity}' should be appended with a tracer name."
            )

        if isinstance(value, ExtOldTracerQuantity):
            raise_error_tracer_name(value)

        value_str = str(value)
        lower_value = value_str.lower()

        for tracer_quantity in ExtOldTracerQuantity:
            if lower_value.startswith(tracer_quantity):
                n = len(tracer_quantity)
                if n == len(value_str):
                    raise_error_tracer_name(tracer_quantity)
                return tracer_quantity + value_str[n:]

        if lower_value in list(ExtOldQuantity):
            return ExtOldQuantity(lower_value)

        supported_value_str = ", ".join(([x.value for x in ExtOldQuantity]))
        raise ValueError(
            f"QUANTITY '{value_str}' not supported. Supported values: {supported_value_str}"
        )

    @field_validator("operand", mode="before")
    @classmethod
    def validate_operand(cls, value):
        return enum_value_parser(value, Operand)

    @model_validator(mode="after")
    def validate_varname(self):
        if self.varname and self.filetype != ExtOldFileType.NetCDFGridData:
            raise ValueError(
                "VARNAME only allowed when FILETYPE is 11 (NetCDFGridData)"
            )
        return self

    @field_validator("extrapolation_method")
    @classmethod
    def validate_extrapolation_method(cls, v, info):
        method = info.data.get("method")
        valid_extrapolation_method = (
            ExtOldExtrapolationMethod.SpatialExtrapolationOutsideOfSourceDataBoundingBox
        )
        available_extrapolation_methods = [
            ExtOldMethod.InterpolateTimeAndSpaceSaveWeights,
            ExtOldMethod.Obsolete,
        ]
        if (
            v == valid_extrapolation_method
            and method not in available_extrapolation_methods
        ):
            raise ValueError(
                f"EXTRAPOLATION_METHOD only allowed to be {valid_extrapolation_method} when METHOD is "
                f"{available_extrapolation_methods[0]} or {available_extrapolation_methods[1]}"
            )
        return v

    @model_validator(mode="after")
    def validate_factor(self):
        quantity = self.quantity
        if self.factor is not None and not str(quantity).startswith(
            ExtOldTracerQuantity.InitialTracer
        ):
            raise ValueError(
                f"FACTOR only allowed when QUANTITY starts with {ExtOldTracerQuantity.InitialTracer}"
            )
        return self

    @model_validator(mode="after")
    def validate_ifrctyp(self):
        if (
            self.ifrctyp is not None
            and self.quantity != ExtOldQuantity.FrictionCoefficient
        ):
            raise ValueError(
                f"IFRCTYP only allowed when QUANTITY is {ExtOldQuantity.FrictionCoefficient}"
            )
        return self

    @model_validator(mode="after")
    def validate_averagingtype(self):
        if (
            self.averagingtype is not None
            and self.method != ExtOldMethod.AveragingSpace
        ):
            raise ValueError(
                f"AVERAGINGTYPE only allowed when METHOD is {ExtOldMethod.AveragingSpace}"
            )
        return self

    @model_validator(mode="after")
    def validate_relativesearchcellsize(self):
        if (
            self.relativesearchcellsize is not None
            and self.method != ExtOldMethod.AveragingSpace
        ):
            raise ValueError(
                f"RELATIVESEARCHCELLSIZE only allowed when METHOD is {ExtOldMethod.AveragingSpace}"
            )
        return self

    @model_validator(mode="after")
    def validate_extrapoltol(self):
        if self.extrapoltol is not None and self.method != ExtOldMethod.InterpolateTime:
            raise ValueError("EXTRAPOLTOL only allowed when METHOD is 5")
        return self

    @model_validator(mode="after")
    def validate_percentileminmax(self):
        if (
            self.percentileminmax is not None
            and self.method != ExtOldMethod.AveragingSpace
        ):
            raise ValueError(
                f"PERCENTILEMINMAX only allowed when METHOD is {ExtOldMethod.AveragingSpace}"
            )
        return self

    @model_validator(mode="after")
    def validate_area(self):
        if (
            self.area is not None
            and self.quantity != ExtOldQuantity.DischargeSalinityTemperatureSorSin
        ):
            raise ValueError(
                f"AREA only allowed when QUANTITY is {ExtOldQuantity.DischargeSalinityTemperatureSorSin}"
            )
        return self

    @model_validator(mode="after")
    def validate_nummin(self):
        if self.nummin is not None and self.method != ExtOldMethod.AveragingSpace:
            raise ValueError(
                f"NUMMIN only allowed when METHOD is {ExtOldMethod.AveragingSpace}"
            )
        return self

    @field_validator("maxsearchradius")
    def validate_maxsearchradius(cls, v, info):
        if v is not None:
            extrap = info.data.get("extrapolation_method")
            extrapolation_method_value = (
                ExtOldExtrapolationMethod.SpatialExtrapolationOutsideOfSourceDataBoundingBox
            )
            if extrap != extrapolation_method_value:
                raise ValueError(
                    f"MAXSEARCHRADIUS only allowed when EXTRAPOLATION_METHOD is {extrapolation_method_value}"
                )
        return v

    @field_validator("value")
    @classmethod
    def validate_value(cls, v, info):
        if v is not None:
            method = info.data.get("method")
            if method != ExtOldMethod.InterpolateSpace:
                raise ValueError(
                    f"VALUE only allowed when METHOD is {ExtOldMethod.InterpolateSpace} (InterpolateSpace)"
                )
        return v

    @model_validator(mode="before")
    @classmethod
    def choose_file_model(cls, values: Dict[str, Any]) -> Dict[str, Any]:
        """Root-level validator to the right class for the filename parameter based on the filetype.

        The validator chooses the right class for the filename parameter based on the FileType_FileModel_mapping
        dictionary.

        FileType_FileModel_mapping = {
            1: TimModel,
            2: TimModel,
            3: DiskOnlyFileModel,
            4: DiskOnlyFileModel,
            5: DiskOnlyFileModel,
            6: DiskOnlyFileModel,
            7: DiskOnlyFileModel,
            8: DiskOnlyFileModel,
            9: PolyFile,
            10: PolyFile,
            11: DiskOnlyFileModel,
            12: DiskOnlyFileModel,
        }
        """
        # if the filetype and the filename are present in the values
        if any(par in values for par in ["filetype", "FILETYPE"]) and any(
            par in values for par in ["filename", "FILENAME"]
        ):
            file_type_var_name = "filetype" if "filetype" in values else "FILETYPE"
            filename_var_name = "filename" if "filename" in values else "FILENAME"
            file_type = values.get(file_type_var_name)
            raw_path = values.get(filename_var_name)

            if isinstance(raw_path, (Path, str)):
                model = FILETYPE_FILEMODEL_MAPPING.get(int(file_type))
                values[filename_var_name] = resolve_file_model(raw_path, model)

        return values

    @model_validator(mode="before")
    @classmethod
    def validate_sourcemask(cls, data: Any) -> Any:
        filetype = data.get("filetype")
        sourcemask = data.get("sourcemask")

        # Convert string to DiskOnlyFileModel if needed
        if isinstance(sourcemask, str):
            data["sourcemask"] = DiskOnlyFileModel(sourcemask)
            sourcemask = data["sourcemask"]

        if sourcemask and filetype not in [
            ExtOldFileType.ArcInfo,
            ExtOldFileType.CurvilinearData,
        ]:
            raise ValueError("SOURCEMASK only allowed when FILETYPE is 4 or 6")
        return data


class ExtOldModel(ParsableFileModel):
    """
    The overall external forcings model that contains the contents of one external forcings file (old format).

    This model is typically referenced under a [FMModel][hydrolib.core.dflowfm.mdu.models.FMModel]`.external_forcing.extforcefile`.

    Attributes:
        comment (List[str]):
            The comments in the header of the external forcing file.
        forcing (List[ExtOldForcing]):
            The external forcing/QUANTITY blocks in the external forcing file.
    """

    comment: List[str] = Field(default=HEADER.splitlines()[1:])
    forcing: List[ExtOldForcing] = Field(default_factory=list)

    @classmethod
    def _ext(cls) -> str:
        return ".ext"

    @classmethod
    def _filename(cls) -> str:
        return "externalforcings"

    @classmethod
    def _get_serializer(
        cls,
    ) -> Callable[[Path, Dict, SerializerConfig, ModelSaveSettings], None]:
        return Serializer.serialize

    @classmethod
    def _get_parser(cls) -> Callable[[Path], Dict]:
        return Parser.parse

    @property
    def quantities(self) -> List[str]:
        """List all the quantities in the external forcings file."""
        return [forcing.quantity for forcing in self.forcing]<|MERGE_RESOLUTION|>--- conflicted
+++ resolved
@@ -1,20 +1,8 @@
-"""Enum class containing the valid values for the Spatial parameter category
-of the external forcings.
-
-for more details check D-Flow FM User Manual 1D2D, Chapter D.3.1, Table D.2
-https://content.oss.deltares.nl/delft3d/D-Flow_FM_User_Manual_1D2D.pdf
-"""
-
 from enum import IntEnum
 from pathlib import Path
 from typing import Any, Callable, Dict, List, Optional, Union
-
-<<<<<<< HEAD
+import yaml
 from pydantic import Field, field_validator, model_validator
-=======
-import yaml
-from pydantic.v1 import Field, root_validator, validator
->>>>>>> 74b02c3c
 from strenum import StrEnum
 
 from hydrolib.core.base.models import (
@@ -65,59 +53,8 @@
     QUANTITIES_DATA["BoundaryCondition"]["prefixes"]
 )
 
-<<<<<<< HEAD
-class ExtOldTracerQuantity(StrEnum):
-    """Enum class containing the valid values for the boundary conditions category
-    of the external forcings that are specific to tracers.
-
-    Attributes:
-        TracerBnd (str):
-            User-defined tracer boundary condition.
-        InitialTracer (str):
-            Initial tracer condition.
-        SedFracBnd (str):
-            Sediment fraction boundary condition.
-    """
-
-    TracerBnd = "tracerbnd"
-    InitialTracer = "initialtracer"
-    SedFracBnd = "sedfracbnd"
-
-
-class ExtOldBoundaryQuantity(StrEnum):
-    # Boundary conditions
-    WaterLevelBnd = "waterlevelbnd"
-    """Water level"""
-    NeumannBnd = "neumannbnd"
-    """Water level gradient"""
-    RiemannBnd = "riemannbnd"
-    """Riemann invariant"""
-    OutflowBnd = "outflowbnd"
-    """Outflow"""
-    VelocityBnd = "velocitybnd"
-    """Velocity"""
-    DischargeBnd = "dischargebnd"
-    """Discharge"""
-    RiemannVelocityBnd = "riemann_velocitybnd"
-    """Riemann invariant velocity"""
-    SalinityBnd = "salinitybnd"
-    """Salinity"""
-    TemperatureBnd = "temperaturebnd"
-    """Temperature"""
-    SedimentBnd = "sedimentbnd"
-    """Suspended sediment"""
-    UXUYAdvectionVelocityBnd = "uxuyadvectionvelocitybnd"
-    """ux-uy advection velocity"""
-    NormalVelocityBnd = "normalvelocitybnd"
-    """Normal velocity"""
-    TangentialVelocityBnd = "tangentialvelocitybnd"
-    """Tangential velocity"""
-    QhBnd = "qhbnd"
-    """Discharge-water level dependency"""
-=======
 
 class _ExtOldBoundaryQuantity(StrEnum):
->>>>>>> 74b02c3c
 
     @classmethod
     def _missing_(cls, value):
