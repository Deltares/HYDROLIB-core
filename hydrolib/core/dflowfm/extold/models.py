--- conflicted
+++ resolved
@@ -342,14 +342,7 @@
             key = alias("sourcemask")
             raise ValueError(f"{key} only allowed when {filetype_key} is 4 or 6")
 
-<<<<<<< HEAD
         validate_method("value", 4) 
-=======
-        value = values["value"]
-        if value is not None and method != 4:
-            key = alias("value")
-            raise ValueError(f"{key} only allowed when {method_key} is 4")
->>>>>>> 710b508c
 
         factor = values["factor"]
         if factor is not None and not quantity.startswith(Quantity.InitialTracer):
@@ -365,49 +358,18 @@
                 f"{key} only allowed when {quantity_key} is {Quantity.FrictionCoefficient}"
             )
 
-<<<<<<< HEAD
         validate_method("averagingtype", 6) 
         validate_method("relativesearchcellsize", 6)      
         validate_method("extrapoltol", 5)
         validate_method("percentileminmax", 6)
         
-=======
-        averagingtype = values["averagingtype"]
-        if averagingtype is not None and method != 6:
-            key = alias("averagingtype")
-            raise ValueError(f"{key} only allowed when {method_key} is 6")
-
-        relativesearchcellsize = values["relativesearchcellsize"]
-        if relativesearchcellsize is not None and method != 6:
-            key = alias("relativesearchcellsize")
-            raise ValueError(f"{key} only allowed when {method_key} is 6")
-
-        extrapoltol = values["extrapoltol"]
-        if extrapoltol is not None and method != 5:
-            key = alias("extrapoltol")
-            raise ValueError(f"{key} only allowed when {method_key} is 5")
-
-        percentileminmax = values["percentileminmax"]
-        if percentileminmax is not None and method != 6:
-            key = alias("percentileminmax")
-            raise ValueError(f"{key} only allowed when {method_key} is 6")
-
->>>>>>> 710b508c
         area = values["area"]
         if area is not None and quantity != Quantity.DischargeSalinityTemperatureSorSin:
             key = alias("area")
             raise ValueError(
                 f"{key} only allowed when {quantity_key} is {Quantity.DischargeSalinityTemperatureSorSin}"
             )
-<<<<<<< HEAD
         
         validate_method("nummin", 6)
-=======
-
-        nummin = values["nummin"]
-        if nummin is not None and method != 6:
-            key = alias("nummin")
-            raise ValueError(f"{key} only allowed when {method_key} is 6")
->>>>>>> 710b508c
 
         return values