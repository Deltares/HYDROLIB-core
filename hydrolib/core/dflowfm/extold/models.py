from enum import IntEnum
from pathlib import Path
from typing import Any, Callable, Dict, List, Optional, Union

from pydantic.v1 import Field, root_validator, validator
from strenum import StrEnum

from hydrolib.core.base.models import (
    BaseModel,
    DiskOnlyFileModel,
    ModelSaveSettings,
    ParsableFileModel,
    SerializerConfig,
)
from hydrolib.core.dflowfm.common.models import Operand
from hydrolib.core.dflowfm.extold.parser import Parser
from hydrolib.core.dflowfm.extold.serializer import Serializer
from hydrolib.core.dflowfm.polyfile.models import PolyFile
from hydrolib.core.dflowfm.tim.models import TimModel

INITIAL_CONDITION_QUANTITIES_VALID_PREFIXES = (
    "initialtracer",
    "initialsedfrac",
    "initialverticalsedfracprofile",
    "initialverticalsigmasedfracprofile",
)

BOUNDARY_CONDITION_QUANTITIES_VALID_PREFIXES = (
    "tracerbnd",
    "sedfracbnd",
)

FILETYPE_FILEMODEL_MAPPING = {
    1: TimModel,
    2: TimModel,
    3: DiskOnlyFileModel,
    4: DiskOnlyFileModel,
    5: DiskOnlyFileModel,
    6: DiskOnlyFileModel,
    7: DiskOnlyFileModel,
    8: DiskOnlyFileModel,
    9: PolyFile,
    10: PolyFile,
    11: DiskOnlyFileModel,
    12: DiskOnlyFileModel,
}

HEADER = """
 QUANTITY    : waterlevelbnd, velocitybnd, dischargebnd, tangentialvelocitybnd, normalvelocitybnd  filetype=9         method=2,3
             : outflowbnd, neumannbnd, qhbnd, uxuyadvectionvelocitybnd                             filetype=9         method=2,3
             : salinitybnd                                                                         filetype=9         method=2,3
             : gateloweredgelevel, damlevel, pump                                                  filetype=9         method=2,3
             : frictioncoefficient, horizontaleddyviscositycoefficient, advectiontype              filetype=4,7,10    method=4
             : bedlevel, ibotlevtype                                                               filetype=4,7,10    method=4..9
             : initialwaterlevel                                                                   filetype=4,7,10,12 method=4..9
             : initialtemperature                                                                  filetype=4,7,10,12 method=4..9
             : initialvelocityx, initialvelocityy                                                  filetype=4,7,10,12 method=4..9
             : initialvelocity                                                                     filetype=12        method=4..9
             : initialsalinity, initialsalinitytop: use initialsalinity for depth-uniform, or
             : as bed level value in combination with initialsalinitytop                           filetype=4,7,10    method=4
             : initialverticaltemperatureprofile                                                   filetype=9,10      method=
             : initialverticalsalinityprofile                                                      filetype=9,10      method=
             : windx, windy, windxy, rainfall, atmosphericpressure                                 filetype=1,2,4,6,7,8 method=1,2,3
             : shiptxy, movingstationtxy                                                           filetype=1         method=1
             : discharge_salinity_temperature_sorsin                                               filetype=9         method=1
             : windstresscoefficient                                                               filetype=4,7,10    method=4
             : nudge_salinity_temperature                                                          filetype=11        method=3

 kx = Vectormax = Nr of variables specified on the same time/space frame. Eg. Wind magnitude,direction: kx = 2
 FILETYPE=1  : uniform              kx = 1 value               1 dim array      uni
 FILETYPE=2  : unimagdir            kx = 2 values              1 dim array,     uni mag/dir transf to u,v, in index 1,2
 FILETYPE=3  : svwp                 kx = 3 fields  u,v,p       3 dim array      nointerpolation
 FILETYPE=4  : arcinfo              kx = 1 field               2 dim array      bilin/direct
 FILETYPE=5  : spiderweb            kx = 3 fields              3 dim array      bilin/spw
 FILETYPE=6  : curvi                kx = ?                                      bilin/findnm
 FILETYPE=7  : triangulation        kx = 1 field               1 dim array      triangulation
 FILETYPE=8  : triangulation_magdir kx = 2 fields consisting of Filetype=2      triangulation in (wind) stations

 FILETYPE=9  : polyline             kx = 1 For polyline points i= 1 through N specify boundary signals, either as
                                           timeseries or Fourier components or tidal constituents
                                           Timeseries are in files *_000i.tim, two columns: time (min)  values
                                           Fourier components and or tidal constituents are in files *_000i.cmp, three columns
                                           period (min) or constituent name (e.g. M2), amplitude and phase (deg)
                                           If no file is specified for a node, its value will be interpolated from surrounding nodes
                                           If only one signal file is specified, the boundary gets a uniform signal
                                           For a dischargebnd, only one signal file must be specified

 FILETYPE=10 : inside_polygon       kx = 1 field                                uniform value inside polygon for INITIAL fields
 FILETYPE=11 : ncgrid               kx = 1 field                    2 dim array      triangulation (should have proper standard_name in var, e.g., 'precipitation')
 FILETYPE=12 : ncflow (map file)    kx = 1 or 2 field               1 dim array      triangulation
 FILETYPE=14 : ncwave (com file)    kx = 1 field                    1 dim array      triangulation

 METHOD  =0  : provider just updates, another provider that pointers to this one does the actual interpolation
         =1  : intp space and time (getval) keep  2 meteofields in memory
         =2  : first intp space (update), next intp. time (getval) keep 2 flowfields in memory
         =3  : save weightfactors, intp space and time (getval),   keep 2 pointer- and weight sets in memory.
         =4  : only spatial, inside polygon
         =5  : only spatial, triangulation, (if samples from *.asc file then bilinear)
         =6  : only spatial, averaging
         =7  : only spatial, index triangulation
         =8  : only spatial, smoothing
         =9  : only spatial, internal diffusion
         =10 : only initial vertical profiles

 OPERAND =O  : Override at all points
         =+  : Add to previously specified value
         =*  : Multiply with previously specified value
         =A  : Apply only if no value specified previously (For Initial fields, similar to Quickin preserving best data specified first)
         =X  : MAX with prev. spec.
         =N  : MIN with prev. spec.

 EXTRAPOLATION_METHOD (ONLY WHEN METHOD=3)
         = 0 : No spatial extrapolation.
         = 1 : Do spatial extrapolation outside of source data bounding box.

 MAXSEARCHRADIUS (ONLY WHEN EXTRAPOLATION_METHOD=1)
         = search radius (in m) for model grid points that lie outside of the source data bounding box.

 AVERAGINGTYPE (ONLY WHEN METHOD=6)
         =1  : SIMPLE AVERAGING
         =2  : NEAREST NEIGHBOUR
         =3  : MAX (HIGHEST)
         =4  : MIN (LOWEST)
         =5  : INVERSE WEIGHTED DISTANCE-AVERAGE
         =6  : MINABS
         =7  : KDTREE (LIKE 1, BUT FAST AVERAGING)

 RELATIVESEARCHCELLSIZE : For METHOD=6, the relative search cell size for samples inside cell (default: 1.01)

 PERCENTILEMINMAX : (ONLY WHEN AVERAGINGTYPE=3 or 4) Changes the min/max operator to an average of the
               highest/lowest data points. The value sets the percentage of the total set that is to be included.

 NUMMIN  =   : For METHOD=6, minimum required number of source data points in each target cell.

 VALUE   =   : Offset value for this provider

 FACTOR  =   : Conversion factor for this provider

*************************************************************************************************************
"""


class ExtOldTracerQuantity(StrEnum):
    """Enum class containing the valid values for the boundary conditions category
    of the external forcings that are specific to tracers.
    """

    TracerBnd = "tracerbnd"
    """User-defined tracer"""
    InitialTracer = "initialtracer"
    """Initial tracer"""
    SedFracBnd = "sedfracbnd"


class ExtOldBoundaryQuantity(StrEnum):
    # Boundary conditions
    WaterLevelBnd = "waterlevelbnd"
    """Water level"""
    NeumannBnd = "neumannbnd"
    """Water level gradient"""
    RiemannBnd = "riemannbnd"
    """Riemann invariant"""
    OutflowBnd = "outflowbnd"
    """Outflow"""
    VelocityBnd = "velocitybnd"
    """Velocity"""
    DischargeBnd = "dischargebnd"
    """Discharge"""
    RiemannVelocityBnd = "riemann_velocitybnd"
    """Riemann invariant velocity"""
    SalinityBnd = "salinitybnd"
    """Salinity"""
    TemperatureBnd = "temperaturebnd"
    """Temperature"""
    SedimentBnd = "sedimentbnd"
    """Suspended sediment"""
    UXUYAdvectionVelocityBnd = "uxuyadvectionvelocitybnd"
    """ux-uy advection velocity"""
    NormalVelocityBnd = "normalvelocitybnd"
    """Normal velocity"""
    TangentialVelocityBnd = "tangentialvelocitybnd"
    """Tangential velocity"""
    QhBnd = "qhbnd"
    """Discharge-water level dependency"""

    @classmethod
    def _missing_(cls, value):
        """Custom implementation for handling missing values.

        the method parses any missing values and only allows the ones that start with "initialtracer".
        """
        # Allow strings starting with "tracer"
        if isinstance(value, str) and value.startswith(
            BOUNDARY_CONDITION_QUANTITIES_VALID_PREFIXES
        ):
            new_member = str.__new__(cls, value)
            new_member._value_ = value
            return new_member
        else:
            raise ValueError(
                f"{value} is not a valid {cls.__name__} possible quantities are {', '.join(cls.__members__)}, "
                f"and quantities that start with 'tracer'"
            )


class ExtOldParametersQuantity(StrEnum):
    """Enum class containing the valid values for the Spatial parameter category
    of the external forcings.

    for more details check D-Flow FM User Manual 1D2D, Chapter D.3.1, Table D.2
    https://content.oss.deltares.nl/delft3d/D-Flow_FM_User_Manual_1D2D.pdf
    """

    FrictionCoefficient = "frictioncoefficient"
    HorizontalEddyViscosityCoefficient = "horizontaleddyviscositycoefficient"
    HorizontalEddyDiffusivityCoefficient = "horizontaleddydiffusivitycoefficient"
    AdvectionType = "advectiontype"
    InfiltrationCapacity = "infiltrationcapacity"
    BedRockSurfaceElevation = "bedrock_surface_elevation"
    WaveDirection = "wavedirection"
    XWaveForce = "xwaveforce"
    YWaveForce = "ywaveforce"
    WavePeriod = "waveperiod"
    WaveSignificantHeight = "wavesignificantheight"
    InternalTidesFrictionCoefficient = "internaltidesfrictioncoefficient"


class ExtOldMeteoQuantity(StrEnum):

    # Meteorological fields
    WindX = "windx"
    """Wind x component"""
    WindY = "windy"
    """Wind y component"""
    WindXY = "windxy"
    """Wind vector"""
    AirPressureWindXWindY = "airpressure_windx_windy"
    """Atmospheric pressure and wind components"""
    AirPressureWindXWindYCharnock = "airpressure_windx_windy_charnock"
    "Atmospheric pressure and wind components Charnock"
    AtmosphericPressure = "atmosphericpressure"
    """Atmospheric pressure"""
    Rainfall = "rainfall"
    """Precipitation"""
    RainfallRate = "rainfall_rate"
    """Precipitation"""
    HumidityAirTemperatureCloudiness = "humidity_airtemperature_cloudiness"
    """Combined heat flux terms"""
    HumidityAirTemperatureCloudinessSolarRadiation = (
        "humidity_airtemperature_cloudiness_solarradiation"
    )
    """Combined heat flux terms"""
    DewPointAirTemperatureCloudiness = "dewpoint_airtemperature_cloudiness"
    """Dew point air temperature cloudiness"""
    LongWaveRadiation = "longwaveradiation"
    """Long wave radiation"""
    SolarRadiation = "solarradiation"
    """Solar radiation"""
    NudgeSalinityTemperature = "nudge_salinity_temperature"
    """Nudging salinity and temperature"""
    AirPressure = "airpressure"
    """AirPressure"""
    StressX = "stressx"
    """eastward wind stress"""
    StressY = "stressy"
    """northward wind stress"""
    AirTemperature = "airtemperature"
    """AirTemperature"""
    Cloudiness = "cloudiness"
    """Cloudiness, or cloud cover (fraction)"""
    Humidity = "humidity"
    """Humidity"""
    StressXY = "stressxy"
    """eastward and northward wind stress"""
    AirpressureStressXStressY = "airpressure_stressx_stressy"
    """Airpressure, eastward and northward wind stress"""
    WindSpeed = "wind_speed"
    """WindSpeed"""
    WindSpeedFactor = "windspeedfactor"

    WindFromDirection = "wind_from_direction"
    """WindFromDirection"""
    DewpointAirTemperatureCloudinessSolarradiation = (
        "dewpoint_airtemperature_cloudiness_solarradiation"
    )
    """Dewpoint temperature, air temperature, cloudiness, solarradiation"""
    AirDensity = "airdensity"
    """Air density"""
    Charnock = "charnock"
    """Charnock coefficient"""
    Dewpoint = "dewpoint"
    """Dewpoint temperature"""


class ExtOldInitialConditionQuantity(StrEnum):
    """
    Initial Condition quantities:
        initialwaterlevel, initialsalinity, initialsalinitytop, initialtemperature,
        initialverticaltemperatureprofile, initialverticalsalinityprofile, initialvelocityx,
        initialvelocityy, initialvelocity

    If there is a missing quantity that is mentioned in the "Accepted quantity names" section of the user manual
    [Sec.C.5.3](https://content.oss.deltares.nl/delft3dfm1d2d/D-Flow_FM_User_Manual_1D2D.pdf#subsection.C.5.3).
    and [Sec.D.3](https://content.oss.deltares.nl/delft3dfm1d2d/D-Flow_FM_User_Manual_1D2D.pdf#subsection.D.3).
    please open and issue in github.
    """

    # Initial Condition fields
    BedLevel = "bedlevel"
    BedLevel1D = "bedlevel1D"
    BedLevel2D = "bedlevel2D"

    InitialWaterLevel = "initialwaterlevel"
    InitialWaterLevel1D = "initialwaterlevel1d"
    InitialWaterLevel2D = "initialwaterlevel2d"

    InitialSalinity = "initialsalinity"
    InitialSalinityTop = "initialsalinitytop"
    InitialSalinityBot = "initialsalinitybot"
    InitialVerticalSalinityProfile = "initialverticalsalinityprofile"

    InitialTemperature = "initialtemperature"
    InitialVerticalTemperatureProfile = "initialverticaltemperatureprofile"

    initialUnsaturatedZoneThickness = "initialunsaturatedzonethickness"
    InitialVelocityX = "initialvelocityx"
    InitialVelocityY = "initialvelocityy"
    InitialVelocity = "initialvelocity"
    InitialWaqBot = "initialwaqbot"

    @classmethod
    def _missing_(cls, value):
        """Custom implementation for handling missing values.

        the method parses any missing values and only allows the ones that start with "initialtracer".
        """
        # Allow strings starting with "tracer"
        if isinstance(value, str) and value.startswith(
            INITIAL_CONDITION_QUANTITIES_VALID_PREFIXES
        ):
            new_member = str.__new__(cls, value)
            new_member._value_ = value
            return new_member
        else:
            raise ValueError(
                f"{value} is not a valid {cls.__name__} possible quantities are {', '.join(cls.__members__)}, "
                f"and quantities that start with 'tracer'"
            )


class ExtOldSourcesSinks(StrEnum):
    """Source and sink quantities"""

    DischargeSalinityTemperatureSorSin = "discharge_salinity_temperature_sorsin"


class ExtOldQuantity(StrEnum):
    """Enum class containing the valid values for the boundary conditions category
    of the external forcings.
    """

    # Boundary conditions
    WaterLevelBnd = "waterlevelbnd"
    """Water level"""
    NeumannBnd = "neumannbnd"
    """Water level gradient"""
    RiemannBnd = "riemannbnd"
    """Riemann invariant"""
    OutflowBnd = "outflowbnd"
    """Outflow"""
    VelocityBnd = "velocitybnd"
    """Velocity"""
    DischargeBnd = "dischargebnd"
    """Discharge"""
    RiemannVelocityBnd = "riemann_velocitybnd"
    """Riemann invariant velocity"""
    SalinityBnd = "salinitybnd"
    """Salinity"""
    TemperatureBnd = "temperaturebnd"
    """Temperature"""
    SedimentBnd = "sedimentbnd"
    """Suspended sediment"""
    UXUYAdvectionVelocityBnd = "uxuyadvectionvelocitybnd"
    """ux-uy advection velocity"""
    NormalVelocityBnd = "normalvelocitybnd"
    """Normal velocity"""
    TangentialVelocityBnd = "tangentialvelocitybnd"
    """Tangentional velocity"""
    QhBnd = "qhbnd"
    """Discharge-water level dependency"""

    # Meteorological fields
    WindX = "windx"
    """Wind x component"""
    WindY = "windy"
    """Wind y component"""
    WindXY = "windxy"
    """Wind vector"""
    AirPressureWindXWindY = "airpressure_windx_windy"
    """Atmospheric pressure and wind components"""
    AirPressureWindXWindYCharnock = "airpressure_windx_windy_charnock"
    "Atmospheric pressure and wind components Charnock"
    AtmosphericPressure = "atmosphericpressure"
    """Atmospheric pressure"""
    Rainfall = "rainfall"
    """Precipitation"""
    RainfallRate = "rainfall_rate"
    """Precipitation"""
    HumidityAirTemperatureCloudiness = "humidity_airtemperature_cloudiness"
    """Combined heat flux terms"""
    HumidityAirTemperatureCloudinessSolarRadiation = (
        "humidity_airtemperature_cloudiness_solarradiation"
    )
    """Combined heat flux terms"""
    DewPointAirTemperatureCloudiness = "dewpoint_airtemperature_cloudiness"
    """Dew point air temperature cloudiness"""
    LongWaveRadiation = "longwaveradiation"
    """Long wave radiation"""
    SolarRadiation = "solarradiation"
    """Solar radiation"""
    DischargeSalinityTemperatureSorSin = "discharge_salinity_temperature_sorsin"
    """Discharge, salinity temperature source-sinks"""
    NudgeSalinityTemperature = "nudge_salinity_temperature"
    """Nudging salinity and temperature"""
    AirPressure = "airpressure"
    """AirPressure"""
    StressX = "stressx"
    """eastward wind stress"""
    StressY = "stressy"
    """northward wind stress"""
    AirTemperature = "airtemperature"
    """AirTemperature"""
    Cloudiness = "cloudiness"
    """Cloudiness, or cloud cover (fraction)"""
    Humidity = "humidity"
    """Humidity"""
    StressXY = "stressxy"
    """eastward and northward wind stress"""
    AirpressureStressXStressY = "airpressure_stressx_stressy"
    """Airpressure, eastward and northward wind stress"""
    WindSpeed = "wind_speed"
    """WindSpeed"""
    WindSpeedFactor = "windspeedfactor"
    WindFromDirection = "wind_from_direction"
    """WindFromDirection"""
    DewpointAirTemperatureCloudinessSolarradiation = (
        "dewpoint_airtemperature_cloudiness_solarradiation"
    )
    """Dewpoint temperature, air temperature, cloudiness, solarradiation"""
    AirDensity = "airdensity"
    """Air density"""
    Charnock = "charnock"
    """Charnock coefficient"""
    Dewpoint = "dewpoint"
    """Dewpoint temperature"""

    # Structure parameters
    Pump = "pump"
    """Pump capacity"""
    DamLevel = "damlevel"
    """Dam level"""
    GateLowerEdgeLevel = "gateloweredgelevel"
    """Gate lower edge level"""
    GeneralStructure = "generalstructure"
    """General structure"""

    # Initial fields
    InitialWaterLevel = "initialwaterlevel"
    """Initial water level"""
    InitialSalinity = "initialsalinity"
    """Initial salinity"""
    InitialSalinityTop = "initialsalinitytop"
    """Initial salinity top layer"""
    InitialTemperature = "initialtemperature"
    """Initial temperature"""
    InitialVerticalTemperatureProfile = "initialverticaltemperatureprofile"
    """Initial vertical temperature profile"""
    InitialVerticalSalinityProfile = "initialverticalsalinityprofile"
    """Initial vertical salinity profile"""
    BedLevel = "bedlevel"
    """Bed level"""

    # Spatial physical properties
    FrictionCoefficient = "frictioncoefficient"
    """Friction coefficient"""
    HorizontalEddyViscosityCoefficient = "horizontaleddyviscositycoefficient"
    """Horizontal eddy viscosity coefficient"""
    InternalTidesFrictionCoefficient = "internaltidesfrictioncoefficient"
    """Internal tides friction coefficient"""
    HorizontalEddyDiffusivityCoefficient = "horizontaleddydiffusivitycoefficient"
    """Horizontal eddy diffusivity coefficient"""
    AdvectionType = "advectiontype"
    """Type of advection scheme"""
    IBotLevType = "ibotlevtype"
    BedRockSurfaceElevation = "bedrock_surface_elevation"
    """Type of bed-level handling"""

    # Miscellaneous
    ShiptXY = "shiptxy"
    """shiptxy"""
    MovingStationXY = "movingstationxy"
    """Moving observation point for output (time, x, y)"""
    WaveSignificantHeight = "wavesignificantheight"
    """Wave significant height"""
    WavePeriod = "waveperiod"
    """Wave period"""
    WaveDirection = "wavedirection"
    XWaveForce = "xwaveforce"
    YWaveForce = "ywaveforce"

    InitialVelocityX = "initialvelocityx"
    InitialVelocityY = "initialvelocityy"
    InitialVelocity = "initialvelocity"


class ExtOldFileType(IntEnum):
    """Enum class containing the valid values for the `filetype` attribute
    in the [ExtOldForcing][hydrolib.core.dflowfm.extold.models.ExtOldForcing] class.
    """

    TimeSeries = 1
    """1. Time series"""
    TimeSeriesMagnitudeAndDirection = 2
    """2. Time series magnitude and direction"""
    SpatiallyVaryingWindPressure = 3
    """3. Spatially varying wind and pressure"""
    ArcInfo = 4
    """4. ArcInfo"""
    SpiderWebData = 5
    """5. Spiderweb data (cyclones)"""
    CurvilinearData = 6
    """6. Space-time data on curvilinear grid"""
    Samples = 7
    """7. Samples"""
    TriangulationMagnitudeAndDirection = 8
    """8. Triangulation magnitude and direction"""
    Polyline = 9
    """9. Polyline (<*.pli>-file) with boundary signals on support points"""
    InsidePolygon = 10
    """10. Polyfile (<*.pol>-file). Uniform value inside polygon for INITIAL fields"""
    NetCDFGridData = 11
    """11. NetCDF grid data (e.g. meteo fields)"""
    NetCDFWaveData = 14
    """14. NetCDF wave data"""


class ExtOldMethod(IntEnum):
    """Enum class containing the valid values for the `method` attribute
    in the [ExtOldForcing][hydrolib.core.dflowfm.extold.models.ExtOldForcing] class.
    """

    PassThrough = 1
    """1. Pass through (no interpolation)"""
    InterpolateTimeAndSpace = 2
    """2. Interpolate time and space"""
    InterpolateTimeAndSpaceSaveWeights = 3
    """3. Interpolate time and space, save weights"""
    InterpolateSpace = 4
    """4. Interpolate space"""
    InterpolateTime = 5
    """5. Interpolate time"""
    AveragingSpace = 6
    """6. Averaging in space"""
    InterpolateExtrapolateTime = 7
    """7. Interpolate/Extrapolate time"""
    Obsolete = 11
    """11. METHOD=11 is obsolete; use METHOD=3 and EXTRAPOLATION_METHOD=1"""


class ExtOldExtrapolationMethod(IntEnum):
    """Enum class containing the valid values for the `extrapolation_method` attribute
    in the [ExtOldForcing][hydrolib.core.dflowfm.extold.models.ExtOldForcing] class.
    """

    NoSpatialExtrapolation = 0
    """0. No spatial extrapolation."""
    SpatialExtrapolationOutsideOfSourceDataBoundingBox = 1
    """1. Do spatial extrapolation outside of source data bounding box."""


class ExtOldForcing(BaseModel):
    """Class holding the external forcing values."""

    quantity: Union[ExtOldQuantity, str] = Field(alias="QUANTITY")
    """Union[Quantity, str]: The name of the quantity."""

    filename: Union[PolyFile, TimModel, DiskOnlyFileModel] = Field(
        None, alias="FILENAME"
    )
    """Union[PolyFile, TimModel, DiskOnlyFileModel]: The file associated to this forcing."""

    varname: Optional[str] = Field(None, alias="VARNAME")
    """Optional[str]: The variable name used in `filename` associated with this forcing; some input files may contain multiple variables."""

    sourcemask: DiskOnlyFileModel = Field(
        default_factory=lambda: DiskOnlyFileModel(None), alias="SOURCEMASK"
    )
    """DiskOnlyFileModel: The file containing a mask."""

    filetype: ExtOldFileType = Field(alias="FILETYPE")
    """FileType: Indication of the file type.

    Options:
    1. Time series
    2. Time series magnitude and direction
    3. Spatially varying weather
    4. ArcInfo
    5. Spiderweb data (cyclones)
    6. Curvilinear data
    7. Samples (C.3)
    8. Triangulation magnitude and direction
    9. Polyline (<*.pli>-file, C.2)
    11. NetCDF grid data (e.g. meteo fields)
    14. NetCDF wave data
    """

    method: ExtOldMethod = Field(alias="METHOD")
    """ExtOldMethod: The method of interpolation.

    Options:
    1. Pass through (no interpolation)
    2. Interpolate time and space
    3. Interpolate time and space, save weights
    4. Interpolate space
    5. Interpolate time
    6. Averaging space
    7. Interpolate/Extrapolate time
    """

    extrapolation_method: Optional[ExtOldExtrapolationMethod] = Field(
        None, alias="EXTRAPOLATION_METHOD"
    )
    """Optional[ExtOldExtrapolationMethod]: The extrapolation method.

    Options:
    0. No spatial extrapolation.
    1. Do spatial extrapolation outside of source data bounding box.
    """

    maxsearchradius: Optional[float] = Field(None, alias="MAXSEARCHRADIUS")
    """Optional[float]: Search radius (in m) for model grid points that lie outside of the source data bounding box."""

    operand: Operand = Field(alias="OPERAND")
    """Operand: The operand to use for adding the provided values.

    Options:
    'O' Existing values are overwritten with the provided values.
    'A' Provided values are used where existing values are missing.
    '+' Existing values are summed with the provided values.
    '*' Existing values are multiplied with the provided values.
    'X' The maximum values of the existing values and provided values are used.
    'N' The minimum values of the existing values and provided values are used.
    """

    value: Optional[float] = Field(None, alias="VALUE")
    """Optional[float]: Custom coefficients for transformation."""

    factor: Optional[float] = Field(None, alias="FACTOR")
    """Optional[float]: The conversion factor."""

    ifrctyp: Optional[float] = Field(None, alias="IFRCTYP")
    """Optional[float]: The friction type."""

    averagingtype: Optional[float] = Field(None, alias="AVERAGINGTYPE")
    """Optional[float]: The averaging type."""

    relativesearchcellsize: Optional[float] = Field(
        None, alias="RELATIVESEARCHCELLSIZE"
    )
    """Optional[float]: The relative search cell size for samples inside a cell."""

    extrapoltol: Optional[float] = Field(None, alias="EXTRAPOLTOL")
    """Optional[float]: The extrapolation tolerance."""

    percentileminmax: Optional[float] = Field(None, alias="PERCENTILEMINMAX")
    """Optional[float]: Changes the min/max operator to an average of the highest/lowest data points. The value sets the percentage of the total set that is to be included.."""

    area: Optional[float] = Field(None, alias="AREA")
    """Optional[float]: The area for sources and sinks."""

    nummin: Optional[int] = Field(None, alias="NUMMIN")
    """Optional[int]: The minimum required number of source data points in each target cell."""

    tracerfallvelocity: Optional[float] = Field(None, alias="tracerFallVelocity")
<<<<<<< HEAD
    tracerdecaytime: Optional[float] = Field(None, alias="tracerDecayTime")
=======
    tracerdecaytime: Optional[int] = Field(None, alias="tracerDecayTime")
>>>>>>> 32e42526

    def is_intermediate_link(self) -> bool:
        return True

    @validator("quantity", pre=True)
    def validate_quantity(cls, value):
        if isinstance(value, ExtOldQuantity):
            return value

        def raise_error_tracer_name(quantity: ExtOldTracerQuantity):
            raise ValueError(
                f"QUANTITY '{quantity}' should be appended with a tracer name."
            )

        if isinstance(value, ExtOldTracerQuantity):
            raise_error_tracer_name(value)

        value_str = str(value)
        lower_value = value_str.lower()

        for tracer_quantity in ExtOldTracerQuantity:
            if lower_value.startswith(tracer_quantity):
                n = len(tracer_quantity)
                if n == len(value_str):
                    raise_error_tracer_name(tracer_quantity)
                return tracer_quantity + value_str[n:]

        if lower_value in list(ExtOldQuantity):
            return ExtOldQuantity(lower_value)

        supported_value_str = ", ".join(([x.value for x in ExtOldQuantity]))
        raise ValueError(
            f"QUANTITY '{value_str}' not supported. Supported values: {supported_value_str}"
        )

    @validator("operand", pre=True)
    def validate_operand(cls, value):
        if isinstance(value, Operand):
            return value

        if isinstance(value, str):

            for operand in Operand:
                if value.lower() == operand.value.lower():
                    return operand

            supported_value_str = ", ".join(([x.value for x in Operand]))
            raise ValueError(
                f"OPERAND '{value}' not supported. Supported values: {supported_value_str}"
            )

        return value

    @root_validator(skip_on_failure=True)
    def validate_forcing(cls, values):
        class _Field:
            def __init__(self, key: str) -> None:
                self.alias = cls.__fields__[key].alias
                self.value = values[key]

        def raise_error_only_allowed_when(
            field: _Field, dependency: _Field, valid_dependency_value: str
        ):
            error = f"{field.alias} only allowed when {dependency.alias} is {valid_dependency_value}"
            raise ValueError(error)

        def only_allowed_when(
            field: _Field, dependency: _Field, valid_dependency_value: Any
        ):
            """This function checks if a particular field is allowed to have a value only when a dependency field has a specific value."""

            if field.value is None or dependency.value == valid_dependency_value:
                return

            raise_error_only_allowed_when(field, dependency, valid_dependency_value)

        quantity = _Field("quantity")
        varname = _Field("varname")
        sourcemask = _Field("sourcemask")
        filetype = _Field("filetype")
        method = _Field("method")
        extrapolation_method = _Field("extrapolation_method")
        maxsearchradius = _Field("maxsearchradius")
        value = _Field("value")
        factor = _Field("factor")
        ifrctype = _Field("ifrctyp")
        averagingtype = _Field("averagingtype")
        relativesearchcellsize = _Field("relativesearchcellsize")
        extrapoltol = _Field("extrapoltol")
        percentileminmax = _Field("percentileminmax")
        area = _Field("area")
        nummin = _Field("nummin")

        only_allowed_when(varname, filetype, ExtOldFileType.NetCDFGridData)

        if sourcemask.value.filepath is not None and filetype.value not in [
            ExtOldFileType.ArcInfo,
            ExtOldFileType.CurvilinearData,
        ]:
            raise_error_only_allowed_when(
                sourcemask, filetype, valid_dependency_value="4 or 6"
            )

        if (
            extrapolation_method.value
            == ExtOldExtrapolationMethod.SpatialExtrapolationOutsideOfSourceDataBoundingBox
            and method.value != ExtOldMethod.InterpolateTimeAndSpaceSaveWeights
            and method.value != ExtOldMethod.Obsolete
        ):
            error = f"{extrapolation_method.alias} only allowed to be 1 when {method.alias} is 3"
            raise ValueError(error)

        only_allowed_when(
            maxsearchradius,
            extrapolation_method,
            ExtOldExtrapolationMethod.SpatialExtrapolationOutsideOfSourceDataBoundingBox,
        )
        only_allowed_when(value, method, ExtOldMethod.InterpolateSpace)

        if factor.value is not None and not quantity.value.startswith(
            ExtOldTracerQuantity.InitialTracer
        ):
            error = f"{factor.alias} only allowed when {quantity.alias} starts with {ExtOldTracerQuantity.InitialTracer}"
            raise ValueError(error)

        only_allowed_when(ifrctype, quantity, ExtOldQuantity.FrictionCoefficient)
        only_allowed_when(averagingtype, method, ExtOldMethod.AveragingSpace)
        only_allowed_when(relativesearchcellsize, method, ExtOldMethod.AveragingSpace)
        only_allowed_when(extrapoltol, method, ExtOldMethod.InterpolateTime)
        only_allowed_when(percentileminmax, method, ExtOldMethod.AveragingSpace)
        only_allowed_when(
            area, quantity, ExtOldQuantity.DischargeSalinityTemperatureSorSin
        )
        only_allowed_when(nummin, method, ExtOldMethod.AveragingSpace)

        return values

    @root_validator(pre=True)
    def choose_file_model(cls, values):
        """Root-level validator to the right class for the filename parameter based on the filetype.

        The validator chooses the right class for the filename parameter based on the FileType_FileModel_mapping
        dictionary.

        FileType_FileModel_mapping = {
            1: TimModel,
            2: TimModel,
            3: DiskOnlyFileModel,
            4: DiskOnlyFileModel,
            5: DiskOnlyFileModel,
            6: DiskOnlyFileModel,
            7: DiskOnlyFileModel,
            8: DiskOnlyFileModel,
            9: PolyFile,
            10: PolyFile,
            11: DiskOnlyFileModel,
            12: DiskOnlyFileModel,
        }
        """
        # if the filetype and the filename are present in the values
        if any(par in values for par in ["filetype", "FILETYPE"]) and any(
            par in values for par in ["filename", "FILENAME"]
        ):
            file_type_var_name = "filetype" if "filetype" in values else "FILETYPE"
            filename_var_name = "filename" if "filename" in values else "FILENAME"
            file_type = values.get(file_type_var_name)
            raw_path = values.get(filename_var_name)
            model = FILETYPE_FILEMODEL_MAPPING.get(int(file_type))

            if not isinstance(raw_path, model):
                raw_path = model(raw_path)

            values[filename_var_name] = raw_path

        return values


class ExtOldModel(ParsableFileModel):
    """
    The overall external forcings model that contains the contents of one external forcings file (old format).

    This model is typically referenced under a [FMModel][hydrolib.core.dflowfm.mdu.models.FMModel]`.external_forcing.extforcefile`.
    """

    comment: List[str] = Field(default=HEADER.splitlines()[1:])
    """List[str]: The comments in the header of the external forcing file."""
    forcing: List[ExtOldForcing] = Field(default_factory=list)
    """List[ExtOldForcing]: The external forcing/QUANTITY blocks in the external forcing file."""

    @classmethod
    def _ext(cls) -> str:
        return ".ext"

    @classmethod
    def _filename(cls) -> str:
        return "externalforcings"

    def dict(self, *args, **kwargs):
        return dict(comment=self.comment, forcing=[dict(f) for f in self.forcing])

    @classmethod
    def _get_serializer(
        cls,
    ) -> Callable[[Path, Dict, SerializerConfig, ModelSaveSettings], None]:
        return Serializer.serialize

    @classmethod
    def _get_parser(cls) -> Callable[[Path], Dict]:
        return Parser.parse

    @property
    def quantities(self) -> List[str]:
        """List all the quantities in the external forcings file."""
        return [forcing.quantity for forcing in self.forcing]<|MERGE_RESOLUTION|>--- conflicted
+++ resolved
@@ -682,11 +682,7 @@
     """Optional[int]: The minimum required number of source data points in each target cell."""
 
     tracerfallvelocity: Optional[float] = Field(None, alias="tracerFallVelocity")
-<<<<<<< HEAD
     tracerdecaytime: Optional[float] = Field(None, alias="tracerDecayTime")
-=======
-    tracerdecaytime: Optional[int] = Field(None, alias="tracerDecayTime")
->>>>>>> 32e42526
 
     def is_intermediate_link(self) -> bool:
         return True
