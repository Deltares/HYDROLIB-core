from enum import Enum, IntEnum
from typing import Optional, Union

from pydantic import Field, validator

from hydrolib.core.basemodel import BaseModel, DiskOnlyFileModel


class Quantity(str, Enum):
    """Enum class containing the valid values for the boundary conditions category
    of the external forcings.
    """

    # Boundary conditions
    WaterLevelBnd = "waterlevelbnd"
    """Water level"""
    NeumannBnd = "neumannbnd"
    """Water level gradient"""
    RiemannBnd = "riemannbnd"
    """Riemann invariant"""
    OutflowBnd = "outflowbnd"
    """Outflow"""
    VelocityBnd = "velocitybnd"
    """Velocity"""
    DischargeBnd = "dischargebnd"
    """Discharge"""
    RiemannVelocityBnd = "riemann_velocitybnd"
    """Riemann invariant velocity"""
    SalinityBnd = "salinitybnd"
    """Salinity"""
    TemperatureBnd = "temperaturebnd"
    """Temperature"""
    SedimentBnd = "sedimentbnd"
    """Suspended sediment"""
    UXUYAdvectionVelocityBnd = "uxuyadvectionvelocitybnd"
    """ux-uy advection velocity"""
    NormalVelocityBnd = "normalvelocitybnd"
    """Normal velocity"""
    TangentialVelocityBnd = "tangentialvelocitybnd"
    """Tangentional velocity"""
    QhBnd = "qhbnd"
    """Discharge-water level dependency"""
    TracerBnd = "tracerbnd"
    """User-defined tracer"""

    # Meteorological fields
    WindX = "windx"
    """Wind x component"""
    WindY = "windy"
    """Wind y component"""
    WindXY = "windxy"
    """Wind vector"""
    AirPressureWindXWindY = "airpressure_windx_windy"
    """Atmospheric pressure and wind components"""
    AirPressureWindXWindYCharnock = "airpressure_windx_windy_charnock"
    "Atmospheric pressure and wind components Charnock"
    AtmosphericPressure = "atmosphericpressure"
    """Atmospheric pressure"""
    Rainfall = "rainfall"
    """Precipitation"""
    RainfallRate = "rainfall_rate"
    """Precipitation"""
    HumidityAirTemperatureCloudiness = "humidity_airtemperature_cloudiness"
    """Combined heat flux terms"""
    HumidityAirTemperatureCloudinessSolarRadiation = (
        "humidity_airtemperature_cloudiness_solarradiation"
    )
    """Combined heat flux terms"""
    DewPointAirTemperatureCloudiness = "dewpoint_airtemperature_cloudiness"
    """Dew point air temperature cloudiness"""
    LongWaveRadiation = "longwaveradiation"
    """Long wave radiation"""
    SolarRadiation = "solarradiation"
    """Solar radiation"""
    DischargeSalinityTemperatureSorSin = "discharge_salinity_temperature_sorsin"
    """Discharge, salinity and heat sources"""

    # Structure parameters
    Pump = "pump"
    """Pump capacity"""
    DamLevel = "damlevel"
    """Dam level"""
    GateLowerEdgeLevel = "gateloweredgelevel"
    """Gate lower edge level"""
    GeneralStructure = "generalstructure"
    """General structure"""

    # Initial fields
    InitialWaterLevel = "initialwaterlevel"
    """Initial water level"""
    InitialSalinity = "initialsalinity"
    """Initial salinity"""
    InitialSalinityTop = "initialsalinitytop"
    """Initial salinity top"""
    InitialTemperature = "initialtemperature"
    """Initial temperature"""
    InitialVerticalTemperatureProfile = "initialverticaltemperatureprofile"
    """Initial vertical temperature profile"""
    InitialVerticalSalinityProfile = "initialverticalsalinityprofile"
    """Initial vertical salinity profile"""
    InitialTracer = "initialtracer"
    """Initial tracer"""
    BedLevel = "bedlevel"
    """Bed level"""

    # Spatial physical properties
    FrictionCoefficient = "frictioncoefficient"
    """Friction coefficient"""
    HorizontalEddyViscosityCoefficient = "horizontaleddyviscositycoefficient"
    """Horizontal eddy viscosity coefficient"""
    InternalTidesFrictionCoefficient = "internaltidesfrictioncoefficient"
    """Internal tides friction coefficient"""
    HorizontalEddyDiffusivityCoefficient = "horizontaleddydiffusivitycoefficient"
    """Horizontal eddy diffusivity coefficient"""
    AdvectionType = "advectiontype"
    """Advection type"""
    IBotLevType = "ibotlevtype"
    """ibotlevtype"""

    # Miscellaneous
    ShiptXY = "shiptxy"
    """shiptxy"""
    MovingStationXY = "movingstationxy"
    """Moving observation point for output (time, x, y)"""
    WaveSignificantHeight = "wavesignificantheight"
    """Wave significant heigth"""
    WavePeriod = "waveperiod"
    """Wave period"""


class FileType(IntEnum):
    """Enum class containing the valid values for the `filetype` attribute
    in the [ExtForcing][hydrolib.core.dflowfm.extold.models.ExtForcing] class.
    """

    TimeSeries = 1
    """1. Time series"""
    TimeSeriesMagnitudeAndDirection = 2
    """2. Time series magnitude and direction"""
    SpatiallyVaryingWeather = 3
    """3. Spatially varying weather"""
    ArcInfo = 4
    """4. ArcInfo"""
    SpiderWebData = 5
    """5. Spiderweb data (cyclones)"""
    CurvilinearData = 6
    """6. Curvilinear data"""
    Samples = 7
    """7. Samples"""
    TriangulationMagnitudeAndDirection = 8
    """8. Triangulation magnitude and direction"""
    Polyline = 9
    """9. Polyline (<*.pli>-file)"""
    NetCDFGridData = 11
    """11. NetCDF grid data (e.g. meteo fields)"""
    NetCDFWaveData = 14
    """14. NetCDF wave data"""


class Method(IntEnum):
    """Enum class containing the valid values for the `method` attribute
    in the [ExtForcing][hydrolib.core.dflowfm.extold.models.ExtForcing] class.
    """

    PassThrough = 1
    """1. Pass through (no interpolation)"""
    InterpolateTimeAndSpace = 2
    """2. Interpolate time and space"""
    InterpolateTimeAndSpaceSaveWeights = 3
    """3. Interpolate time and space, save weights"""
    InterpolateSpace = 4
    """4. Interpolate space"""
    InterpolateTime = 5
    """5. Interpolate time"""
    InterpolateExtrapolateTime = 7
    """7. Interpolate/Extrapolate time"""


class Operand(str, Enum):
    """Enum class containing the valid values for the `operand` attribute
    in the [ExtForcing][hydrolib.core.dflowfm.extold.models.ExtForcing] class.
    """

    OverwriteExistingValues = "O"
    """Existing values are overwritten."""
    SuperimposeNewValues = "+"
    """New values are superimposed."""


class ExtForcing(BaseModel):
    """Class holding the external forcing values."""

    quantity: Union[Quantity, str] = Field(alias="QUANTITY")
    """Union[Quantity, str]: The name of the quantity."""

    filename: DiskOnlyFileModel = Field(
        default_factory=lambda: DiskOnlyFileModel(None), alias="FILENAME"
    )
    """DiskOnlyFileModel: The file associated to this forcing."""

    varname: Optional[str] = Field(None, alias="VARNAME")
    """Optional[str]: The variable name used in `filename` associated with this forcing; some input files may contain multiple variables."""

    sourcemask: DiskOnlyFileModel = Field(
        default_factory=lambda: DiskOnlyFileModel(None), alias="SOURCEMASK"
    )
    """DiskOnlyFileModel: The file containing a mask."""

    filetype: FileType = Field(alias="FILETYPE")
    """FileType: Indication of the file type.
    
    Options:
    1. Time series
    2. Time series magnitude and direction
    3. Spatially varying weather
    4. ArcInfo
    5. Spiderweb data (cyclones)
    6. Curvilinear data
    7. Samples (C.3)
    8. Triangulation magnitude and direction
    9. Polyline (<*.pli>-file, C.2)
    11. NetCDF grid data (e.g. meteo fields)
    14. NetCDF wave data
    """

    method: Method = Field(alias="METHOD")
    """Method: The method of interpolation.
    
    Options:
    1. Pass through (no interpolation)
    2. Interpolate time and space
    3. Interpolate time and space, save weights
    4. Interpolate space
    5. Interpolate time
    7. Interpolate/Extrapolate time
    """

    operand: Operand = Field(alias="OPERAND")
    """Operand: Overwriting or superimposing values already set for this quantity:
    'O' Values are overwritten.
    '+' New value is superimposed.
    """

    value: Optional[float] = Field(None, alias="VALUE")
    """Optional[float]: custom coefficients for transformation."""

    factor: Optional[float] = Field(None, alias="FACTOR")
    """Optional[float]: The factor."""

    ifrctyp: Optional[float] = Field(None, alias="IFRCTYP")
    """Optional[float]: The friction type."""

    averagingtype: Optional[float] = Field(None, alias="AVERAGINGTYPE")
    """Optional[float]: The averging type."""

    relativesearchcellsize: Optional[float] = Field(
        None, alias="RELATIVESEARCHCELLSIZE"
    )
    """Optional[float]: The relative search cell size."""

    extrapoltol: Optional[float] = Field(None, alias="EXTRAPOLTOL")
    """Optional[float]: The extrapolation tolerance."""

    percentileminmax: Optional[float] = Field(None, alias="PERCENTILEMINMAX")
    """Optional[float]: The percentile min max."""

    area: Optional[float] = Field(None, alias="AREA")
    """Optional[float]: The area for sources and sinks."""

    nummin: Optional[int] = Field(None, alias="NUMMIN")
    """Optional[int]: The area for sources and sinks."""

    @validator("quantity", pre=True)
    def validate_quantity(cls, value):
        if isinstance(value, str):
<<<<<<< HEAD
            lower_value = value.lower()
            
            if lower_value.startswith(Quantity.TracerBnd):
                n = len(Quantity.TracerBnd.value)
                return Quantity.TracerBnd.value + value[n:] 
            
            if lower_value.startswith(Quantity.InitialTracer):
                n = len(Quantity.InitialTracer.value)
                return Quantity.InitialTracer.value + value[n:] 
            
=======
            if value.startswith(Quantity.TracerBnd) or value.startswith(
                Quantity.InitialTracer
            ):
                return value

>>>>>>> d70dd39a
            supported_values = list(Quantity)
            if lower_value in supported_values:
                return Quantity(lower_value)

            supported_value_str = ", ".join(([x.value for x in supported_values]))
            raise ValueError(
                f"Quantity '{value}' not supported. Supported values: {supported_value_str}"
            )

        return value<|MERGE_RESOLUTION|>--- conflicted
+++ resolved
@@ -273,7 +273,6 @@
     @validator("quantity", pre=True)
     def validate_quantity(cls, value):
         if isinstance(value, str):
-<<<<<<< HEAD
             lower_value = value.lower()
             
             if lower_value.startswith(Quantity.TracerBnd):
@@ -284,13 +283,6 @@
                 n = len(Quantity.InitialTracer.value)
                 return Quantity.InitialTracer.value + value[n:] 
             
-=======
-            if value.startswith(Quantity.TracerBnd) or value.startswith(
-                Quantity.InitialTracer
-            ):
-                return value
-
->>>>>>> d70dd39a
             supported_values = list(Quantity)
             if lower_value in supported_values:
                 return Quantity(lower_value)
