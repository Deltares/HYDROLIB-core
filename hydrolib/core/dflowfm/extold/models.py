from enum import IntEnum
from pathlib import Path
from typing import Any, Callable, Dict, List, Optional, Union

from pydantic.v1 import Field, root_validator, validator
from strenum import StrEnum

from hydrolib.core.basemodel import (
    BaseModel,
    DiskOnlyFileModel,
    ModelSaveSettings,
    ParsableFileModel,
    SerializerConfig,
)
from hydrolib.core.dflowfm.common.models import Operand
from hydrolib.core.dflowfm.extold.parser import Parser
from hydrolib.core.dflowfm.extold.serializer import Serializer
from hydrolib.core.dflowfm.polyfile.models import PolyFile
from hydrolib.core.dflowfm.tim.models import TimModel

INITIAL_CONDITION_QUANTITIES_VALID_PREFIXES = (
    "initialtracer",
    "initialsedfrac",
    "initialverticalsedfracprofile",
    "initialverticalsigmasedfracprofile",
)


HEADER = """
 QUANTITY    : waterlevelbnd, velocitybnd, dischargebnd, tangentialvelocitybnd, normalvelocitybnd  filetype=9         method=2,3
             : outflowbnd, neumannbnd, qhbnd, uxuyadvectionvelocitybnd                             filetype=9         method=2,3
             : salinitybnd                                                                         filetype=9         method=2,3
             : gateloweredgelevel, damlevel, pump                                                  filetype=9         method=2,3
             : frictioncoefficient, horizontaleddyviscositycoefficient, advectiontype              filetype=4,7,10    method=4
             : bedlevel, ibotlevtype                                                               filetype=4,7,10    method=4..9
             : initialwaterlevel                                                                   filetype=4,7,10,12 method=4..9
             : initialtemperature                                                                  filetype=4,7,10,12 method=4..9
             : initialvelocityx, initialvelocityy                                                  filetype=4,7,10,12 method=4..9
             : initialvelocity                                                                     filetype=12        method=4..9
             : initialsalinity, initialsalinitytop: use initialsalinity for depth-uniform, or
             : as bed level value in combination with initialsalinitytop                           filetype=4,7,10    method=4
             : initialverticaltemperatureprofile                                                   filetype=9,10      method=
             : initialverticalsalinityprofile                                                      filetype=9,10      method=
             : windx, windy, windxy, rainfall, atmosphericpressure                                 filetype=1,2,4,6,7,8 method=1,2,3
             : shiptxy, movingstationtxy                                                           filetype=1         method=1
             : discharge_salinity_temperature_sorsin                                               filetype=9         method=1
             : windstresscoefficient                                                               filetype=4,7,10    method=4
             : nudge_salinity_temperature                                                          filetype=11        method=3

 kx = Vectormax = Nr of variables specified on the same time/space frame. Eg. Wind magnitude,direction: kx = 2
 FILETYPE=1  : uniform              kx = 1 value               1 dim array      uni
 FILETYPE=2  : unimagdir            kx = 2 values              1 dim array,     uni mag/dir transf to u,v, in index 1,2
 FILETYPE=3  : svwp                 kx = 3 fields  u,v,p       3 dim array      nointerpolation
 FILETYPE=4  : arcinfo              kx = 1 field               2 dim array      bilin/direct
 FILETYPE=5  : spiderweb            kx = 3 fields              3 dim array      bilin/spw
 FILETYPE=6  : curvi                kx = ?                                      bilin/findnm
 FILETYPE=7  : triangulation        kx = 1 field               1 dim array      triangulation
 FILETYPE=8  : triangulation_magdir kx = 2 fields consisting of Filetype=2      triangulation in (wind) stations

 FILETYPE=9  : polyline             kx = 1 For polyline points i= 1 through N specify boundary signals, either as
                                           timeseries or Fourier components or tidal constituents
                                           Timeseries are in files *_000i.tim, two columns: time (min)  values
                                           Fourier components and or tidal constituents are in files *_000i.cmp, three columns
                                           period (min) or constituent name (e.g. M2), amplitude and phase (deg)
                                           If no file is specified for a node, its value will be interpolated from surrounding nodes
                                           If only one signal file is specified, the boundary gets a uniform signal
                                           For a dischargebnd, only one signal file must be specified

 FILETYPE=10 : inside_polygon       kx = 1 field                                uniform value inside polygon for INITIAL fields
 FILETYPE=11 : ncgrid               kx = 1 field                    2 dim array      triangulation (should have proper standard_name in var, e.g., 'precipitation')
 FILETYPE=12 : ncflow (map file)    kx = 1 or 2 field               1 dim array      triangulation
 FILETYPE=14 : ncwave (com file)    kx = 1 field                    1 dim array      triangulation

 METHOD  =0  : provider just updates, another provider that pointers to this one does the actual interpolation
         =1  : intp space and time (getval) keep  2 meteofields in memory
         =2  : first intp space (update), next intp. time (getval) keep 2 flowfields in memory
         =3  : save weightfactors, intp space and time (getval),   keep 2 pointer- and weight sets in memory.
         =4  : only spatial, inside polygon
         =5  : only spatial, triangulation, (if samples from *.asc file then bilinear)
         =6  : only spatial, averaging
         =7  : only spatial, index triangulation
         =8  : only spatial, smoothing
         =9  : only spatial, internal diffusion
         =10 : only initial vertical profiles

 OPERAND =O  : Override at all points
         =+  : Add to previously specified value
         =*  : Multiply with previously specified value
         =A  : Apply only if no value specified previously (For Initial fields, similar to Quickin preserving best data specified first)
         =X  : MAX with prev. spec.
         =N  : MIN with prev. spec.

 EXTRAPOLATION_METHOD (ONLY WHEN METHOD=3)
         = 0 : No spatial extrapolation.
         = 1 : Do spatial extrapolation outside of source data bounding box.

 MAXSEARCHRADIUS (ONLY WHEN EXTRAPOLATION_METHOD=1)
         = search radius (in m) for model grid points that lie outside of the source data bounding box.

 AVERAGINGTYPE (ONLY WHEN METHOD=6)
         =1  : SIMPLE AVERAGING
         =2  : NEAREST NEIGHBOUR
         =3  : MAX (HIGHEST)
         =4  : MIN (LOWEST)
         =5  : INVERSE WEIGHTED DISTANCE-AVERAGE
         =6  : MINABS
         =7  : KDTREE (LIKE 1, BUT FAST AVERAGING)

 RELATIVESEARCHCELLSIZE : For METHOD=6, the relative search cell size for samples inside cell (default: 1.01)

 PERCENTILEMINMAX : (ONLY WHEN AVERAGINGTYPE=3 or 4) Changes the min/max operator to an average of the
               highest/lowest data points. The value sets the percentage of the total set that is to be included.

 NUMMIN  =   : For METHOD=6, minimum required number of source data points in each target cell.

 VALUE   =   : Offset value for this provider

 FACTOR  =   : Conversion factor for this provider

*************************************************************************************************************
"""


class ExtOldTracerQuantity(StrEnum):
    """Enum class containing the valid values for the boundary conditions category
    of the external forcings that are specific to tracers.
    """

    TracerBnd = "tracerbnd"
    """User-defined tracer"""
    InitialTracer = "initialtracer"
    """Initial tracer"""


class ExtOldBoundaryQuantity(StrEnum):
    # Boundary conditions
    WaterLevelBnd = "waterlevelbnd"
    """Water level"""
    NeumannBnd = "neumannbnd"
    """Water level gradient"""
    RiemannBnd = "riemannbnd"
    """Riemann invariant"""
    OutflowBnd = "outflowbnd"
    """Outflow"""
    VelocityBnd = "velocitybnd"
    """Velocity"""
    DischargeBnd = "dischargebnd"
    """Discharge"""
    RiemannVelocityBnd = "riemann_velocitybnd"
    """Riemann invariant velocity"""
    SalinityBnd = "salinitybnd"
    """Salinity"""
    TemperatureBnd = "temperaturebnd"
    """Temperature"""
    SedimentBnd = "sedimentbnd"
    """Suspended sediment"""
    UXUYAdvectionVelocityBnd = "uxuyadvectionvelocitybnd"
    """ux-uy advection velocity"""
    NormalVelocityBnd = "normalvelocitybnd"
    """Normal velocity"""
    TangentialVelocityBnd = "tangentialvelocitybnd"
    """Tangential velocity"""
    QhBnd = "qhbnd"
    """Discharge-water level dependency"""


class ExtOldParametersQuantity(StrEnum):
    """Enum class containing the valid values for the Spatial parameter category
    of the external forcings.

    for more details check D-Flow FM User Manual 1D2D, Chapter D.3.1, Table D.2
    https://content.oss.deltares.nl/delft3d/D-Flow_FM_User_Manual_1D2D.pdf
    """

    FrictionCoefficient = "frictioncoefficient"
    HorizontalEddyViscosityCoefficient = "horizontaleddyviscositycoefficient"
    HorizontalEddyDiffusivityCoefficient = "horizontaleddydiffusivitycoefficient"
<<<<<<< HEAD
    Advectiontype = "advectiontype"
=======
    AdvectionType = "advectiontype"
>>>>>>> d9387e0a
    InfiltrationCapacity = "infiltrationcapacity"


class ExtOldMeteoQuantity(StrEnum):

    # Meteorological fields
    WindX = "windx"
    """Wind x component"""
    WindY = "windy"
    """Wind y component"""
    WindXY = "windxy"
    """Wind vector"""
    AirPressureWindXWindY = "airpressure_windx_windy"
    """Atmospheric pressure and wind components"""
    AirPressureWindXWindYCharnock = "airpressure_windx_windy_charnock"
    "Atmospheric pressure and wind components Charnock"
    AtmosphericPressure = "atmosphericpressure"
    """Atmospheric pressure"""
    Rainfall = "rainfall"
    """Precipitation"""
    RainfallRate = "rainfall_rate"
    """Precipitation"""
    HumidityAirTemperatureCloudiness = "humidity_airtemperature_cloudiness"
    """Combined heat flux terms"""
    HumidityAirTemperatureCloudinessSolarRadiation = (
        "humidity_airtemperature_cloudiness_solarradiation"
    )
    """Combined heat flux terms"""
    DewPointAirTemperatureCloudiness = "dewpoint_airtemperature_cloudiness"
    """Dew point air temperature cloudiness"""
    LongWaveRadiation = "longwaveradiation"
    """Long wave radiation"""
    SolarRadiation = "solarradiation"
    """Solar radiation"""
    NudgeSalinityTemperature = "nudge_salinity_temperature"
    """Nudging salinity and temperature"""
    AirPressure = "airpressure"
    """AirPressure"""
    StressX = "stressx"
    """eastward wind stress"""
    StressY = "stressy"
    """northward wind stress"""
    AirTemperature = "airtemperature"
    """AirTemperature"""
    Cloudiness = "cloudiness"
    """Cloudiness, or cloud cover (fraction)"""
    Humidity = "humidity"
    """Humidity"""
    StressXY = "stressxy"
    """eastward and northward wind stress"""
    AirpressureStressXStressY = "airpressure_stressx_stressy"
    """Airpressure, eastward and northward wind stress"""
    WindSpeed = "wind_speed"
    """WindSpeed"""
    WindFromDirection = "wind_from_direction"
    """WindFromDirection"""
    DewpointAirTemperatureCloudinessSolarradiation = (
        "dewpoint_airtemperature_cloudiness_solarradiation"
    )
    """Dewpoint temperature, air temperature, cloudiness, solarradiation"""
    AirDensity = "airdensity"
    """Air density"""
    Charnock = "charnock"
    """Charnock coefficient"""
    Dewpoint = "dewpoint"
    """Dewpoint temperature"""


class ExtOldInitialConditionQuantity(StrEnum):
    """
    Initial Condition quantities:
        initialwaterlevel, initialsalinity, initialsalinitytop, initialtemperature,
        initialverticaltemperatureprofile, initialverticalsalinityprofile, initialvelocityx,
        initialvelocityy, initialvelocity

    If there is a missing quantity that is mentioned in the "Accepted quantity names" section of the user manual
    [Sec.C.5.3](https://content.oss.deltares.nl/delft3dfm1d2d/D-Flow_FM_User_Manual_1D2D.pdf#subsection.C.5.3).
    and [Sec.D.3](https://content.oss.deltares.nl/delft3dfm1d2d/D-Flow_FM_User_Manual_1D2D.pdf#subsection.D.3).
    please open and issue in github.
    """

    # Initial Condition fields
    BedLevel = "bedlevel"
    BedLevel1D = "bedlevel1D"
    BedLevel2D = "bedlevel2D"

    InitialWaterLevel = "initialwaterlevel"
    InitialWaterLevel1D = "initialwaterlevel1d"
    InitialWaterLevel2D = "initialwaterlevel2d"

    InitialSalinity = "initialsalinity"
    InitialSalinityTop = "initialsalinitytop"
    InitialSalinityBot = "initialsalinitybot"
    InitialVerticalSalinityProfile = "initialverticalsalinityprofile"

    InitialTemperature = "initialtemperature"
    InitialVerticalTemperatureProfile = "initialverticaltemperatureprofile"

    initialUnsaturatedZoneThickness = "initialunsaturatedzonethickness"
    InitialVelocityX = "initialvelocityx"
    InitialVelocityY = "initialvelocityy"
    InitialVelocity = "initialvelocity"
    InitialWaqBot = "initialwaqbot"

    @classmethod
    def _missing_(cls, value):
        """Custom implementation for handling missing values.

        the method parses any missing values and only allows the ones that start with "initialtracer".
        """
        # Allow strings starting with "tracer"
        if isinstance(value, str) and value.startswith(
            INITIAL_CONDITION_QUANTITIES_VALID_PREFIXES
        ):
            new_member = str.__new__(cls, value)
            new_member._value_ = value
            return new_member
        else:
            raise ValueError(
                f"{value} is not a valid {cls.__name__} possible quantities are {', '.join(cls.__members__)}, "
                f"and quantities that start with 'tracer'"
            )


class ExtOldSourcesSinks(StrEnum):
    """Source and sink quantities"""

    DischargeSalinityTemperatureSorSin = "discharge_salinity_temperature_sorsin"


class ExtOldQuantity(StrEnum):
    """Enum class containing th e valid values for the boundary conditions category
    of the external forcings.
    """

    # Boundary conditions
    WaterLevelBnd = "waterlevelbnd"
    """Water level"""
    NeumannBnd = "neumannbnd"
    """Water level gradient"""
    RiemannBnd = "riemannbnd"
    """Riemann invariant"""
    OutflowBnd = "outflowbnd"
    """Outflow"""
    VelocityBnd = "velocitybnd"
    """Velocity"""
    DischargeBnd = "dischargebnd"
    """Discharge"""
    RiemannVelocityBnd = "riemann_velocitybnd"
    """Riemann invariant velocity"""
    SalinityBnd = "salinitybnd"
    """Salinity"""
    TemperatureBnd = "temperaturebnd"
    """Temperature"""
    SedimentBnd = "sedimentbnd"
    """Suspended sediment"""
    UXUYAdvectionVelocityBnd = "uxuyadvectionvelocitybnd"
    """ux-uy advection velocity"""
    NormalVelocityBnd = "normalvelocitybnd"
    """Normal velocity"""
    TangentialVelocityBnd = "tangentialvelocitybnd"
    """Tangentional velocity"""
    QhBnd = "qhbnd"
    """Discharge-water level dependency"""

    # Meteorological fields
    WindX = "windx"
    """Wind x component"""
    WindY = "windy"
    """Wind y component"""
    WindXY = "windxy"
    """Wind vector"""
    AirPressureWindXWindY = "airpressure_windx_windy"
    """Atmospheric pressure and wind components"""
    AirPressureWindXWindYCharnock = "airpressure_windx_windy_charnock"
    "Atmospheric pressure and wind components Charnock"
    AtmosphericPressure = "atmosphericpressure"
    """Atmospheric pressure"""
    Rainfall = "rainfall"
    """Precipitation"""
    RainfallRate = "rainfall_rate"
    """Precipitation"""
    HumidityAirTemperatureCloudiness = "humidity_airtemperature_cloudiness"
    """Combined heat flux terms"""
    HumidityAirTemperatureCloudinessSolarRadiation = (
        "humidity_airtemperature_cloudiness_solarradiation"
    )
    """Combined heat flux terms"""
    DewPointAirTemperatureCloudiness = "dewpoint_airtemperature_cloudiness"
    """Dew point air temperature cloudiness"""
    LongWaveRadiation = "longwaveradiation"
    """Long wave radiation"""
    SolarRadiation = "solarradiation"
    """Solar radiation"""
    DischargeSalinityTemperatureSorSin = "discharge_salinity_temperature_sorsin"
    """Discharge, salinity temperature source-sinks"""
    NudgeSalinityTemperature = "nudge_salinity_temperature"
    """Nudging salinity and temperature"""
    AirPressure = "airpressure"
    """AirPressure"""
    StressX = "stressx"
    """eastward wind stress"""
    StressY = "stressy"
    """northward wind stress"""
    AirTemperature = "airtemperature"
    """AirTemperature"""
    Cloudiness = "cloudiness"
    """Cloudiness, or cloud cover (fraction)"""
    Humidity = "humidity"
    """Humidity"""
    StressXY = "stressxy"
    """eastward and northward wind stress"""
    AirpressureStressXStressY = "airpressure_stressx_stressy"
    """Airpressure, eastward and northward wind stress"""
    WindSpeed = "wind_speed"
    """WindSpeed"""
    WindFromDirection = "wind_from_direction"
    """WindFromDirection"""
    DewpointAirTemperatureCloudinessSolarradiation = (
        "dewpoint_airtemperature_cloudiness_solarradiation"
    )
    """Dewpoint temperature, air temperature, cloudiness, solarradiation"""
    AirDensity = "airdensity"
    """Air density"""
    Charnock = "charnock"
    """Charnock coefficient"""
    Dewpoint = "dewpoint"
    """Dewpoint temperature"""

    # Structure parameters
    Pump = "pump"
    """Pump capacity"""
    DamLevel = "damlevel"
    """Dam level"""
    GateLowerEdgeLevel = "gateloweredgelevel"
    """Gate lower edge level"""
    GeneralStructure = "generalstructure"
    """General structure"""

    # Initial fields
    InitialWaterLevel = "initialwaterlevel"
    """Initial water level"""
    InitialSalinity = "initialsalinity"
    """Initial salinity"""
    InitialSalinityTop = "initialsalinitytop"
    """Initial salinity top layer"""
    InitialTemperature = "initialtemperature"
    """Initial temperature"""
    InitialVerticalTemperatureProfile = "initialverticaltemperatureprofile"
    """Initial vertical temperature profile"""
    InitialVerticalSalinityProfile = "initialverticalsalinityprofile"
    """Initial vertical salinity profile"""
    BedLevel = "bedlevel"
    """Bed level"""

    # Spatial physical properties
    FrictionCoefficient = "frictioncoefficient"
    """Friction coefficient"""
    HorizontalEddyViscosityCoefficient = "horizontaleddyviscositycoefficient"
    """Horizontal eddy viscosity coefficient"""
    InternalTidesFrictionCoefficient = "internaltidesfrictioncoefficient"
    """Internal tides friction coefficient"""
    HorizontalEddyDiffusivityCoefficient = "horizontaleddydiffusivitycoefficient"
    """Horizontal eddy diffusivity coefficient"""
    AdvectionType = "advectiontype"
    """Type of advection scheme"""
    IBotLevType = "ibotlevtype"
    """Type of bed-level handling"""

    # Miscellaneous
    ShiptXY = "shiptxy"
    """shiptxy"""
    MovingStationXY = "movingstationxy"
    """Moving observation point for output (time, x, y)"""
    WaveSignificantHeight = "wavesignificantheight"
    """Wave significant height"""
    WavePeriod = "waveperiod"
    """Wave period"""


class ExtOldFileType(IntEnum):
    """Enum class containing the valid values for the `filetype` attribute
    in the [ExtOldForcing][hydrolib.core.dflowfm.extold.models.ExtOldForcing] class.
    """

    TimeSeries = 1
    """1. Time series"""
    TimeSeriesMagnitudeAndDirection = 2
    """2. Time series magnitude and direction"""
    SpatiallyVaryingWindPressure = 3
    """3. Spatially varying wind and pressure"""
    ArcInfo = 4
    """4. ArcInfo"""
    SpiderWebData = 5
    """5. Spiderweb data (cyclones)"""
    CurvilinearData = 6
    """6. Space-time data on curvilinear grid"""
    Samples = 7
    """7. Samples"""
    TriangulationMagnitudeAndDirection = 8
    """8. Triangulation magnitude and direction"""
    Polyline = 9
    """9. Polyline (<*.pli>-file) with boundary signals on support points"""
    InsidePolygon = 10
    """10. Polyfile (<*.pol>-file). Uniform value inside polygon for INITIAL fields"""
    NetCDFGridData = 11
    """11. NetCDF grid data (e.g. meteo fields)"""
    NetCDFWaveData = 14
    """14. NetCDF wave data"""


class ExtOldMethod(IntEnum):
    """Enum class containing the valid values for the `method` attribute
    in the [ExtOldForcing][hydrolib.core.dflowfm.extold.models.ExtOldForcing] class.
    """

    PassThrough = 1
    """1. Pass through (no interpolation)"""
    InterpolateTimeAndSpace = 2
    """2. Interpolate time and space"""
    InterpolateTimeAndSpaceSaveWeights = 3
    """3. Interpolate time and space, save weights"""
    InterpolateSpace = 4
    """4. Interpolate space"""
    InterpolateTime = 5
    """5. Interpolate time"""
    AveragingSpace = 6
    """6. Averaging in space"""
    InterpolateExtrapolateTime = 7
    """7. Interpolate/Extrapolate time"""
    Obsolete = 11
    """11. METHOD=11 is obsolete; use METHOD=3 and EXTRAPOLATION_METHOD=1"""


class ExtOldExtrapolationMethod(IntEnum):
    """Enum class containing the valid values for the `extrapolation_method` attribute
    in the [ExtOldForcing][hydrolib.core.dflowfm.extold.models.ExtOldForcing] class.
    """

    NoSpatialExtrapolation = 0
    """0. No spatial extrapolation."""
    SpatialExtrapolationOutsideOfSourceDataBoundingBox = 1
    """1. Do spatial extrapolation outside of source data bounding box."""


class ExtOldForcing(BaseModel):
    """Class holding the external forcing values."""

    quantity: Union[ExtOldQuantity, str] = Field(alias="QUANTITY")
    """Union[Quantity, str]: The name of the quantity."""

    filename: Union[PolyFile, TimModel, DiskOnlyFileModel] = Field(
        None, alias="FILENAME"
    )
    """Union[PolyFile, TimModel, DiskOnlyFileModel]: The file associated to this forcing."""

    varname: Optional[str] = Field(None, alias="VARNAME")
    """Optional[str]: The variable name used in `filename` associated with this forcing; some input files may contain multiple variables."""

    sourcemask: DiskOnlyFileModel = Field(
        default_factory=lambda: DiskOnlyFileModel(None), alias="SOURCEMASK"
    )
    """DiskOnlyFileModel: The file containing a mask."""

    filetype: ExtOldFileType = Field(alias="FILETYPE")
    """FileType: Indication of the file type.

    Options:
    1. Time series
    2. Time series magnitude and direction
    3. Spatially varying weather
    4. ArcInfo
    5. Spiderweb data (cyclones)
    6. Curvilinear data
    7. Samples (C.3)
    8. Triangulation magnitude and direction
    9. Polyline (<*.pli>-file, C.2)
    11. NetCDF grid data (e.g. meteo fields)
    14. NetCDF wave data
    """

    method: ExtOldMethod = Field(alias="METHOD")
    """ExtOldMethod: The method of interpolation.

    Options:
    1. Pass through (no interpolation)
    2. Interpolate time and space
    3. Interpolate time and space, save weights
    4. Interpolate space
    5. Interpolate time
    6. Averaging space
    7. Interpolate/Extrapolate time
    """

    extrapolation_method: Optional[ExtOldExtrapolationMethod] = Field(
        None, alias="EXTRAPOLATION_METHOD"
    )
    """Optional[ExtOldExtrapolationMethod]: The extrapolation method.

    Options:
    0. No spatial extrapolation.
    1. Do spatial extrapolation outside of source data bounding box.
    """

    maxsearchradius: Optional[float] = Field(None, alias="MAXSEARCHRADIUS")
    """Optional[float]: Search radius (in m) for model grid points that lie outside of the source data bounding box."""

    operand: Operand = Field(alias="OPERAND")
    """Operand: The operand to use for adding the provided values.

    Options:
    'O' Existing values are overwritten with the provided values.
    'A' Provided values are used where existing values are missing.
    '+' Existing values are summed with the provided values.
    '*' Existing values are multiplied with the provided values.
    'X' The maximum values of the existing values and provided values are used.
    'N' The minimum values of the existing values and provided values are used.
    """

    value: Optional[float] = Field(None, alias="VALUE")
    """Optional[float]: Custom coefficients for transformation."""

    factor: Optional[float] = Field(None, alias="FACTOR")
    """Optional[float]: The conversion factor."""

    ifrctyp: Optional[float] = Field(None, alias="IFRCTYP")
    """Optional[float]: The friction type."""

    averagingtype: Optional[float] = Field(None, alias="AVERAGINGTYPE")
    """Optional[float]: The averaging type."""

    relativesearchcellsize: Optional[float] = Field(
        None, alias="RELATIVESEARCHCELLSIZE"
    )
    """Optional[float]: The relative search cell size for samples inside a cell."""

    extrapoltol: Optional[float] = Field(None, alias="EXTRAPOLTOL")
    """Optional[float]: The extrapolation tolerance."""

    percentileminmax: Optional[float] = Field(None, alias="PERCENTILEMINMAX")
    """Optional[float]: Changes the min/max operator to an average of the highest/lowest data points. The value sets the percentage of the total set that is to be included.."""

    area: Optional[float] = Field(None, alias="AREA")
    """Optional[float]: The area for sources and sinks."""

    nummin: Optional[int] = Field(None, alias="NUMMIN")
    """Optional[int]: The minimum required number of source data points in each target cell."""

    def is_intermediate_link(self) -> bool:
        return True

    @validator("quantity", pre=True)
    def validate_quantity(cls, value):
        if isinstance(value, ExtOldQuantity):
            return value

        def raise_error_tracer_name(quantity: ExtOldTracerQuantity):
            raise ValueError(
                f"QUANTITY '{quantity}' should be appended with a tracer name."
            )

        if isinstance(value, ExtOldTracerQuantity):
            raise_error_tracer_name(value)

        value_str = str(value)
        lower_value = value_str.lower()

        for tracer_quantity in ExtOldTracerQuantity:
            if lower_value.startswith(tracer_quantity):
                n = len(tracer_quantity)
                if n == len(value_str):
                    raise_error_tracer_name(tracer_quantity)
                return tracer_quantity + value_str[n:]

        if lower_value in list(ExtOldQuantity):
            return ExtOldQuantity(lower_value)

        supported_value_str = ", ".join(([x.value for x in ExtOldQuantity]))
        raise ValueError(
            f"QUANTITY '{value_str}' not supported. Supported values: {supported_value_str}"
        )

    @validator("operand", pre=True)
    def validate_operand(cls, value):
        if isinstance(value, Operand):
            return value

        if isinstance(value, str):

            for operand in Operand:
                if value.lower() == operand.value.lower():
                    return operand

            supported_value_str = ", ".join(([x.value for x in Operand]))
            raise ValueError(
                f"OPERAND '{value}' not supported. Supported values: {supported_value_str}"
            )

        return value

    @root_validator(skip_on_failure=True)
    def validate_forcing(cls, values):
        class _Field:
            def __init__(self, key: str) -> None:
                self.alias = cls.__fields__[key].alias
                self.value = values[key]

        def raise_error_only_allowed_when(
            field: _Field, dependency: _Field, valid_dependency_value: str
        ):
            error = f"{field.alias} only allowed when {dependency.alias} is {valid_dependency_value}"
            raise ValueError(error)

        def only_allowed_when(
            field: _Field, dependency: _Field, valid_dependency_value: Any
        ):
            """This function checks if a particular field is allowed to have a value only when a dependency field has a specific value."""

            if field.value is None or dependency.value == valid_dependency_value:
                return

            raise_error_only_allowed_when(field, dependency, valid_dependency_value)

        quantity = _Field("quantity")
        varname = _Field("varname")
        sourcemask = _Field("sourcemask")
        filetype = _Field("filetype")
        method = _Field("method")
        extrapolation_method = _Field("extrapolation_method")
        maxsearchradius = _Field("maxsearchradius")
        value = _Field("value")
        factor = _Field("factor")
        ifrctype = _Field("ifrctyp")
        averagingtype = _Field("averagingtype")
        relativesearchcellsize = _Field("relativesearchcellsize")
        extrapoltol = _Field("extrapoltol")
        percentileminmax = _Field("percentileminmax")
        area = _Field("area")
        nummin = _Field("nummin")

        only_allowed_when(varname, filetype, ExtOldFileType.NetCDFGridData)

        if sourcemask.value.filepath is not None and filetype.value not in [
            ExtOldFileType.ArcInfo,
            ExtOldFileType.CurvilinearData,
        ]:
            raise_error_only_allowed_when(
                sourcemask, filetype, valid_dependency_value="4 or 6"
            )

        if (
            extrapolation_method.value
            == ExtOldExtrapolationMethod.SpatialExtrapolationOutsideOfSourceDataBoundingBox
            and method.value != ExtOldMethod.InterpolateTimeAndSpaceSaveWeights
            and method.value != ExtOldMethod.Obsolete
        ):
            error = f"{extrapolation_method.alias} only allowed to be 1 when {method.alias} is 3"
            raise ValueError(error)

        only_allowed_when(
            maxsearchradius,
            extrapolation_method,
            ExtOldExtrapolationMethod.SpatialExtrapolationOutsideOfSourceDataBoundingBox,
        )
        only_allowed_when(value, method, ExtOldMethod.InterpolateSpace)

        if factor.value is not None and not quantity.value.startswith(
            ExtOldTracerQuantity.InitialTracer
        ):
            error = f"{factor.alias} only allowed when {quantity.alias} starts with {ExtOldTracerQuantity.InitialTracer}"
            raise ValueError(error)

        only_allowed_when(ifrctype, quantity, ExtOldQuantity.FrictionCoefficient)
        only_allowed_when(averagingtype, method, ExtOldMethod.AveragingSpace)
        only_allowed_when(relativesearchcellsize, method, ExtOldMethod.AveragingSpace)
        only_allowed_when(extrapoltol, method, ExtOldMethod.InterpolateTime)
        only_allowed_when(percentileminmax, method, ExtOldMethod.AveragingSpace)
        only_allowed_when(
            area, quantity, ExtOldQuantity.DischargeSalinityTemperatureSorSin
        )
        only_allowed_when(nummin, method, ExtOldMethod.AveragingSpace)

        return values


class ExtOldModel(ParsableFileModel):
    """
    The overall external forcings model that contains the contents of one external forcings file (old format).

    This model is typically referenced under a [FMModel][hydrolib.core.dflowfm.mdu.models.FMModel]`.external_forcing.extforcefile`.
    """

    comment: List[str] = Field(default=HEADER.splitlines()[1:])
    """List[str]: The comments in the header of the external forcing file."""
    forcing: List[ExtOldForcing] = Field(default_factory=list)
    """List[ExtOldForcing]: The external forcing/QUANTITY blocks in the external forcing file."""

    @classmethod
    def _ext(cls) -> str:
        return ".ext"

    @classmethod
    def _filename(cls) -> str:
        return "externalforcings"

    def dict(self, *args, **kwargs):
        return dict(comment=self.comment, forcing=[dict(f) for f in self.forcing])

    @classmethod
    def _get_serializer(
        cls,
    ) -> Callable[[Path, Dict, SerializerConfig, ModelSaveSettings], None]:
        return Serializer.serialize

    @classmethod
    def _get_parser(cls) -> Callable[[Path], Dict]:
        return Parser.parse

    @property
    def quantities(self) -> List[str]:
        """List all the quantities in the external forcings file."""
        return [forcing.quantity for forcing in self.forcing]<|MERGE_RESOLUTION|>--- conflicted
+++ resolved
@@ -175,11 +175,7 @@
     FrictionCoefficient = "frictioncoefficient"
     HorizontalEddyViscosityCoefficient = "horizontaleddyviscositycoefficient"
     HorizontalEddyDiffusivityCoefficient = "horizontaleddydiffusivitycoefficient"
-<<<<<<< HEAD
-    Advectiontype = "advectiontype"
-=======
     AdvectionType = "advectiontype"
->>>>>>> d9387e0a
     InfiltrationCapacity = "infiltrationcapacity"
 
 
@@ -311,7 +307,7 @@
 
 
 class ExtOldQuantity(StrEnum):
-    """Enum class containing th e valid values for the boundary conditions category
+    """Enum class containing the valid values for the boundary conditions category
     of the external forcings.
     """
 
