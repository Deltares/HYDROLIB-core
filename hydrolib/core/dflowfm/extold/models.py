--- conflicted
+++ resolved
@@ -659,7 +659,6 @@
         nummin (Optional[int]):
             The minimum required number of source data points in each target cell.
     """
-
     quantity: Union[ExtOldQuantity, str] = Field(alias="QUANTITY")
     filename: Union[PolyFile, TimModel, DiskOnlyFileModel] = Field(
         None, alias="FILENAME"
@@ -880,14 +879,9 @@
             )
         return v
 
-<<<<<<< HEAD
     @model_validator(mode="before")
     @classmethod
-    def chooce_file_model(cls, values: Dict[str, Any]) -> Dict[str, Any]:
-=======
-    @root_validator(pre=True)
-    def choose_file_model(cls, values):
->>>>>>> 48113c9d
+    def choose_file_model(cls, values: Dict[str, Any]) -> Dict[str, Any]:
         """Root-level validator to the right class for the filename parameter based on the filetype.
 
         The validator chooses the right class for the filename parameter based on the FileType_FileModel_mapping
