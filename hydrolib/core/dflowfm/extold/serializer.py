--- conflicted
+++ resolved
@@ -1,16 +1,12 @@
 from pathlib import Path
 from typing import Any, Dict
 
-<<<<<<< HEAD
-from hydrolib.core.basemodel import DiskOnlyFileModel, FileModel, ModelSaveSettings, SerializerConfig
-=======
 from hydrolib.core.basemodel import (
     DiskOnlyFileModel,
     FileModel,
     ModelSaveSettings,
     SerializerConfig,
 )
->>>>>>> 056c3560
 from hydrolib.core.dflowfm.extold.io import FORCING_FILE_ORDERED_FIELDS
 from hydrolib.core.utils import FilePathStyleConverter
 
@@ -20,16 +16,12 @@
 
     _file_path_style_converter = FilePathStyleConverter()
 
-<<<<<<< HEAD
-    def serialize(path: Path, data: Dict, config: SerializerConfig, save_settings: ModelSaveSettings):
-=======
     def serialize(
         path: Path,
         data: Dict,
         config: SerializerConfig,
         save_settings: ModelSaveSettings,
     ):
->>>>>>> 056c3560
         """Serializes the provided data to file at the specified path.
 
         If a file already exists at the target location the file will be overwritten.
@@ -61,13 +53,9 @@
                 f.write(("\n"))
 
     @classmethod
-<<<<<<< HEAD
-    def _convert_value(cls, value: Any, config: SerializerConfig, save_settings: ModelSaveSettings) -> str:
-=======
     def _convert_value(
-        value: Any, config: SerializerConfig, save_settings: ModelSaveSettings
+        cls, value: Any, config: SerializerConfig, save_settings: ModelSaveSettings
     ) -> str:
->>>>>>> 056c3560
         if isinstance(value, float):
             return f"{value:{config.float_format}}"
         if isinstance(value, FileModel):
