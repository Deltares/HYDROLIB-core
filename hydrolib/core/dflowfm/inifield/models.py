--- conflicted
+++ resolved
@@ -1,13 +1,9 @@
 import logging
 from abc import ABC
-<<<<<<< HEAD
 from pathlib import Path
-from typing import Annotated, Dict, List, Literal, Optional
-=======
-from typing import Dict, List, Literal, Optional, Set
->>>>>>> 38fc3a7d
-
-from pydantic import BeforeValidator, Field, field_validator, model_validator
+from typing import Annotated, Dict, List, Literal, Optional, Set
+
+from pydantic import BeforeValidator, Field, field_validator, model_validator, ConfigDict
 from pydantic.types import NonNegativeFloat, PositiveInt
 from strenum import StrEnum
 
@@ -163,6 +159,8 @@
     )
     value: Optional[float] = Field(None, alias="value")
 
+    model_config = ConfigDict(extra="allow")
+
     @classmethod
     def _process_section_values(cls, values):
         """Process Section objects and extract/convert values as needed.
@@ -191,13 +189,9 @@
 
         return values
 
-<<<<<<< HEAD
-    @model_validator(mode="before")
-    @classmethod
-=======
     @classmethod
     def _exclude_from_validation(cls, input_data: Optional[dict] = None) -> Set:
-        fields = cls.__fields__
+        fields = cls.model_fields
         unknown_keywords = [
             key
             for key in input_data.keys()
@@ -205,25 +199,17 @@
         ]
         return set(unknown_keywords)
 
-    class Config:
-        """
-        Config class to tell Pydantic to accept fields not explicitly declared in the model.
-        """
-
-        # Allow dynamic fields
-        extra = "allow"
-
     def __init__(self, **data):
         super().__init__(**data)
         # Add dynamic attributes for fields starting with 'tracer'
         for key, value in data.items():
             if isinstance(key, str) and key.lower().startswith(
-                VALID_ATTRIBUTES_PREFIXES
+                    VALID_ATTRIBUTES_PREFIXES
             ):
                 setattr(self, key, value)
 
-    @root_validator(allow_reuse=True)
->>>>>>> 38fc3a7d
+    @model_validator(mode="before")
+    @classmethod
     def validate_that_value_is_present_for_polygons(cls, values: Dict) -> Dict:
         """Validates that the value is provided when dealing with polygons."""
         # Process Section objects if needed
