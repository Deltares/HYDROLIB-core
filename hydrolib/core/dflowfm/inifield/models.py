import logging
from abc import ABC
from typing import Dict, List, Literal, Optional

from pydantic.v1 import Field
from pydantic.v1.class_validators import root_validator, validator
from pydantic.v1.types import NonNegativeFloat, PositiveInt
from strenum import StrEnum

from hydrolib.core.basemodel import DiskOnlyFileModel
from hydrolib.core.dflowfm.common import LocationType
from hydrolib.core.dflowfm.common.models import Operand
from hydrolib.core.dflowfm.ini.models import INIBasedModel, INIGeneral, INIModel
from hydrolib.core.dflowfm.ini.util import (
    get_enum_validator,
    make_list_validator,
    validate_required_fields,
)

logger = logging.getLogger(__name__)


class DataFileType(StrEnum):
    """
    Enum class containing the valid values for the dataFileType
    attribute in several subclasses of AbstractIniField.
    """

    arcinfo = "arcinfo"
    geotiff = "GeoTIFF"
    sample = "sample"
    onedfield = "1dField"
    polygon = "polygon"

    allowedvaluestext = "Possible values: arcinfo, GeoTIFF, sample, 1dField, polygon."


class InterpolationMethod(StrEnum):
    """
    Enum class containing the valid values for the interpolationMethod
    attribute in several subclasses of AbstractIniField.
    """

    constant = "constant"  # only with dataFileType=polygon .
    triangulation = "triangulation"  # Delaunay triangulation+linear interpolation.
    averaging = "averaging"  # grid cell averaging.

    allowedvaluestext = "Possible values: constant, triangulation, averaging."


class AveragingType(StrEnum):
    """
    Enum class containing the valid values for the averagingType
    attribute in several subclasses of AbstractIniField.
    """

    mean = "mean"  # simple average
    nearestnb = "nearestNb"  # nearest neighbour value
    max = "max"  # highest
    min = "min"  # lowest
    invdist = "invDist"  # inverse-weighted distance average
    minabs = "minAbs"  # smallest absolute value

    allowedvaluestext = "Possible values: mean, nearestNb, max, min, invDist, minAbs."


class IniFieldGeneral(INIGeneral):
    """The initial field file's `[General]` section with file meta data."""

    class Comments(INIBasedModel.Comments):
        fileversion: Optional[str] = Field(
            "File version. Do not edit this.", alias="fileVersion"
        )
        filetype: Optional[str] = Field(
            "File type. Should be 'iniField'. Do not edit this.",
            alias="fileType",
        )

    comments: Comments = Comments()
    _header: Literal["General"] = "General"
    fileversion: str = Field("2.00", alias="fileVersion")
    filetype: Literal["iniField"] = Field("iniField", alias="fileType")


class AbstractSpatialField(INIBasedModel, ABC):
    """
    Abstract base class for `[Initial]` and `[Parameter]` block data in
    inifield files.

    Defines all common fields. Used via subclasses InitialField and ParameterField.
    """

    class Comments(INIBasedModel.Comments):
        quantity: Optional[str] = Field(
            "Name of the quantity. See UM Table D.2.", alias="quantity"
        )
        datafile: Optional[str] = Field(
            "Name of file containing field data values.", alias="dataFile"
        )
        datafiletype: Optional[str] = Field("Type of dataFile.", alias="dataFileType")
        interpolationmethod: Optional[str] = Field(
            "Type of (spatial) interpolation.", alias="interpolationmethod"
        )
        operand: Optional[str] = Field(
            "How this data is combined with previous data for the same quantity (if any).",
            alias="operand",
        )
        averagingtype: Optional[str] = Field(
            "Type of averaging, if interpolationMethod=averaging .",
            alias="averagingtype",
        )
        averagingrelsize: Optional[str] = Field(
            "Relative search cell size for averaging.", alias="averagingrelsize"
        )
        averagingnummin: Optional[str] = Field(
            "Minimum number of points in averaging. Must be ≥ 1.",
            alias="averagingnummin",
        )
        averagingpercentile: Optional[str] = Field(
            "Percentile value for which data values to include in averaging. 0.0 means off.",
            alias="averagingpercentile",
        )
        extrapolationmethod: Optional[str] = Field(
            "Option for (spatial) extrapolation.", alias="extrapolationmethod"
        )
        locationtype: Optional[str] = Field(
            "Target location of interpolation.", alias="locationtype"
        )
        value: Optional[str] = Field(
            "Only for dataFileType=polygon. The constant value to be set inside for all model points inside the polygon."
        )

    comments: Comments = Comments()

    quantity: str = Field(alias="quantity")
    datafile: DiskOnlyFileModel = Field(alias="dataFile")

    datafiletype: DataFileType = Field(alias="dataFileType")
    interpolationmethod: Optional[InterpolationMethod] = Field(
        alias="interpolationMethod"
    )
    operand: Optional[Operand] = Field(Operand.override.value, alias="operand")
    averagingtype: Optional[AveragingType] = Field(
        AveragingType.mean.value, alias="averagingType"
    )
    averagingrelsize: Optional[NonNegativeFloat] = Field(1.01, alias="averagingRelSize")
    averagingnummin: Optional[PositiveInt] = Field(1, alias="averagingNumMin")
    averagingpercentile: Optional[NonNegativeFloat] = Field(
        0, alias="averagingPercentile"
    )
    extrapolationmethod: Optional[bool] = Field(False, alias="extrapolationMethod")
    locationtype: Optional[LocationType] = Field(
        LocationType.all.value, alias="locationType"
    )
    value: Optional[float] = Field(alias="value")

    datafiletype_validator = get_enum_validator("datafiletype", enum=DataFileType)
    interpolationmethod_validator = get_enum_validator(
        "interpolationmethod", enum=InterpolationMethod
    )
    operand_validator = get_enum_validator("operand", enum=Operand)
    averagingtype_validator = get_enum_validator("averagingtype", enum=AveragingType)
    locationtype_validator = get_enum_validator("locationtype", enum=LocationType)

    @root_validator(allow_reuse=True)
    def validate_that_value_is_present_for_polygons(cls, values: Dict) -> Dict:
        """Validates that the value is provided when dealing with polygons."""
        return validate_required_fields(
            values,
            "value",
            conditional_field_name="datafiletype",
            conditional_value=DataFileType.polygon,
        )

    @validator("value", always=True)
    @classmethod
    def _validate_value_and_filetype(cls, v, values: dict):
        if v is not None and values.get("datafiletype") != DataFileType.polygon:
            raise ValueError(
                f"When value={v} is given, dataFileType={DataFileType.polygon} is required."
            )

        return v


class InitialField(AbstractSpatialField):
    """
    Initial condition field definition, represents an `[Initial]` block in
    an inifield file.
    Typically inside the definition list of a [FMModel][hydrolib.core.dflowfm.mdu.models.FMModel]`.geometry.inifieldfile.initial[..]`

<<<<<<< HEAD
    A `[Initial Condition]` block for use inside an external forcings file,
    i.e., a [ExtModel][hydrolib.core.dflowfm.ext.models.ExtModel].

    All lowercased attributes match with the meteo input as described in
    [UM Sec.C.5.2.3](https://content.oss.deltares.nl/delft3dfm1d2d/D-Flow_FM_User_Manual_1D2D.pdf#subsection.C.5.2.3).
=======
    All lowercased attributes match with the initial field input as described in
    [UM Sec.D.2](https://content.oss.deltares.nl/delft3dfm1d2d/D-Flow_FM_User_Manual_1D2D.pdf#subsection.D.2).
>>>>>>> d9387e0a
    """

    _header: Literal["Initial"] = "Initial"


class ParameterField(AbstractSpatialField):
    """
    Parameter field definition, represents a `[Parameter]` block in
    an inifield file.
    Typically inside the definition list of a [FMModel][hydrolib.core.dflowfm.mdu.models.FMModel]`.geometry.inifieldfile.parameter[..]`
    """

    _header: Literal["Parameter"] = "Parameter"


class IniFieldModel(INIModel):
    """
    The overall inifield model that contains the contents of one initial field and parameter file.

    This model is typically referenced under a [FMModel][hydrolib.core.dflowfm.mdu.models.FMModel]`.geometry.inifieldfile[..]`.

    Attributes:
        general (IniFieldGeneral): `[General]` block with file metadata.
        initial (List[InitialField]): List of `[Initial]` blocks with initial condition definitions.
        parameter (List[ParameterField]): List of `[Parameter]` blocks with spatial parameter definitions.
    """

    general: IniFieldGeneral = IniFieldGeneral()
    initial: List[InitialField] = Field(default_factory=list)
    parameter: List[ParameterField] = Field(default_factory=list)

    _split_to_list = make_list_validator("initial", "parameter")

    @classmethod
    def _ext(cls) -> str:
        return ".ini"

    @classmethod
    def _filename(cls) -> str:
        return "fieldFile"<|MERGE_RESOLUTION|>--- conflicted
+++ resolved
@@ -189,16 +189,8 @@
     an inifield file.
     Typically inside the definition list of a [FMModel][hydrolib.core.dflowfm.mdu.models.FMModel]`.geometry.inifieldfile.initial[..]`
 
-<<<<<<< HEAD
-    A `[Initial Condition]` block for use inside an external forcings file,
-    i.e., a [ExtModel][hydrolib.core.dflowfm.ext.models.ExtModel].
-
-    All lowercased attributes match with the meteo input as described in
-    [UM Sec.C.5.2.3](https://content.oss.deltares.nl/delft3dfm1d2d/D-Flow_FM_User_Manual_1D2D.pdf#subsection.C.5.2.3).
-=======
     All lowercased attributes match with the initial field input as described in
     [UM Sec.D.2](https://content.oss.deltares.nl/delft3dfm1d2d/D-Flow_FM_User_Manual_1D2D.pdf#subsection.D.2).
->>>>>>> d9387e0a
     """
 
     _header: Literal["Initial"] = "Initial"
