import logging
from abc import ABC
from enum import Enum
from inspect import isclass
from math import isnan
from typing import (
    Annotated,
    Any,
    Callable,
    List,
    Literal,
    Optional,
    Set,
    Type,
    Union,
    get_args,
    get_origin,
)

from pandas import DataFrame
from pydantic import (
    BeforeValidator,
    ConfigDict,
    Field,
    GetCoreSchemaHandler,
    field_validator,
    model_validator,
)
from pydantic.fields import FieldInfo
from pydantic_core import core_schema

from hydrolib.core import __version__ as version
from hydrolib.core.base.file_manager import FilePathStyleConverter
from hydrolib.core.base.models import (
    BaseModel,
    FileModel,
    ModelSaveSettings,
    ParsableFileModel,
)
from hydrolib.core.base.utils import FortranScientificNotationConverter
from hydrolib.core.dflowfm.ini.io_models import (
    CommentBlock,
    Document,
    Property,
    Section,
)
from hydrolib.core.dflowfm.ini.parser import Parser
from hydrolib.core.dflowfm.ini.serializer import (
    DataBlockINIBasedSerializerConfig,
    INISerializerConfig,
    write_ini,
)
from hydrolib.core.dflowfm.ini.util import UnknownKeywordErrorManager, make_list

logger = logging.getLogger(__name__)


class INIBasedModel(BaseModel, ABC):
    """INIBasedModel defines the base model for blocks/chapters
    inside an INIModel (*.ini file).

    - Abstract base class for representing INI-style configuration file blocks or chapters.
    - This class serves as the foundational model for handling blocks within INI configuration files.
    It supports creating instances from parsed INI sections, adding arbitrary fields, and ensuring
    well-defined serialization and deserialization behavior. Subclasses are expected to define
    specific behavior and headers for their respective INI blocks.

    Attributes:
        comments (Optional[Comments], optional):
            Comments for the model fields. Defaults to None.

    Raises:
        ValueError: If unknown fields are encountered during validation.

    See Also:
        BaseModel: The Pydantic base model extended by this class.
        INISerializerConfig: Provides configuration for INI serialization.


    Examples:
        Define a custom INI block subclass:
            ```python
            >>> from hydrolib.core.dflowfm.ini.models import INIBasedModel
            >>> class MyModel(INIBasedModel):
            ...     _header = "MyHeader"
            ...     field_a: str = "default_value"

            ```

        Parse an INI section:
            ```python
            >>> from hydrolib.core.dflowfm.ini.io_models import Section
            >>> section = Section(header="MyHeader", content=[{"key": "field_a", "value": "value"}])
            >>> model = MyModel.model_validate(section.flatten())
            >>> print(model.field_a)
            value

            ```

        Serialize a model to an INI format:
            ```python
            >>> from hydrolib.core.dflowfm.ini.serializer import INISerializerConfig
            >>> from hydrolib.core.base.models import ModelSaveSettings
            >>> config = INISerializerConfig()
            >>> section = model._to_section(config, save_settings=ModelSaveSettings())
            >>> print(section.header)
            MyHeader

            ```

    Notes:
        - Subclasses can override the `_header` attribute to define the INI block header.
        - Arbitrary fields can be added dynamically and are included during serialization.
    """

    _header: str = ""
    _file_path_style_converter = FilePathStyleConverter()
    model_config = ConfigDict(
        extra="ignore",
        arbitrary_types_allowed=False,
        populate_by_name=True,
        error_url_template=None,
    )

    @classmethod
    def _get_unknown_keyword_error_manager(cls) -> Optional[UnknownKeywordErrorManager]:
        """
        Retrieves the error manager for handling unknown keywords in INI files.

        Returns:
            Optional[UnknownKeywordErrorManager]:
                An instance of the error manager or None if unknown keywords are allowed.
        """
        return UnknownKeywordErrorManager()

    @classmethod
    def _supports_comments(cls) -> bool:
        """
        Indicates whether the model supports comments for its fields.

        Returns:
            bool: True if comments are supported; otherwise, False.
        """
        return True

    @classmethod
    def _duplicate_keys_as_list(cls) -> bool:
        """
        Indicates whether duplicate keys in INI sections should be treated as lists.

        Returns:
            bool: True if duplicate keys should be treated as lists; otherwise, False.
        """
        return False

    @classmethod
    def get_list_delimiter(cls) -> str:
        """List delimiter string that will be used for serializing
        list field values for any IniBasedModel, **if** that field has
        no custom list delimiter.

        This function should be overridden by any subclass for a particular
        filetype that needs a specific/different list separator.
        """
        return " "

    @classmethod
    def get_list_field_delimiter(cls, field_key: str) -> str:
        """List delimiter string that will be used for serializing
        the given field's value.
        The returned delimiter is either the field's custom list delimiter
        if that was specified using Field(.., delimiter=".."), or the
        default list delimiter for the model class that this field belongs
        to.

        Args:
            field_key (str): the original field key (not its alias).

        Returns:
            str: the delimiter string to be used for serializing the given field.
        """
        delimiter = None
        field_info = cls.model_fields.get(field_key)
        if (
            (field := field_info)
            and isinstance(field, FieldInfo)
            and field.json_schema_extra
        ):
            delimiter = field.json_schema_extra.get("delimiter")
        if not delimiter:
            delimiter = cls.get_list_delimiter()

        return delimiter

    class Comments(BaseModel, ABC):
        """Represents the comments associated with fields in an INIBasedModel.

        Config:
            extra: Extra.allow
                Allows dynamic fields for comments.
            arbitrary_types_allowed: bool
                Indicates that only known types are allowed.
        """

        model_config = ConfigDict(extra="allow", arbitrary_types_allowed=False)

    comments: Optional[Comments] = Comments()

    @model_validator(mode="before")
    @classmethod
    def _validate_unknown_keywords(cls, values):
        """Validates fields and raises errors for unknown keywords.

        Args:
            values (dict): Dictionary of field values to validate.

        Returns:
            dict: Validated field values.

        Raises:
            ValueError: If unknown keywords are found.
        """
        unknown_keyword_error_manager = cls._get_unknown_keyword_error_manager()
        do_not_validate = cls._exclude_from_validation(values)
        if unknown_keyword_error_manager:
            unknown_keyword_error_manager.raise_error_for_unknown_keywords(
                values,
                cls._header,
                cls.model_fields,
                cls._exclude_fields() | do_not_validate,
            )
        return values

    @model_validator(mode="before")
    @classmethod
    def _skip_nones_and_set_header(cls, values):
        """Drop None fields for known fields.

        Filters out None values and sets the model header.

        Args:
            values (dict): Dictionary of field values.

        Returns:
            dict: Updated field values with None values removed.
        """
        # Convert Section to dictionary if needed
        values = cls._convert_section_to_dict(values)
        if not isinstance(values, dict):
            return values

        dropkeys = []
        for k, v in values.items():
            if v is None and k in cls.model_fields.keys():
                dropkeys.append(k)

        logger.info(f"Dropped unset keys: {dropkeys}")
        for k in dropkeys:
            values.pop(k)

        if "_header" in values:
            values["_header"] = cls._header

        return values

<<<<<<< HEAD
    @field_validator("comments", mode="after")
    @classmethod
    def comments_matches_has_comments(cls, v):
=======
    @validator("comments", always=True, allow_reuse=True)
    def comments_matches_has_comments(cls, v: Any) -> Any:
>>>>>>> 4426ab1e
        """
        Validates the presence of comments if supported by the model.

        Args:
            v (Any): The comments field value.

        Returns:
            Any: Validated comments field value.
        """
        if not cls._supports_comments() and v is not None:
            logging.warning(f"Dropped unsupported comments from {cls.__name__} init.")
            v = None
        return v

<<<<<<< HEAD
    def __setattr__(self, key, value) -> None:
=======
    @validator("*", pre=True, allow_reuse=True)
    def replace_fortran_scientific_notation_for_floats(
        cls, value: Any, field: Field
    ) -> Any:
>>>>>>> 4426ab1e
        """
        Custom setter to handle Fortran-style scientific notation conversion
        for float fields when setting attributes.
        """
        field = self.__class__.model_fields.get(key)
        if field is None:
            super().__setattr__(key, value)
            return

        field_type = field.annotation
        if field_type in (float, List[float]):
            value = FortranScientificNotationConverter.convert(value)
        super().__setattr__(key, value)

    @classmethod
    def preprocess_input(cls, values: dict) -> dict:
        """Pre-process input values for the model.

        The preprocess_input method is called before validation and triggers the following actions:
            - Convert Fortran-style scientific notation to Python float.
        """
        if isinstance(values, dict):
            new_values = FortranScientificNotationConverter.convert_fields(
                values, cls.model_fields
            )
        else:
            new_values = values

        return new_values

    @classmethod
<<<<<<< HEAD
    def __get_pydantic_core_schema__(
        cls, source_type: Any, handler: GetCoreSchemaHandler
    ) -> core_schema.CoreSchema:
        schema = handler(source_type)

        return core_schema.no_info_before_validator_function(
            cls.preprocess_input,  # this is called BEFORE validation
            schema,
        )

    @classmethod
    def _convert_section_to_dict(cls, value: Any) -> Any:
=======
    def _replace_fortran_scientific_notation(cls, value: Any) -> Any:
>>>>>>> 4426ab1e
        """
        Converts a Section object to a dictionary if needed.

        Args:
            value (Any): The value to convert.

        Returns:
            Any: The converted value (dictionary) or the original value if not a Section.
        """
        if isinstance(value, Section):
            return value.flatten(
                cls._duplicate_keys_as_list(), cls._supports_comments()
            )
        return value

    @classmethod
    def _extract_file_model_from_section(
        cls, section: Section, key: str, file_model_class: Type
    ):
        """Extracts a file model from a Section object.

        Args:
            section (Section):
                The Section object to extract from.
            key (str):
                The key to look for in the Section.
            file_model_class (Type):
                The class to use for creating the file model.

        Returns:
            Optional[Any]:
                The file model if found, None otherwise.
        """
        for prop in section.content:
            if isinstance(prop, Property) and prop.key.lower() == key.lower():
                return file_model_class(prop.value)
        return None

    @classmethod
    def model_validate(cls: Type["INIBasedModel"], value: Any) -> "INIBasedModel":
        """
        Validates a value as an instance of INIBasedModel.

        Args:
            value (Any): The value to validate.

        Returns:
            INIBasedModel: The validated instance.
        """
        value = cls._convert_section_to_dict(value)
        return super().model_validate(value)

    @classmethod
    def _exclude_from_validation(cls, input_data: Optional[dict] = None) -> Set:
        """
        Fields that should not be checked when validating existing fields as they will be dynamically added.

        Args:
            input_data (Optional[dict]): Input data to process.

        Returns:
            Set: Set of field names to exclude from validation.
        """
        return set()

    @classmethod
    def _exclude_fields(cls) -> Set:
        """
        Defines fields to exclude from serialization.

        Returns:
            Set: Set of field names to exclude.
        """
        return {"comments", "datablock", "_header"}

    def _convert_value(
        self,
        key: str,
        v: Any,
        config: INISerializerConfig,
        save_settings: ModelSaveSettings,
    ) -> str:
        """
        Converts a field value to its serialized string representation.

        Args:
            key (str): The field key.
            v (Any): The field value.
            config (INISerializerConfig): Configuration for serialization.
            save_settings (ModelSaveSettings): Settings for saving the model.

        Returns:
            str: The serialized value.
        """
        if isinstance(v, bool):
            return str(int(v))
        elif isinstance(v, list):
            convert_value = lambda x: self._convert_value(key, x, config, save_settings)
            return self.__class__.get_list_field_delimiter(key).join(
                [convert_value(x) for x in v]
            )
        elif isinstance(v, Enum):
            return v.value
        elif isinstance(v, float):
            return f"{v:{config.float_format}}"
        elif isinstance(v, FileModel) and v.filepath is not None:
            return self._file_path_style_converter.convert_from_os_style(
                v.filepath, save_settings.path_style
            )
        elif v is None:
            return ""
        else:
            return str(v)

    def _to_section(
        self, config: INISerializerConfig, save_settings: ModelSaveSettings
    ) -> Section:
        """
        Converts the model to an INI section.

        Args:
            config (INISerializerConfig): Configuration for serialization.
            save_settings (ModelSaveSettings): Settings for saving the model.

        Returns:
            Section: The INI section representation of the model.
        """
        props = []
        cls_fields = type(self).model_fields  # cache the class-level dict
        for key, value in self:
            if not self._should_be_serialized(key, value, save_settings):
                continue

            field_key = key
            if key in cls_fields:
                key = cls_fields[key].alias

            prop = Property(
                key=key,
                value=self._convert_value(field_key, value, config, save_settings),
                comment=getattr(self.comments, field_key, None),
            )
            props.append(prop)
        return Section(header=self._header, content=props)

    def _should_be_serialized(
        self, key: str, value: Any, save_settings: ModelSaveSettings
    ) -> bool:
        """
        Determines if a field should be serialized.

        Args:
            key (str): The field key.
            value (Any): The field value.
            save_settings (ModelSaveSettings): Settings for saving the model.

        Returns:
            bool: True if the field should be serialized; otherwise, False.
        """
        if key in self._exclude_fields():
            return False

        if save_settings._exclude_unset and key not in self.model_fields_set:
            return False

        cls_fields = type(self).model_fields
        field = cls_fields.get(key)
        if not field:
            return value is not None

        field_type = field.annotation
        if self._is_union(field_type):
            return value is not None or self._union_has_filemodel(field_type)

        if self._is_list(field_type):
            field_type = get_args(field_type)[0]

        return self._value_is_not_none_or_type_is_filemodel(field_type, value)

    @staticmethod
    def _is_union(field_type: type) -> bool:
        """
        Checks if a type is a Union.

        Args:
            field_type (type): The type to check.

        Returns:
            bool: True if the type is a Union; otherwise, False.
        """
        return get_origin(field_type) is Union

    @staticmethod
    def _union_has_filemodel(field_type: type) -> bool:
        """
        Checks if a Union type includes a FileModel subtype.

        Args:
            field_type (type): The type to check.

        Returns:
            bool: True if the Union includes a FileModel; otherwise, False.
        """
        return any(
            isclass(arg) and issubclass(arg, FileModel) for arg in get_args(field_type)
        )

    @staticmethod
    def _is_list(field_type: type) -> bool:
        """
        Checks if a type is a list.

        Args:
            field_type (type): The type to check.

        Returns:
            bool: True if the type is a list; otherwise, False.
        """
        return get_origin(field_type) is List or get_origin(field_type) is list

    @staticmethod
    def _value_is_not_none_or_type_is_filemodel(field_type: type, value: Any) -> bool:
        """
        Checks if a value is not None or if its type is FileModel.

        Args:
        field_type (type): The expected type of the field.
        value (Any): The value to check.

        Returns:
            bool: True if the value is valid; otherwise, False.
        """
        return value is not None or issubclass(field_type, FileModel)


Datablock = List[List[Union[float, str]]]


class DataBlockINIBasedModel(INIBasedModel):
    """DataBlockINIBasedModel defines the base model for ini models with datablocks.

    This class extends the functionality of INIBasedModel to handle structured data blocks
    commonly found in INI files. It provides validation, serialization, and conversion methods
    for working with these data blocks.

    Attributes:
        datablock (Datablock): (class attribute) the actual data columns.

    Attributes:
        datablock (List[List[Union[float, str]]], optional):
            The initial data block for the model. Defaults to an empty list.

    Raises:
        ValueError: If a NaN value is found within the data block.

    See Also:
        INIBasedModel: The parent class for models representing INI-based configurations.
        INISerializerConfig: Provides configuration for INI serialization.

    Examples:
        Create a model and validate its data block:
            ```python
            >>> from hydrolib.core.dflowfm.ini.models import DataBlockINIBasedModel
            >>> model = DataBlockINIBasedModel(datablock=[[1.0, 2.0], [3.0, 4.0]])
            >>> print(model.datablock)
            [[1.0, 2.0], [3.0, 4.0]]

            ```

        Attempt to create a model with invalid data:
            ```python
            >>> try:
            ...     model = DataBlockINIBasedModel(datablock=[[1.0, None]])
            ... except Exception as e:
            ...     print(e)
            1 validation error for DataBlockINIBasedModel
            datablock -> 0 -> 1
              none is not an allowed value (type=type_error.none.not_allowed)

            ```

    Notes:
        - The class includes a validator to ensure that no NaN values are present in the data block.
        - Data blocks are converted to a serialized format for writing to INI files.
    """

    datablock: Annotated[Datablock, BeforeValidator(make_list)] = Field(
        default_factory=list
    )

    @staticmethod
    def _is_float(value: str) -> bool:
        """
        Determines whether a value is a float.

        Args:
            value (str): The value to check.

        Returns:
            bool: True if the value can be converted to a float; otherwise, False.
        """
        try:
            float(value)
            return True
        except ValueError:
            return False

    @field_validator("datablock", mode="before")
    @classmethod
    def _convert_to_float(cls, datablock: Datablock) -> Datablock:
        """
        Validates that all values in the datablock are either floats or strings.

        Args:
            datablock (Datablock): The datablock to validate.

        Returns:
            Datablock: The validated datablock.

        Raises:
            ValueError: If any value in the datablock is not a float or string.
        """
        for r, row in enumerate(datablock):
            for c, value in enumerate(row):
                if isinstance(value, str) and cls._is_float(value):
                    datablock[r][c] = float(value)
        return datablock

    @classmethod
    def _get_unknown_keyword_error_manager(cls) -> Optional[UnknownKeywordErrorManager]:
        """
        The DataBlockINIBasedModel does not need to raise an error on unknown keywords.

        Returns:
            Optional[UnknownKeywordErrorManager]: Returns None as unknown keywords are ignored.
        """
        return None

    def as_dataframe(self) -> DataFrame:
        """Convert the datablock as a pandas DataFrame

        - The first number from each list in the block as an index for that row.

        Returns:
            DataFrame: The datablock as a pandas DataFrame.

        Examples:
                >>> from hydrolib.core.dflowfm.ini.models import DataBlockINIBasedModel
                >>> model = DataBlockINIBasedModel(datablock=[[0, 10, 100], [1, 20, 200]])
                >>> df = model.as_dataframe()
                >>> print(df)
                        0      1
                0.0  10.0  100.0
                1.0  20.0  200.0
        """
        df = DataFrame(self.datablock).set_index(0)
        df.index.name = None
        df.columns = range(len(df.columns))
        return df

    def _to_section(
        self,
        config: DataBlockINIBasedSerializerConfig,
        save_settings: ModelSaveSettings,
    ) -> Section:
        """
        Converts the current model to an INI Section representation.

        Args:
            config (DataBlockINIBasedSerializerConfig): Configuration for serializing the data block.
            save_settings (ModelSaveSettings): Settings for saving the model.

        Returns:
            Section: The INI Section containing serialized data and the data block.
        """
        section = super()._to_section(config, save_settings)
        section.datablock = self._to_datablock(config)
        return section

    def _to_datablock(self, config: DataBlockINIBasedSerializerConfig) -> List[List]:
        """
        Converts the data block to a serialized format based on the configuration.

        Args:
            config (DataBlockINIBasedSerializerConfig): Configuration for serializing the data block.

        Returns:
            List[List]: A serialized representation of the data block.
        """
        converted_datablock = []

        for row in self.datablock:
            converted_row = (
                DataBlockINIBasedModel.convert_value(value, config) for value in row
            )
            converted_datablock.append(list(converted_row))

        return converted_datablock

    @classmethod
    def convert_value(
        cls, value: Union[float, str], config: DataBlockINIBasedSerializerConfig
    ) -> str:
        """
        Converts a value in the data block to its serialized string representation.

        Args:
            value (Union[float, str]): The value to be converted.
            config (DataBlockINIBasedSerializerConfig): Configuration for the conversion.

        Returns:
            str: The serialized string representation of the value.
        """
        if isinstance(value, float):
            return f"{value:{config.float_format_datablock}}"

        return value

    @field_validator("datablock", mode="after")
    @classmethod
    def _validate_no_nans_are_present(cls, datablock: Datablock) -> Datablock:
        """Validate that the datablock does not have any NaN values.

        Args:
            datablock (Datablock): The datablock to validate.

        Raises:
            ValueError: When a NaN is present in the datablock.

        Returns:
            Datablock: The validated datablock.
        """
        if any(cls._is_float_and_nan(value) for row in datablock for value in row):
            raise ValueError("NaN is not supported in datablocks.")

        return datablock

    @staticmethod
    def _is_float_and_nan(value: float) -> bool:
        """
        Determines whether a value is a float and is NaN.

        Args:
            value (float): The value to check.

        Returns:
            bool: True if the value is a NaN float; otherwise, False.
        """
        return isinstance(value, float) and isnan(value)


class INIGeneral(INIBasedModel):
    _header: Literal["General"] = "General"
    fileversion: str = Field("3.00", alias="fileVersion")
    filetype: str = Field(alias="fileType")

    @classmethod
    def _supports_comments(cls):
        return True


class INIModel(ParsableFileModel):
    """INI Model representation of a *.ini file.

    Typically subclasses will implement the various sorts of ini files,
    specifically for their fileType/contents.
    Child elements of this class associated with chapters/blocks in the
    ini file will be (sub)class of INIBasedModel.
    """

    serializer_config: INISerializerConfig = INISerializerConfig()

    general: INIGeneral

    @classmethod
    def _ext(cls) -> str:
        return ".ini"

    @classmethod
    def _filename(cls) -> str:
        return "fm"

    @classmethod
    def _get_serializer(cls):
        pass  # unused in favor of direct _serialize

    @classmethod
    def _get_parser(cls) -> Callable:
        return Parser.parse_as_dict

    def _to_document(self, save_settings: ModelSaveSettings) -> Document:
        header = CommentBlock(lines=[f"written by HYDROLIB-core {version}"])
        sections = []
        for key, value in self:
            if key in self._exclude_fields() or value is None:
                continue
            if save_settings._exclude_unset and key not in self.model_fields_set:
                continue
            if isinstance(value, list):
                for v in value:
                    sections.append(
                        v._to_section(self.serializer_config, save_settings)
                    )
            else:
                sections.append(
                    value._to_section(self.serializer_config, save_settings)
                )
        return Document(header_comment=[header], sections=sections)

    def _serialize(self, _: dict, save_settings: ModelSaveSettings) -> None:
        """
        Create a `Document` from the model and write it to the file.
        """
        write_ini(
            self._resolved_filepath,
            self._to_document(save_settings),
            config=self.serializer_config,
        )<|MERGE_RESOLUTION|>--- conflicted
+++ resolved
@@ -263,14 +263,9 @@
 
         return values
 
-<<<<<<< HEAD
     @field_validator("comments", mode="after")
     @classmethod
     def comments_matches_has_comments(cls, v):
-=======
-    @validator("comments", always=True, allow_reuse=True)
-    def comments_matches_has_comments(cls, v: Any) -> Any:
->>>>>>> 4426ab1e
         """
         Validates the presence of comments if supported by the model.
 
@@ -285,14 +280,7 @@
             v = None
         return v
 
-<<<<<<< HEAD
     def __setattr__(self, key, value) -> None:
-=======
-    @validator("*", pre=True, allow_reuse=True)
-    def replace_fortran_scientific_notation_for_floats(
-        cls, value: Any, field: Field
-    ) -> Any:
->>>>>>> 4426ab1e
         """
         Custom setter to handle Fortran-style scientific notation conversion
         for float fields when setting attributes.
@@ -324,7 +312,6 @@
         return new_values
 
     @classmethod
-<<<<<<< HEAD
     def __get_pydantic_core_schema__(
         cls, source_type: Any, handler: GetCoreSchemaHandler
     ) -> core_schema.CoreSchema:
@@ -337,9 +324,6 @@
 
     @classmethod
     def _convert_section_to_dict(cls, value: Any) -> Any:
-=======
-    def _replace_fortran_scientific_notation(cls, value: Any) -> Any:
->>>>>>> 4426ab1e
         """
         Converts a Section object to a dictionary if needed.
 
