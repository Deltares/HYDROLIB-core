import logging
from abc import ABC
from enum import Enum
from inspect import isclass
from math import isnan
from typing import (
    Any,
    Callable,
    List,
    Literal,
    Optional,
    Set,
    Type,
    Union,
    get_args,
    get_origin,
)

from pandas import DataFrame
from pydantic import (
    ConfigDict,
    Field,
    GetCoreSchemaHandler,
    field_validator,
    model_validator,
)
from pydantic.fields import FieldInfo
from pydantic_core import core_schema

from hydrolib.core import __version__ as version
from hydrolib.core.base.file_manager import FilePathStyleConverter
from hydrolib.core.base.models import (
    BaseModel,
    FileModel,
    ModelSaveSettings,
    ParsableFileModel,
)
from hydrolib.core.base.utils import FortranScientificNotationConverter
from hydrolib.core.dflowfm.ini.io_models import (
    CommentBlock,
    Document,
    Property,
    Section,
)
from hydrolib.core.dflowfm.ini.parser import Parser
from hydrolib.core.dflowfm.ini.serializer import (
    DataBlockINIBasedSerializerConfig,
    INISerializerConfig,
    write_ini,
)
from hydrolib.core.dflowfm.ini.util import (
    UnknownKeywordErrorManager,
    make_list_validator,
)

logger = logging.getLogger(__name__)


class INIBasedModel(BaseModel, ABC):
    """INIBasedModel defines the base model for blocks/chapters
    inside an INIModel (*.ini file).

    - Abstract base class for representing INI-style configuration file blocks or chapters.
    - This class serves as the foundational model for handling blocks within INI configuration files.
    It supports creating instances from parsed INI sections, adding arbitrary fields, and ensuring
    well-defined serialization and deserialization behavior. Subclasses are expected to define
    specific behavior and headers for their respective INI blocks.

    Attributes:
        comments (Optional[Comments]):
            Optional Comments if defined by the user, containing descriptions for all data fields.

    Args:
        comments (Optional[Comments], optional):
            Comments for the model fields. Defaults to None.

    Raises:
        ValueError: If unknown fields are encountered during validation.

    See Also:
        BaseModel: The Pydantic base model extended by this class.
        INISerializerConfig: Provides configuration for INI serialization.


    Examples:
        Define a custom INI block subclass:
            ```python
            >>> from hydrolib.core.dflowfm.ini.models import INIBasedModel
            >>> class MyModel(INIBasedModel):
            ...     _header = "MyHeader"
            ...     field_a: str = "default_value"

            ```

        Parse an INI section:
            ```python
            >>> from hydrolib.core.dflowfm.ini.io_models import Section
            >>> section = Section(header="MyHeader", content=[{"key": "field_a", "value": "value"}])
            >>> model = MyModel.parse_obj(section.flatten())
            >>> print(model.field_a)
            value

            ```

        Serialize a model to an INI format:
            ```python
            >>> from hydrolib.core.dflowfm.ini.serializer import INISerializerConfig
            >>> from hydrolib.core.base.models import ModelSaveSettings
            >>> config = INISerializerConfig()
            >>> section = model._to_section(config, save_settings=ModelSaveSettings())
            >>> print(section.header)
            MyHeader

            ```

    Notes:
        - Subclasses can override the `_header` attribute to define the INI block header.
        - Arbitrary fields can be added dynamically and are included during serialization.
    """
    _header: str = ""
    _file_path_style_converter = FilePathStyleConverter()
    model_config = ConfigDict(extra="ignore", arbitrary_types_allowed=False)

    @classmethod
    def _get_unknown_keyword_error_manager(cls) -> Optional[UnknownKeywordErrorManager]:
        """
        Retrieves the error manager for handling unknown keywords in INI files.

        Returns:
            Optional[UnknownKeywordErrorManager]:
                An instance of the error manager or None if unknown keywords are allowed.
        """
        return UnknownKeywordErrorManager()

    @classmethod
    def _supports_comments(cls) -> bool:
        """
        Indicates whether the model supports comments for its fields.

        Returns:
            bool: True if comments are supported; otherwise, False.
        """
        return True

    @classmethod
    def _duplicate_keys_as_list(cls) -> bool:
        """
        Indicates whether duplicate keys in INI sections should be treated as lists.

        Returns:
            bool: True if duplicate keys should be treated as lists; otherwise, False.
        """
        return False

    @classmethod
    def get_list_delimiter(cls) -> str:
        """List delimiter string that will be used for serializing
        list field values for any IniBasedModel, **if** that field has
        no custom list delimiter.

        This function should be overridden by any subclass for a particular
        filetype that needs a specific/different list separator.
        """
        return " "

    @classmethod
    def get_list_field_delimiter(cls, field_key: str) -> str:
        """List delimiter string that will be used for serializing
        the given field's value.
        The returned delimiter is either the field's custom list delimiter
        if that was specified using Field(.., delimiter=".."), or the
        default list delimiter for the model class that this field belongs
        to.

        Args:
            field_key (str): the original field key (not its alias).

        Returns:
            str: the delimiter string to be used for serializing the given field.
        """
        delimiter = None
        field_info = cls.model_fields.get(field_key)
        if (
            (field := field_info)
            and isinstance(field, FieldInfo)
            and field.json_schema_extra
        ):
            delimiter = field.json_schema_extra.get("delimiter")
        if not delimiter:
            delimiter = cls.get_list_delimiter()

        return delimiter

    class Comments(BaseModel, ABC):
        """
        Represents the comments associated with fields in an INIBasedModel.

        Attributes:
            Arbitrary fields can be added dynamically to store comments.

        Config:
            extra: Extra.allow
                Allows dynamic fields for comments.
            arbitrary_types_allowed: bool
                Indicates that only known types are allowed.
        """

        model_config = ConfigDict(extra="allow", arbitrary_types_allowed=False)

    comments: Optional[Comments] = Comments()

    @model_validator(mode="before")
    @classmethod
    def _validate_unknown_keywords(cls, values):
        """
        Validates fields and raises errors for unknown keywords.

        Args:
            values (dict): Dictionary of field values to validate.

        Returns:
            dict: Validated field values.

        Raises:
            ValueError: If unknown keywords are found.
        """
        unknown_keyword_error_manager = cls._get_unknown_keyword_error_manager()
        do_not_validate = cls._exclude_from_validation(values)
        if unknown_keyword_error_manager:
            unknown_keyword_error_manager.raise_error_for_unknown_keywords(
                values,
                cls._header,
                cls.model_fields,
                cls._exclude_fields() | do_not_validate,
            )
        return values

    @model_validator(mode="before")
    @classmethod
    def _skip_nones_and_set_header(cls, values):
        """Drop None fields for known fields.

        Filters out None values and sets the model header.

        Args:
            values (dict): Dictionary of field values.

        Returns:
            dict: Updated field values with None values removed.
        """
        dropkeys = []
        for k, v in values.items():
            if v is None and k in cls.model_fields.keys():
                dropkeys.append(k)

        logger.info(f"Dropped unset keys: {dropkeys}")
        for k in dropkeys:
            values.pop(k)

        if "_header" in values:
            values["_header"] = cls._header

        return values

    @field_validator("comments", mode="after")
    @classmethod
    def comments_matches_has_comments(cls, v):
        """
        Validates the presence of comments if supported by the model.

        Args:
            v (Any): The comments field value.

        Returns:
            Any: Validated comments field value.
        """
        if not cls._supports_comments() and v is not None:
            logging.warning(f"Dropped unsupported comments from {cls.__name__} init.")
            v = None
        return v

    def __setattr__(self, key, value) -> None:
        """
        Custom setter to handle Fortran-style scientific notation conversion
        for float fields when setting attributes.

        Args:
            key (str): The attribute name.
            value (Any): The value to set.
        """
        field_type = self.model_fields.get(key).annotation
        if field_type != float and field_type != List[float]:
            super().__setattr__(key, value)
        else:
            super().__setattr__(key, FortranScientificNotationConverter.convert(value))

    @classmethod
    def preprocess_input(cls, values: dict) -> dict:
        if isinstance(values, dict):
            new_values = {}
            for field_name, value in values.items():
<<<<<<< HEAD
                if cls.model_fields.get(field_name) is None:
                    new_values[field_name] = value
                    continue
                field_type = cls.model_fields.get(field_name).annotation
                if field_type != float and field_type != List[float]:
                    new_values[field_name] = value
=======
                field = cls.model_fields.get(field_name)
                if field:
                    field_type = field.annotation
                    if field_type != float and field_type != List[float]:
                        new_values[field_name] = value
                    else:
                        new_values[field_name] = FortranScientificNotationConverter.convert(value)
>>>>>>> f9884b47
                else:
                    # If the field is not defined in the model, keep it as is
                    new_values[field_name] = value
        else:
            new_values = values

        return new_values

    @classmethod
    def __get_pydantic_core_schema__(
        cls, source_type: Any, handler: GetCoreSchemaHandler
    ) -> core_schema.CoreSchema:
        schema = handler(source_type)

        return core_schema.no_info_before_validator_function(
            cls.preprocess_input,  # this is called BEFORE validation
            schema,
        )

    @classmethod
    def validate(cls: Type["INIBasedModel"], value: Any) -> "INIBasedModel":
        """
        Validates a value as an instance of INIBasedModel.

        Args:
            value (Any): The value to validate.

        Returns:
            INIBasedModel: The validated instance.
        """
        if isinstance(value, Section):
            value = value.flatten(
                cls._duplicate_keys_as_list(), cls._supports_comments()
            )

        return super().validate(value)

    @classmethod
    def _exclude_from_validation(cls, input_data: Optional[dict] = None) -> Set:
        """
        Fields that should not be checked when validating existing fields as they will be dynamically added.

        Args:
            input_data (Optional[dict]): Input data to process.

        Returns:
            Set: Set of field names to exclude from validation.
        """
        return set()

    @classmethod
    def _exclude_fields(cls) -> Set:
        """
        Defines fields to exclude from serialization.

        Returns:
            Set: Set of field names to exclude.
        """
        return {"comments", "datablock", "_header"}

    def _convert_value(
        self,
        key: str,
        v: Any,
        config: INISerializerConfig,
        save_settings: ModelSaveSettings,
    ) -> str:
        """
        Converts a field value to its serialized string representation.

        Args:
            key (str): The field key.
            v (Any): The field value.
            config (INISerializerConfig): Configuration for serialization.
            save_settings (ModelSaveSettings): Settings for saving the model.

        Returns:
            str: The serialized value.
        """
        if isinstance(v, bool):
            return str(int(v))
        elif isinstance(v, list):
            convert_value = lambda x: self._convert_value(key, x, config, save_settings)
            return self.__class__.get_list_field_delimiter(key).join(
                [convert_value(x) for x in v]
            )
        elif isinstance(v, Enum):
            return v.value
        elif isinstance(v, float):
            return f"{v:{config.float_format}}"
        elif isinstance(v, FileModel) and v.filepath is not None:
            return self._file_path_style_converter.convert_from_os_style(
                v.filepath, save_settings.path_style
            )
        elif v is None:
            return ""
        else:
            return str(v)

    def _to_section(
        self, config: INISerializerConfig, save_settings: ModelSaveSettings
    ) -> Section:
        """
        Converts the model to an INI section.

        Args:
            config (INISerializerConfig): Configuration for serialization.
            save_settings (ModelSaveSettings): Settings for saving the model.

        Returns:
            Section: The INI section representation of the model.
        """
        props = []
        cls_fields = type(self).model_fields          # cache the class-level dict
        for key, value in self:
            if not self._should_be_serialized(key, value, save_settings):
                continue

            field_key = key
            if key in cls_fields:
                key = cls_fields[key].alias

            prop = Property(
                key=key,
                value=self._convert_value(field_key, value, config, save_settings),
                comment=getattr(self.comments, field_key, None),
            )
            props.append(prop)
        return Section(header=self._header, content=props)

    def _should_be_serialized(
        self, key: str, value: Any, save_settings: ModelSaveSettings
    ) -> bool:
        """
        Determines if a field should be serialized.

        Args:
            key (str): The field key.
            value (Any): The field value.
            save_settings (ModelSaveSettings): Settings for saving the model.

        Returns:
            bool: True if the field should be serialized; otherwise, False.
        """
        if key in self._exclude_fields():
            return False

        if save_settings._exclude_unset and key not in self.model_fields_set:
            return False

        cls_fields = type(self).model_fields
        field = cls_fields.get(key)
        if not field:
            return value is not None

        field_type = field.annotation
        if self._is_union(field_type):
            return value is not None or self._union_has_filemodel(field_type)

        if self._is_list(field_type):
            field_type = get_args(field_type)[0]

        return self._value_is_not_none_or_type_is_filemodel(field_type, value)

    @staticmethod
    def _is_union(field_type: type) -> bool:
        """
        Checks if a type is a Union.

        Args:
            field_type (type): The type to check.

        Returns:
            bool: True if the type is a Union; otherwise, False.
        """
        return get_origin(field_type) is Union

    @staticmethod
    def _union_has_filemodel(field_type: type) -> bool:
        """
        Checks if a Union type includes a FileModel subtype.

        Args:
            field_type (type): The type to check.

        Returns:
            bool: True if the Union includes a FileModel; otherwise, False.
        """
        return any(
            isclass(arg) and issubclass(arg, FileModel) for arg in get_args(field_type)
        )

    @staticmethod
    def _is_list(field_type: type) -> bool:
        """
        Checks if a type is a list.

        Args:
            field_type (type): The type to check.

        Returns:
            bool: True if the type is a list; otherwise, False.
        """
        return get_origin(field_type) is List or get_origin(field_type) is list

    @staticmethod
    def _value_is_not_none_or_type_is_filemodel(field_type: type, value: Any) -> bool:
        """
        Checks if a value is not None or if its type is FileModel.

        Args:
        field_type (type): The expected type of the field.
        value (Any): The value to check.

        Returns:
            bool: True if the value is valid; otherwise, False.
        """
        return value is not None or issubclass(field_type, FileModel)


Datablock = List[List[Union[float, str]]]


class DataBlockINIBasedModel(INIBasedModel):
    """DataBlockINIBasedModel defines the base model for ini models with datablocks.

    This class extends the functionality of INIBasedModel to handle structured data blocks
    commonly found in INI files. It provides validation, serialization, and conversion methods
    for working with these data blocks.

    Attributes:
        datablock (Datablock): (class attribute) the actual data columns.

    Attributes:
    datablock (List[List[Union[float, str]]]):
        A two-dimensional list representing the data block. Each sub-list corresponds to
        a row in the data block, and the values can be either floats or strings.

    Args:
        datablock (List[List[Union[float, str]]], optional):
            The initial data block for the model. Defaults to an empty list.

    Raises:
        ValueError: If a NaN value is found within the data block.

    See Also:
        INIBasedModel: The parent class for models representing INI-based configurations.
        INISerializerConfig: Provides configuration for INI serialization.

    Examples:
        Create a model and validate its data block:
            ```python
            >>> from hydrolib.core.dflowfm.ini.models import DataBlockINIBasedModel
            >>> model = DataBlockINIBasedModel(datablock=[[1.0, 2.0], [3.0, 4.0]])
            >>> print(model.datablock)
            [[1.0, 2.0], [3.0, 4.0]]

            ```

        Attempt to create a model with invalid data:
            ```python
            >>> try:
            ...     model = DataBlockINIBasedModel(datablock=[[1.0, None]])
            ... except Exception as e:
            ...     print(e)
            1 validation error for DataBlockINIBasedModel
            datablock -> 0 -> 1
              none is not an allowed value (type=type_error.none.not_allowed)

            ```

    Notes:
        - The class includes a validator to ensure that no NaN values are present in the data block.
        - Data blocks are converted to a serialized format for writing to INI files.
    """

    datablock: Datablock = Field(default_factory=list)

    _make_lists = make_list_validator("datablock")

    @classmethod
    def _get_unknown_keyword_error_manager(cls) -> Optional[UnknownKeywordErrorManager]:
        """
        The DataBlockINIBasedModel does not need to raise an error on unknown keywords.

        Returns:
            Optional[UnknownKeywordErrorManager]: Returns None as unknown keywords are ignored.
        """
        return None

    def as_dataframe(self) -> DataFrame:
        """Convert the datablock as a pandas DataFrame

        - The first number from each list in the block as an index for that row.

        Returns:
            DataFrame: The datablock as a pandas DataFrame.

        Examples:
                >>> from hydrolib.core.dflowfm.ini.models import DataBlockINIBasedModel
                >>> model = DataBlockINIBasedModel(datablock=[[0, 10, 100], [1, 20, 200]])
                >>> df = model.as_dataframe()
                >>> print(df)
                        0      1
                0.0  10.0  100.0
                1.0  20.0  200.0
        """
        df = DataFrame(self.datablock).set_index(0)
        df.index.name = None
        df.columns = range(len(df.columns))
        return df

    def _to_section(
        self,
        config: DataBlockINIBasedSerializerConfig,
        save_settings: ModelSaveSettings,
    ) -> Section:
        """
        Converts the current model to an INI Section representation.

        Args:
            config (DataBlockINIBasedSerializerConfig): Configuration for serializing the data block.
            save_settings (ModelSaveSettings): Settings for saving the model.

        Returns:
            Section: The INI Section containing serialized data and the data block.
        """
        section = super()._to_section(config, save_settings)
        section.datablock = self._to_datablock(config)
        return section

    def _to_datablock(self, config: DataBlockINIBasedSerializerConfig) -> List[List]:
        """
        Converts the data block to a serialized format based on the configuration.

        Args:
            config (DataBlockINIBasedSerializerConfig): Configuration for serializing the data block.

        Returns:
            List[List]: A serialized representation of the data block.
        """
        converted_datablock = []

        for row in self.datablock:
            converted_row = (
                DataBlockINIBasedModel.convert_value(value, config) for value in row
            )
            converted_datablock.append(list(converted_row))

        return converted_datablock

    @classmethod
    def convert_value(
        cls, value: Union[float, str], config: DataBlockINIBasedSerializerConfig
    ) -> str:
        """
        Converts a value in the data block to its serialized string representation.

        Args:
            value (Union[float, str]): The value to be converted.
            config (DataBlockINIBasedSerializerConfig): Configuration for the conversion.

        Returns:
            str: The serialized string representation of the value.
        """
        if isinstance(value, float):
            return f"{value:{config.float_format_datablock}}"

        return value

    @field_validator("datablock", mode="after")
    @classmethod
    def _validate_no_nans_are_present(cls, datablock: Datablock) -> Datablock:
        """Validate that the datablock does not have any NaN values.

        Args:
            datablock (Datablock): The datablock to validate.

        Raises:
            ValueError: When a NaN is present in the datablock.

        Returns:
            Datablock: The validated datablock.
        """
        if any(cls._is_float_and_nan(value) for row in datablock for value in row):
            raise ValueError("NaN is not supported in datablocks.")

        return datablock

    @staticmethod
    def _is_float_and_nan(value: float) -> bool:
        """
        Determines whether a value is a float and is NaN.

        Args:
            value (float): The value to check.

        Returns:
            bool: True if the value is a NaN float; otherwise, False.
        """
        return isinstance(value, float) and isnan(value)


class INIGeneral(INIBasedModel):
    _header: Literal["General"] = "General"
    fileversion: str = Field("3.00", alias="fileVersion")
    filetype: str = Field(alias="fileType")

    @classmethod
    def _supports_comments(cls):
        return True


class INIModel(ParsableFileModel):
    """INI Model representation of a *.ini file.

    Typically subclasses will implement the various sorts of ini files,
    specifically for their fileType/contents.
    Child elements of this class associated with chapters/blocks in the
    ini file will be (sub)class of INIBasedModel.
    """

    serializer_config: INISerializerConfig = INISerializerConfig()

    general: INIGeneral

    @classmethod
    def _ext(cls) -> str:
        return ".ini"

    @classmethod
    def _filename(cls) -> str:
        return "fm"

    @classmethod
    def _get_serializer(cls):
        pass  # unused in favor of direct _serialize

    @classmethod
    def _get_parser(cls) -> Callable:
        return Parser.parse_as_dict

    def _to_document(self, save_settings: ModelSaveSettings) -> Document:
        header = CommentBlock(lines=[f"written by HYDROLIB-core {version}"])
        sections = []
        for key, value in self:
            if key in self._exclude_fields() or value is None:
                continue
            if save_settings._exclude_unset and key not in self.model_fields_set:
                continue
            if isinstance(value, list):
                for v in value:
                    sections.append(
                        v._to_section(self.serializer_config, save_settings)
                    )
            else:
                sections.append(
                    value._to_section(self.serializer_config, save_settings)
                )
        return Document(header_comment=[header], sections=sections)

    def _serialize(self, _: dict, save_settings: ModelSaveSettings) -> None:
        """
        Create a `Document` from the model and write it to the file.
        """
        write_ini(
            self._resolved_filepath,
            self._to_document(save_settings),
            config=self.serializer_config,
        )<|MERGE_RESOLUTION|>--- conflicted
+++ resolved
@@ -299,22 +299,12 @@
         if isinstance(values, dict):
             new_values = {}
             for field_name, value in values.items():
-<<<<<<< HEAD
                 if cls.model_fields.get(field_name) is None:
                     new_values[field_name] = value
                     continue
                 field_type = cls.model_fields.get(field_name).annotation
                 if field_type != float and field_type != List[float]:
                     new_values[field_name] = value
-=======
-                field = cls.model_fields.get(field_name)
-                if field:
-                    field_type = field.annotation
-                    if field_type != float and field_type != List[float]:
-                        new_values[field_name] = value
-                    else:
-                        new_values[field_name] = FortranScientificNotationConverter.convert(value)
->>>>>>> f9884b47
                 else:
                     # If the field is not defined in the model, keep it as is
                     new_values[field_name] = value
