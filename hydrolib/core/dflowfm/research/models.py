--- conflicted
+++ resolved
@@ -1,25 +1,9 @@
-<<<<<<< HEAD
 from typing import Optional
-=======
-from typing import Literal, Optional
->>>>>>> 39cc4df7
 
 from pydantic.v1 import Field
 
 from hydrolib.core.basemodel import DiskOnlyFileModel
-<<<<<<< HEAD
 from hydrolib.core.dflowfm import Geometry, FMModel, General, Numerics, Physics, Sediment, Wind
-=======
-from hydrolib.core.dflowfm import (
-    FMModel,
-    General,
-    Geometry,
-    Numerics,
-    Physics,
-    Sediment,
-)
-from hydrolib.core.dflowfm.ini.models import INIBasedModel
->>>>>>> 39cc4df7
 
 
 class ResearchGeneral(General):
@@ -493,7 +477,6 @@
     nr_of_sedfractions: Optional[int] = Field(None, alias="nr_of_sedfractions")
 
 
-<<<<<<< HEAD
 class ResearchWind(Wind):
     class Comments(Wind.Comments):
         windhuorzwsbased: Optional[str] = Field(
@@ -503,28 +486,12 @@
         varyingairdensity: Optional[str] = Field(
             "Compute air density yes/no (), 1/0, default 0.",
             alias="varyingAirDensity"
-=======
-class ResearchSedtrails(INIBasedModel):
-    class Comments(INIBasedModel.Comments):
-        sedtrailsoutputfile: Optional[str] = Field(
-            "Sedtrails time-avgd output file.",
-            alias="sedtrailsOutputFile",
->>>>>>> 39cc4df7
         )
 
     comments: Comments = Comments()
 
-<<<<<<< HEAD
     windhuorzwsbased: Optional[int] = Field(None, alias="windhuorzwsbased")
     varyingairdensity: Optional[bool] = Field(None, alias="varyingAirDensity")
-=======
-    _header: Literal["Sedtrails"] = "Sedtrails"
-
-    sedtrailsoutputfile: Optional[DiskOnlyFileModel] = Field(
-        default=None, alias="sedtrailsOutputFile"
-    )
-
->>>>>>> 39cc4df7
 
 class ResearchFMModel(FMModel):
     general: ResearchGeneral = Field(default_factory=ResearchGeneral)
@@ -532,8 +499,4 @@
     numerics: ResearchNumerics = Field(default_factory=ResearchNumerics)
     physics: ResearchPhysics = Field(default_factory=ResearchPhysics)
     sediment: ResearchSediment = Field(default_factory=ResearchSediment)
-<<<<<<< HEAD
     wind: ResearchWind = Field(default_factory=ResearchWind)
-=======
-    sedtrails: Optional[ResearchSedtrails] = Field(None)
->>>>>>> 39cc4df7
