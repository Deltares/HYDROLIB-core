<<<<<<< HEAD
from typing import List, Literal, Optional
=======
from typing import Optional
>>>>>>> aa0af4cb

from pydantic.v1 import Field

from hydrolib.core.basemodel import DiskOnlyFileModel
from hydrolib.core.dflowfm import (
    FMModel,
    General,
    Geometry,
    Numerics,
    Output,
    Physics,
    PolyFile,
    Processes,
    Restart,
    Sediment,
    Time,
    Trachytopes,
    Waves,
    Wind,
)
<<<<<<< HEAD
from hydrolib.core.dflowfm.ini.models import INIBasedModel
from hydrolib.core.dflowfm.ini.util import get_split_string_on_delimiter_validator
=======
>>>>>>> aa0af4cb


class ResearchGeneral(General):
    """An extended [general] section that includes highly experimental research keywords."""

    class Comments(General.Comments):
        research_modelspecific: Optional[str] = Field(
            "Optional 'model specific ID', to enable certain custom runtime function calls (instead of via MDU name).",
            alias="modelspecific",
        )
        research_inputspecific: Optional[str] = Field(
            "Use of hardcoded specific inputs, shall not be used by users (0: no, 1: yes).",
            alias="inputspecific",
        )

    comments: Comments = Comments()

    research_modelspecific: Optional[str] = Field(None, alias="modelspecific")
    research_inputspecific: Optional[bool] = Field(None, alias="inputspecific")


class ResearchGeometry(Geometry):
    """An extended [geometry] section that includes highly experimental research keywords."""

    class Comments(Geometry.Comments):
        research_toplayminthick: Optional[str] = Field(
            "Minimum top layer thickness(m), only for Z-layers.",
            alias="toplayminthick",
        )
        research_helmert: Optional[str] = Field(
            "Use Helmert (0: no, 1: yes).",
            alias="helmert",
        )
        research_waterdepthini1d: Optional[str] = Field(
            "Initial waterdepth in 1D.",
            alias="waterdepthini1d",
        )
        research_zlayeratubybob: Optional[str] = Field(
            "Lowest connected cells governed by bob instead of by bL L/R.",
            alias="zlayeratubybob",
        )
        research_shipdeffile: Optional[str] = Field(
            "File *.shd containing ship definitions.",
            alias="shipdeffile",
        )
        research_stripmesh: Optional[str] = Field(
            "Strip unused nodes and links from the mesh after clipping (1: strip, 0: do not strip).",
            alias="stripmesh",
        )
        research_bedwavelength: Optional[str] = Field(
            "Bed testcases.",
            alias="bedwavelength",
        )
        research_removesmalllinkstrsh: Optional[str] = Field(
            "0.1	0-1, 0= no removes.",
            alias="removesmalllinkstrsh",
        )
        research_createlinks1d2d: Optional[str] = Field(
            "Ruecksichtslos create links between 1D nodes and 2D cells when initializing model (1: yes, 0: no).",
            alias="createlinks1d2d",
        )
        research_bedwaveamplitude: Optional[str] = Field(
            "Bed testcases.",
            alias="bedwaveamplitude",
        )
        research_uniformhu: Optional[str] = Field(
            "Waterdepth in rigid-lid-like solution.",
            alias="uniformhu",
        )
        research_tsigma: Optional[str] = Field(
            "Sigma Adaptation period for Layertype==4 (s).",
            alias="tsigma",
        )
        research_dpuopt: Optional[str] = Field(
            "Bed level interpolation at velocity point in case of tile approach bed level: 1 = max (default); 2 = mean.",
            alias="dpuopt",
        )
        research_ihuzcsig: Optional[str] = Field(
            "If keepzlayeringatbed>=2 : 1,2,3=av,mx,mn of Leftsig,Rightsig,4=uniform'",
            alias="ihuzcsig",
        )
        research_ihuz: Optional[str] = Field(
            "ihuz",
            alias="ihuz",
        )
        research_cosphiutrsh: Optional[str] = Field(
            "0-1, 1= no bad orthos.",
            alias="cosphiutrsh",
        )
        research_cutcelllist: Optional[str] = Field(
            "File with names of cutcell polygons, e.g. cutcellpolygons.lst.",
            alias="cutcelllist",
        )
        research_uniformtyp1d: Optional[str] = Field(
            "Uniform type for channel profiles not specified by profloc.",
            alias="uniformtyp1d",
        )
        research_oned2dinternallinktype: Optional[str] = Field(
            "Link treatment method for type-3 internal links.",
            alias="oned2dinternallinktype",
        )
        research_orgfloorlevtoplaydef: Optional[str] = Field(
            "Keep original definition of Floor level of top layer.",
            alias="orgfloorlevtoplaydef",
        )
        research_pipefile: Optional[str] = Field(
            "File *.pliz containing pipe-based 'culverts'.",
            alias="pipefile",
        )
        research_groundlayerthickness: Optional[str] = Field(
            "Only in pipes: groundlayer thickness (m).",
            alias="groundlayerthickness",
        )
        research_extrbl: Optional[str] = Field(
            "Extrapolation of bed level at boundaries according to the slope: 0 = no extrapolation (default); 1 = extrapolate.",
            alias="extrbl",
        )
        research_keepzlay1bedvol: Optional[str] = Field(
            "Correct volumes when keepzlayeringatbed=1 (0: too large bedcell volumes, 1: correct bedcell volumes).",
            alias="keepzlay1bedvol",
        )

    comments: Comments = Comments()

    research_toplayminthick: Optional[float] = Field(None, alias="toplayminthick")
    research_helmert: Optional[bool] = Field(None, alias="helmert")
    research_waterdepthini1d: Optional[float] = Field(None, alias="waterdepthini1d")
    research_zlayeratubybob: Optional[int] = Field(None, alias="zlayeratubybob")
    research_shipdeffile: Optional[DiskOnlyFileModel] = Field(None, alias="shipdeffile")
    research_stripmesh: Optional[bool] = Field(None, alias="stripmesh")
    research_bedwavelength: Optional[float] = Field(None, alias="bedwavelength")
    research_removesmalllinkstrsh: Optional[float] = Field(
        None, alias="removesmalllinkstrsh"
    )
    research_createlinks1d2d: Optional[bool] = Field(None, alias="createlinks1d2d")
    research_bedwaveamplitude: Optional[float] = Field(None, alias="bedwaveamplitude")
    research_uniformhu: Optional[float] = Field(None, alias="uniformhu")
    research_tsigma: Optional[float] = Field(None, alias="tsigma")
    research_dpuopt: Optional[int] = Field(None, alias="dpuopt")
    research_ihuzcsig: Optional[int] = Field(None, alias="ihuzcsig")
    research_ihuz: Optional[int] = Field(None, alias="ihuz")
    research_cosphiutrsh: Optional[float] = Field(None, alias="cosphiutrsh")
    research_cutcelllist: Optional[DiskOnlyFileModel] = Field(None, alias="cutcelllist")
    research_uniformtyp1d: Optional[int] = Field(None, alias="uniformtyp1d")
    research_oned2dinternallinktype: Optional[int] = Field(
        None, alias="oned2dinternallinktype"
    )
    research_orgfloorlevtoplaydef: Optional[bool] = Field(
        None, alias="orgfloorlevtoplaydef"
    )
    research_pipefile: Optional[DiskOnlyFileModel] = Field(None, alias="pipefile")
    research_groundlayerthickness: Optional[float] = Field(
        None, alias="groundlayerthickness"
    )
    research_extrbl: Optional[bool] = Field(None, alias="extrbl")
    research_keepzlay1bedvol: Optional[bool] = Field(None, alias="keepzlay1bedvol")


class ResearchNumerics(Numerics):
    """An extended [numerics] section that includes highly experimental research keywords."""

    class Comments(Numerics.Comments):
        research_faclaxturb: Optional[str] = Field(
            "Default: 0=TurKin0 from links, 1.0=from nodes. 0.5=fityfifty.",
            alias="faclaxturb",
        )
        research_jafaclaxturbtyp: Optional[str] = Field(
            "Vertical distr of facLaxturb, 1=: (sigm<0.5=0.0 sigm>0.75=1.0 linear in between), 2:=1.0 for whole column.",
            alias="jafaclaxturbtyp",
        )
        research_locsaltmin: Optional[str] = Field(
            "Minimum salinity for case of lock exchange.",
            alias="locsaltmin",
        )
        research_lincontin: Optional[str] = Field(
            "Default 0; Set to 1 for linearizing d(Hu)/dx; link to AdvecType.",
            alias="lincontin",
        )
        research_cfexphormom: Optional[str] = Field(
            "Exponent for including (1-CFL) in HO term horizontal mom.",
            alias="cfexphormom",
        )
        research_jbasqbnddownwindhs: Optional[str] = Field(
            "Water depth scheme at discharge boundaries (0: original hu, 1: downwind hs).",
            alias="jbasqbnddownwindhs",
        )
        research_coriohhtrsh: Optional[str] = Field(
            "0=default=no safety in hu/hus weightings, only for Newcorio=1.",
            alias="coriohhtrsh",
        )
        research_limtypw: Optional[str] = Field(
            "Limiter type for wave action transport (0: none, 1: minmod, 2: van Leer, 3: Koren, 4: monotone central).",
            alias="limtypw",
        )
        research_huweirregular: Optional[str] = Field(
            "For villemonte and Tabellenboek, regular hu below Huweirregular.",
            alias="huweirregular",
        )
        research_structurelayersactive: Optional[str] = Field(
            "0=structure flow through all layers, 1=structure flow only through open layers.",
            alias="structurelayersactive",
        )
        research_corioadamsbashfordfac: Optional[str] = Field(
            "Adams-Bashford factor in Coriolis term (0: No/explicit, 0.5d0=Adams-Bashford), only for Newcorio=1.",
            alias="corioadamsbashfordfac",
        )
        research_baorgfracmin: Optional[str] = Field(
            "Cell area = max(orgcellarea*Baorgfracmin, cutcell area)",
            alias="baorgfracmin",
        )
        research_epstke: Optional[str] = Field(
            "TKE=max(TKE, EpsTKE), default=1d-32", alias="epstke"
        )
        research_jadrhodz: Optional[str] = Field(
            "1:central org, 2:centralnew, 3:upw cell, 4:most stratf. cell, 5:least stratf. cell.",
            alias="jadrhodz",
        )
        research_logprofkepsbndin: Optional[str] = Field(
            "Inflow: 0=0 keps, 1 = log keps inflow, 2 = log keps in and outflow.",
            alias="logprofkepsbndin",
        )
        research_epshstem: Optional[str] = Field(
            "Only compute heatflx + evap if depth > epshstem.", alias="epshstem"
        )
        research_newcorio: Optional[str] = Field(
            "0=prior to 27-11-2019, 1=no normal forcing on open bnds, plus 12 variants.",
            alias="newcorio",
        )
        research_diffusiononbnd: Optional[str] = Field(
            "On open boundaries, 0 switches off horizontal diffusion Default = 1.",
            alias="diffusiononbnd",
        )
        research_barrieradvection: Optional[str] = Field(
            "1 = no correction, 2 = advection correction.", alias="barrieradvection"
        )
        research_rhointerfaces: Optional[str] = Field(
            "Evaluate rho at interfaces, 0=org at centers, 1=at interfaces.",
            alias="rhointerfaces",
        )
        research_logprofatubndin: Optional[str] = Field(
            "ubnds inflow: 0=uniform U1, 1 = log U1, 2 = user3D.",
            alias="logprofatubndin",
        )
        research_horadvtypzlayer: Optional[str] = Field(
            "Vertical treatment of horizontal advection in z-layers (0: default, 1: N/A, 2: sigma-like).",
            alias="horadvtypzlayer",
        )
        research_chkdifd: Optional[str] = Field(
            "Check diffusion terms if depth < chkdifd, only if jatransportautotimestepdiff==1.",
            alias="chkdifd",
        )
        research_fixedweirfrictscheme: Optional[str] = Field(
            "Fixed weir friction scheme (0: friction based on hu, 1: friction based on subgrid weir friction scheme).",
            alias="fixedweirfrictscheme",
        )
        research_icoriolistype: Optional[str] = Field(
            "0=No, 5=default, 3, 4 no weights, 5-10 Kleptsova hu/hs, 25-30 Ham hs/hu, odd: 2D hs/hu, even: hsk/huk.",
            alias="icoriolistype",
        )
        research_zwsbtol: Optional[str] = Field(
            "Tolerance for zws(kb-1) at bed.", alias="zwsbtol"
        )
        research_cfexphu: Optional[str] = Field(
            "Exp for including (1-CFL) in sethu.", alias="cfexphu"
        )
        research_drop3d: Optional[str] = Field(
            "Waterdepth factor, apply droplosses in 3D if z upwind below bob + 2/3 hu*drop3D.",
            alias="drop3d",
        )
        research_zlayercenterbedvel: Optional[str] = Field(
            "Reconstruction of center velocity at half closed bedcells (0=no, 1: copy bed link velocities).",
            alias="zlayercenterbedvel",
        )
        research_cffacver: Optional[str] = Field(
            "Factor for including (1-CFL) in HO term vertical (0d0: no, 1d0: yes).",
            alias="cffacver",
        )
        research_eddyviscositybedfacmax: Optional[str] = Field(
            "Limit eddy viscosity at bed (factor 0.0-1.0 of first layer above).",
            alias="eddyviscositybedfacmax",
        )
        research_epseps: Optional[str] = Field(
            "EPS=max(EPS, EpsEPS), default=1d-32, (or TAU).", alias="epseps"
        )
        research_lateral_fixedweir_umin_method: Optional[str] = Field(
            "Method for minimal velocity treshold for weir losses in iterative lateral 1d2d weir coupling.",
            alias="lateral_fixedweir_umin_method",
        )
        research_lateral_fixedweir_minimal_1d2d_embankment: Optional[str] = Field(
            "Minimal crest height of 1D2D SOBEK-DFM embankments.",
            alias="lateral_fixedweir_minimal_1d2d_embankment",
        )
        research_testfixedweirs: Optional[str] = Field(
            "Test for fixed weir algoritms (0 = Sieben2010, 1 = Sieben2007 ).",
            alias="testfixedweirs",
        )
        research_jposhchk: Optional[str] = Field(
            "Check for positive waterdepth (0: no, 1: 0.7dts, just redo, 2: 1.0dts, close all links, 3: 0.7dts, close all links, 4: 1.0dts, reduce au, 5: 0.7dts, reduce au, 6: 1.0dts, close outflowing links, 7: 0.7*dts, close outflowing link.",
            alias="jposhchk",
        )
        research_cfconhormom: Optional[str] = Field(
            "Constant for including (1-CFL) in HO term horizontal mom.",
            alias="cfconhormom",
        )
        research_cffachormom: Optional[str] = Field(
            "Factor for including (1-CFL) in HO term horizontal mom (0d0: no, 1d0: yes).",
            alias="cffachormom",
        )
        research_trsh_u1lb: Optional[str] = Field(
            "2D bedfriction in 3D below this threshold (m).", alias="trsh_u1lb"
        )
        research_corioconstant: Optional[str] = Field(
            "0=default, 1=Coriolis constant in sferic models anyway, 2=beta plane, both in cart. and spher. coord.",
            alias="corioconstant",
        )
        research_jaupwindsrc: Optional[str] = Field(
            "1st-order upwind advection at sources/sinks (1) or higher-order (0).",
            alias="jaupwindsrc",
        )
        research_locsaltlev: Optional[str] = Field(
            "Salinity level for case of lock exchange.", alias="locsaltlev"
        )
        research_subsuplupdates1: Optional[str] = Field(
            "Update water levels (S1) due to subsidence / uplift.",
            alias="subsuplupdates1",
        )
        research_linkdriedmx: Optional[str] = Field(
            "Nr of Au reduction steps after having dried.", alias="linkdriedmx"
        )
        research_maxitpresdens: Optional[str] = Field(
            "Max nr of iterations in pressure-density coupling, only used if idensform > 10.",
            alias="maxitpresdens",
        )
        research_lateral_fixedweir_relax: Optional[str] = Field(
            "Relaxation factor for iterative lateral 1d2d weir coupling algorithm.",
            alias="lateral_fixedweir_relax",
        )
        research_numlimdt_baorg: Optional[str] = Field(
            "If previous numlimdt > Numlimdt_baorg keep original cell area ba in cutcell.",
            alias="numlimdt_baorg",
        )
        research_locsaltmax: Optional[str] = Field(
            "Maximum salinity for case of lock exchange.",
            alias="locsaltmax",
        )
        research_cffachu: Optional[str] = Field(
            "Factor for including (1-CFL) in sethu (0d0: no, 1d0: yes).",
            alias="cffachu",
        )
        research_vertadvtypmom3onbnd: Optional[str] = Field(
            "Vert. adv. u1 bnd UpwimpL: 0=follow javau , 1 = on bnd, 2= on and near bnd.",
            alias="vertadvtypmom3onbnd",
        )
        research_noderivedtypes: Optional[str] = Field(
            "0=use der. types. , 1 = less, 2 = lesser, 5 = also dealloc der. types.",
            alias="noderivedtypes",
        )
        research_jadelvappos: Optional[str] = Field(
            "Only positive forced evaporation fluxes(0: no, 1: yes).",
            alias="jadelvappos",
        )
        research_jarhoxu: Optional[str] = Field(
            "Include density gradient in advection term (0: no(strongly advised), 1: yes, 2: Also in barotropic and baroclinic pressure term, 3,4: Also in vertical advection).",
            alias="jarhoxu",
        )

    comments: Comments = Comments()

    research_faclaxturb: Optional[float] = Field(None, alias="faclaxturb")
    research_jafaclaxturbtyp: Optional[int] = Field(None, alias="jafaclaxturbtyp")
    research_locsaltmin: Optional[float] = Field(None, alias="locsaltmin")
    research_lincontin: Optional[int] = Field(None, alias="lincontin")
    research_cfexphormom: Optional[float] = Field(None, alias="cfexphormom")
    research_jbasqbnddownwindhs: Optional[int] = Field(None, alias="jbasqbnddownwindhs")
    research_coriohhtrsh: Optional[float] = Field(None, alias="coriohhtrsh")
    research_limtypw: Optional[int] = Field(None, alias="limtypw")
    research_huweirregular: Optional[float] = Field(None, alias="huweirregular")
    research_structurelayersactive: Optional[int] = Field(
        None, alias="structurelayersactive"
    )
    research_corioadamsbashfordfac: Optional[float] = Field(
        None, alias="corioadamsbashfordfac"
    )
    research_baorgfracmin: Optional[float] = Field(None, alias="baorgfracmin")
    research_epstke: Optional[float] = Field(None, alias="epstke")
    research_jadrhodz: Optional[int] = Field(None, alias="jadrhodz")
    research_logprofkepsbndin: Optional[int] = Field(None, alias="logprofkepsbndin")
    research_epshstem: Optional[float] = Field(None, alias="epshstem")
    research_newcorio: Optional[bool] = Field(None, alias="newcorio")
    research_diffusiononbnd: Optional[bool] = Field(None, alias="diffusiononbnd")
    research_barrieradvection: Optional[int] = Field(None, alias="barrieradvection")
    research_rhointerfaces: Optional[int] = Field(None, alias="rhointerfaces")
    research_logprofatubndin: Optional[int] = Field(None, alias="logprofatubndin")
    research_horadvtypzlayer: Optional[int] = Field(None, alias="horadvtypzlayer")
    research_chkdifd: Optional[float] = Field(None, alias="chkdifd")
    research_fixedweirfrictscheme: Optional[int] = Field(
        None, alias="fixedweirfrictscheme"
    )
    research_icoriolistype: Optional[int] = Field(None, alias="icoriolistype")
    research_zwsbtol: Optional[float] = Field(None, alias="zwsbtol")
    research_cfexphu: Optional[float] = Field(None, alias="cfexphu")
    research_drop3d: Optional[float] = Field(None, alias="drop3d")
    research_zlayercenterbedvel: Optional[bool] = Field(
        None, alias="zlayercenterbedvel"
    )
    research_cffacver: Optional[float] = Field(None, alias="cffacver")
    research_eddyviscositybedfacmax: Optional[float] = Field(
        None, alias="eddyviscositybedfacmax"
    )
    research_epseps: Optional[float] = Field(None, alias="epseps")
    research_lateral_fixedweir_umin_method: Optional[int] = Field(
        None, alias="lateral_fixedweir_umin_method"
    )
    research_lateral_fixedweir_minimal_1d2d_embankment: Optional[float] = Field(
        None, alias="lateral_fixedweir_minimal_1d2d_embankment"
    )
    research_testfixedweirs: Optional[int] = Field(None, alias="testfixedweirs")
    research_jposhchk: Optional[int] = Field(None, alias="jposhchk")
    research_cfconhormom: Optional[float] = Field(None, alias="cfconhormom")
    research_cffachormom: Optional[float] = Field(None, alias="cffachormom")
    research_trsh_u1lb: Optional[float] = Field(None, alias="trsh_u1lb")
    research_corioconstant: Optional[int] = Field(None, alias="corioconstant")
    research_jaupwindsrc: Optional[bool] = Field(None, alias="jaupwindsrc")
    research_locsaltlev: Optional[float] = Field(None, alias="locsaltlev")
    research_subsuplupdates1: Optional[bool] = Field(None, alias="subsuplupdates1")
    research_linkdriedmx: Optional[int] = Field(None, alias="linkdriedmx")
    research_maxitpresdens: Optional[int] = Field(None, alias="maxitpresdens")
    research_lateral_fixedweir_relax: Optional[float] = Field(
        None, alias="lateral_fixedweir_relax"
    )
    research_numlimdt_baorg: Optional[int] = Field(None, alias="numlimdt_baorg")
    research_locsaltmax: Optional[float] = Field(None, alias="locsaltmax")
    research_cffachu: Optional[float] = Field(None, alias="cffachu")
    research_vertadvtypmom3onbnd: Optional[int] = Field(
        None, alias="vertadvtypmom3onbnd"
    )
    research_noderivedtypes: Optional[int] = Field(None, alias="noderivedtypes")
    research_jadelvappos: Optional[bool] = Field(None, alias="jadelvapos")
    research_jarhoxu: Optional[int] = Field(None, alias="jarhoxu")


class ResearchPhysics(Physics):
    """An extended [physics] section that includes highly experimental research keywords."""

    class Comments(Physics.Comments):
        research_surftempsmofac: Optional[str] = Field(
            "Hor. Smoothing factor for surface water in heatflx comp. (0.0-1.0), 0=no.",
            alias="surftempsmofac",
        )
        research_selfattractionloading_correct_wl_with_ini: Optional[str] = Field(
            "Correct water level with initial water level in Self attraction and loading (0=no, 1=yes).",
            alias="selfattractionloading_correct_wl_with_ini",
        )
        research_nfentrainmentmomentum: Optional[str] = Field(
            "1: Switch on momentum transfer in NearField related entrainment.",
            alias="nfentrainmentmomentum",
        )
        research_uniffrictcoef1d2d: Optional[str] = Field(
            "Uniform friction coefficient in 1D links (0: no friction).",
            alias="uniffrictcoef1d2d",
        )
        research_equili: Optional[str] = Field(
            "Equilibrium spiral flow intensity (0: no, 1: yes).", alias="equili"
        )
        research_allowcoolingbelowzero: Optional[str] = Field(
            "False	0 = no, 1 = yes.", alias="allowcoolingbelowzero"
        )
        research_soiltempthick: Optional[str] = Field(
            "Use soil temperature buffer if > 0.", alias="soiltempthick"
        )
        research_selfattractionloading: Optional[str] = Field(
            "Use self attraction and loading (0: no, 1: yes, 2: only self attraction).",
            alias="selfattractionloading",
        )
        research_prandtlnumbertemperature: Optional[str] = Field(
            "Turbulent Prandtl number for temperature.",
            alias="prandtlnumbertemperature",
        )
        research_schmidtnumbersalinity: Optional[str] = Field(
            "Turbulent Schmidt number for salinity.",
            alias="schmidtnumbersalinity",
        )
        research_schmidtnumbertracer: Optional[str] = Field(
            "Turbulent Schmidt number for tracer(s).",
            alias="schmidtnumbertracer",
        )
        research_uniffrictcoef1dgrlay: Optional[str] = Field(
            "Uniform ground layer friction coefficient for ocean models (m/s) (0: no friction).",
            alias="uniffrictcoef1dgrlay",
        )

    comments: Comments = Comments()

    research_surftempsmofac: Optional[float] = Field(None, alias="surftempsmofac")
    research_selfattractionloading_correct_wl_with_ini: Optional[bool] = Field(
        None, alias="selfattractionloading_correct_wl_with_ini"
    )
    research_nfentrainmentmomentum: Optional[bool] = Field(
        None, alias="nfentrainmentmomentum"
    )
    research_uniffrictcoef1d2d: Optional[float] = Field(None, alias="uniffrictcoef1d2d")
    research_equili: Optional[bool] = Field(None, alias="equili")
    research_allowcoolingbelowzero: Optional[bool] = Field(
        None, alias="allowcoolingbelowzero"
    )
    research_soiltempthick: Optional[float] = Field(None, alias="soiltempthick")
    research_selfattractionloading: Optional[int] = Field(
        None, alias="selfattractionloading"
    )
    research_prandtlnumbertemperature: Optional[float] = Field(
        None, alias="prandtlnumbertemperature"
    )
    research_schmidtnumbersalinity: Optional[float] = Field(
        None, alias="schmidtnumbersalinity"
    )
    research_schmidtnumbertracer: Optional[float] = Field(
        None, alias="schmidtnumbertracer"
    )
    research_uniffrictcoef1dgrlay: Optional[float] = Field(
        None, alias="uniffrictcoef1dgrlay"
    )


class ResearchSediment(Sediment):
    """An extended [sediment] section that includes highly experimental research keywords."""

    class Comments(Sediment.Comments):
        research_mxgrkrone: Optional[str] = Field(
            "Highest fraction index treated by Krone.", alias="mxgrkrone"
        )
        research_seddenscoupling: Optional[str] = Field(
            "Sed rho coupling (0=no, 1=yes).", alias="seddenscoupling"
        )
        research_implicitfallvelocity: Optional[str] = Field(
            "1=Impl., 0 = Expl.", alias="implicitfallvelocity"
        )
        research_nr_of_sedfractions: Optional[str] = Field(
            "Nr of sediment fractions, (specify the next parameters for each fraction).",
            alias="nr_of_sedfractions",
        )

    comments: Comments = Comments()

    research_mxgrkrone: Optional[int] = Field(None, alias="mxgrkrone")
    research_seddenscoupling: Optional[bool] = Field(None, alias="seddenscoupling")
    research_implicitfallvelocity: Optional[int] = Field(
        None, alias="implicitfallvelocity"
    )
    research_nr_of_sedfractions: Optional[int] = Field(None, alias="nr_of_sedfractions")


class ResearchWind(Wind):
    """An extended [wind] section that includes highly experimental research keywords."""

    class Comments(Wind.Comments):
        research_windhuorzwsbased: Optional[str] = Field(
            "Wind hu or zws based, 0 = hu, 1 = zws.", alias="windhuorzwsbased"
        )
        research_varyingairdensity: Optional[str] = Field(
            "Compute air density yes/no (), 1/0, default 0.", alias="varyingairdensity"
        )
        research_wind_eachstep: Optional[str] = Field(
            "1=wind (and air pressure) each computational timestep, 0=wind (and air pressure) each usertimestep.",
            alias="wind_eachstep",
        )

    comments: Comments = Comments()

    research_windhuorzwsbased: Optional[int] = Field(None, alias="windhuorzwsbased")
    research_varyingairdensity: Optional[bool] = Field(None, alias="varyingairdensity")
    research_wind_eachstep: Optional[int] = Field(None, alias="wind_eachstep")


class ResearchWaves(Waves):
    """An extended [waves] section that includes highly experimental research keywords."""

    class Comments(Waves.Comments):
        research_waveswartdelwaq: Optional[str] = Field(
            "If WaveSwartDelwaq == 1 .and. Tiwaq > 0 then increase tauwave to Delwaq with 0.5rhofwuorbuorb.",
            alias="waveswartdelwaq",
        )
        research_hwavuni: Optional[str] = Field(
            "Root mean square wave height (m).", alias="hwavuni"
        )
        research_tifetchcomp: Optional[str] = Field(
            "Time interval fetch comp (s) in wavemodel 1, 2.", alias="tifetchcomp"
        )
        research_phiwavuni: Optional[str] = Field(
            "Root mean square wave direction, (deg), math convention.",
            alias="phiwavuni",
        )
        research_threedwavestreaming: Optional[str] = Field(
            "Influence of wave streaming. 0: no, 1: added to adve.",
            alias="threedwavestreaming",
        )
        research_threedwaveboundarylayer: Optional[str] = Field(
            "Boundary layer formulation. 1: Sana.", alias="threedwaveboundarylayer"
        )
        research_twavuni: Optional[str] = Field(
            "Root mean square wave period (s).", alias="twavuni"
        )
        research_uorbfac: Optional[str] = Field(
            "Orbital velocities: 0=D3D style; 1=Guza style.", alias="uorbfac"
        )
        research_threedstokesprofile: Optional[str] = Field(
            "Stokes profile. 0: no, 1:uniform over depth, 2: 2nd order Stokes theory; 3: 2, with vertical stokes gradient in adve.",
            alias="threedstokesprofile",
        )
        research_jamapsigwav: Optional[str] = Field(
            "1: sign wave height on map output; 0: hrms wave height on map output. Default=0 (legacy behaviour).",
            alias="jamapsigwav",
        )
        research_hminlw: Optional[str] = Field(
            "Cut-off depth for application of wave forces in momentum balance.",
            alias="hminlw",
        )
        research_jahissigwav: Optional[str] = Field(
            "Sign wave height on his output; 0: hrms wave height on his output. Default=1.",
            alias="jahissigwav",
        )

    comments: Comments = Comments()

    research_waveswartdelwaq: Optional[bool] = Field(None, alias="waveswartdelwaq")
    research_hwavuni: Optional[float] = Field(None, alias="hwavuni")
    research_tifetchcomp: Optional[float] = Field(None, alias="tifetchcomp")
    research_phiwavuni: Optional[float] = Field(None, alias="phiwavuni")
    research_threedwavestreaming: Optional[int] = Field(
        None, alias="threedwavestreaming"
    )
    research_threedwaveboundarylayer: Optional[int] = Field(
        None, alias="threedwaveboundarylayer"
    )
    research_twavuni: Optional[float] = Field(None, alias="twavuni")
    research_uorbfac: Optional[int] = Field(None, alias="uorbfac")
    research_threedstokesprofile: Optional[int] = Field(
        None, alias="threedstokesprofile"
    )
    research_jamapsigwav: Optional[int] = Field(None, alias="jamapsigwav")
    research_hminlw: Optional[float] = Field(None, alias="hminlw")
    research_jahissigwav: Optional[int] = Field(None, alias="jahissigwav")


class ResearchTime(Time):
    """An extended [time] section that includes highly experimental research keywords."""

    class Comments(Time.Comments):
        research_timestepanalysis: Optional[str] = Field(
            "Write time steps analysis file *.steps (0: no, 1: yes).",
            alias="timestepanalysis",
        )
        research_autotimestepvisc: Optional[str] = Field(
            "0 = no, 1 = yes (Time limitation based on explicit diffusive term).",
            alias="autotimestepvisc",
        )
        research_tstarttlfsmo: Optional[str] = Field(
            "Start time of smoothing of boundary conditions (Tlfsmo) w.r.t. RefDate (in TUnit).",
            alias="tstarttlfsmo",
        )

    comments: Comments = Comments()

    research_timestepanalysis: Optional[bool] = Field(None, alias="timestepanalysis")
    research_autotimestepvisc: Optional[bool] = Field(None, alias="autotimestepvisc")
    research_tstarttlfsmo: Optional[float] = Field(None, alias="tstarttlfsmo")


class ResearchRestart(Restart):
    """An extended [restart] section that includes highly experimental research keywords."""

    class Comments(Restart.Comments):
        research_rstignorebl: Optional[str] = Field(
            "Flag indicating whether bed level from restart should be ignored (0=no (default), 1=yes).",
            alias="rstignorebl",
        )

    comments: Comments = Comments()

    research_rstignorebl: Optional[bool] = Field(None, alias="rstignorebl")


class ResearchTrachytopes(Trachytopes):
    """An extended [trachytopes] section that includes highly experimental research keywords."""

    class Comments(Trachytopes.Comments):
        research_trtmth: Optional[str] = Field(
            "Area averaging method, (1=Nikuradse k based, 2=Chezy C based (parallel and serial)).",
            alias="trtmth",
        )
        research_trtmnh: Optional[str] = Field(
            "Minimum water depth for roughness computations.", alias="trtmnh"
        )
        research_trtcll: Optional[str] = Field(
            "Calibration factor file for roughness from trachytopes (see also [calibration] block).",
            alias="trtcll",
        )

    comments: Comments = Comments()

    research_trtmth: Optional[int] = Field(None, alias="trtmth")
    research_trtmnh: Optional[float] = Field(None, alias="trtmnh")
    research_trtcll: Optional[DiskOnlyFileModel] = Field(None, alias="trtcll")


class ResearchOutput(Output):
    """An extended [output] section that includes highly experimental research keywords."""

    class Comments(Output.Comments):
        research_mbalumpsourcesinks: Optional[str] = Field(
            "Lump MBA source/sink mass balance terms (1: yes, 0: no).",
            alias="mbalumpsourcesinks",
        )
        research_wrimap_nearfield: Optional[str] = Field(
            "Write near field parameters (1: yes, 0: no).", alias="wrimap_nearfield"
        )

        research_writedfminterpretedvalues: Optional[str] = Field(
            "Write DFMinterpretedvalues (1: yes, 0: no).",
            alias="writedfminterpretedvalues",
        )
        research_deleteobspointsoutsidegrid: Optional[str] = Field(
            "0 - do not delete, 1 - delete.", alias="deleteobspointsoutsidegrid"
        )
        research_mbalumpboundaries: Optional[str] = Field(
            "Lump MBA boundary mass balance terms (1: yes, 0: no).",
            alias="mbalumpboundaries",
        )
        research_waqhoraggr: Optional[str] = Field(
            "DELWAQ output horizontal aggregation file (*.dwq).", alias="waqhoraggr"
        )
        research_writedetailedtimers: Optional[str] = Field(
            "Write detailed timers output file (1: yes, 0: no).",
            alias="writedetailedtimers",
        )
        research_metadatafile: Optional[str] = Field(
            "Metadata NetCDF file with user-defined global dataset attributes (*_meta.nc).",
            alias="metadatafile",
        )
        research_mbainterval: Optional[str] = Field(
            "Mass balance area output interval (s).", alias="mbainterval"
        )
        research_wrirst_bnd: Optional[str] = Field(
            "Write waterlevel", alias="wrirst_bnd"
        )
        research_generateuuid: Optional[str] = Field(
            "Generate UUID as unique dataset identifier and include in output NetCDF files.",
            alias="generateuuid",
        )
        research_timesplitinterval: Optional[str] = Field(
            "Time splitting interval, after which a new output file is started. value+unit, e.g. '1 M', valid units: Y,M,D,h,m,s.",
            alias="timesplitinterval",
        )
        research_rugfile: Optional[str] = Field(
            "Polyline file *_rug.pli defining runup gauges.", alias="rugfile"
        )
        research_mbawritecsv: Optional[str] = Field(
            "Write mass balance area output to a csv-file (1: yes, 0: no).",
            alias="mbawritecsv",
        )
        research_mbalumpfromtomba: Optional[str] = Field(
            "Lump MBA from/to other areas mass balance terms (1: yes, 0: no).",
            alias="mbalumpfromtomba",
        )
        research_mbalumpprocesses: Optional[str] = Field(
            "Lump MBA processes mass balance terms (1: yes, 0: no).",
            alias="mbalumpprocesses",
        )
        research_waqvertaggr: Optional[str] = Field(
            "DELWAQ output vertical aggregation file (*.vag).", alias="waqvertaggr"
        )
        research_mbawritenetcdf: Optional[str] = Field(
            "Write mass balance area output to a netCDF-file (1: yes, 0: no).",
            alias="mbawritenetcdf",
        )
        research_mbawritetxt: Optional[str] = Field(
            "Write mass balance area output to a txt-file (1: yes, 0: no).",
            alias="mbawritetxt",
        )
        research_nccompression: Optional[str] = Field(
            "Whether or not (1/0) to apply compression to NetCDF output files - NOTE: only works when NcFormat = 4.",
            alias="nccompression",
        )
        research_wrimap_ice: Optional[str] = Field(
            "Write output to map file for ice cover, 0=no (default), 1=yes.",
            alias="wrimap_ice",
        )
        research_wrimap_trachytopes: Optional[str] = Field(
            "Write trachytope roughnesses to map file (1: yes, 0: no).",
            alias="wrimap_trachytopes",
        )

    comments: Comments = Comments()

    research_mbalumpsourcesinks: Optional[bool] = Field(
        None, alias="mbalumpsourcesinks"
    )
    research_wrimap_nearfield: Optional[bool] = Field(None, alias="wrimap_nearfield")
    research_writedfminterpretedvalues: Optional[bool] = Field(
        None, alias="writedfminterpretedvalues"
    )
    research_deleteobspointsoutsidegrid: Optional[bool] = Field(
        None, alias="deleteobspointsoutsidegrid"
    )
    research_mbalumpboundaries: Optional[bool] = Field(None, alias="mbalumpboundaries")
    research_waqhoraggr: Optional[DiskOnlyFileModel] = Field(None, alias="waqhoraggr")
    research_writedetailedtimers: Optional[bool] = Field(
        None, alias="writedetailedtimers"
    )
    research_metadatafile: Optional[DiskOnlyFileModel] = Field(
        None, alias="metadatafile"
    )
    research_mbainterval: Optional[float] = Field(None, alias="mbainterval")
    research_wrirst_bnd: Optional[bool] = Field(None, alias="wrirst_bnd")
    research_generateuuid: Optional[bool] = Field(None, alias="generateuuid")
    research_timesplitinterval: Optional[str] = Field(None, alias="timesplitinterval")
    research_rugfile: Optional[PolyFile] = Field(None, alias="rugfile")
    research_mbawritecsv: Optional[bool] = Field(None, alias="mbawritecsv")
    research_mbalumpfromtomba: Optional[bool] = Field(None, alias="mbalumpfromtomba")
    research_mbalumpprocesses: Optional[bool] = Field(None, alias="mbalumpprocesses")
    research_waqvertaggr: Optional[DiskOnlyFileModel] = Field(None, alias="waqvertaggr")
    research_mbawritenetcdf: Optional[bool] = Field(None, alias="mbawritenetcdf")
    research_mbawritetxt: Optional[bool] = Field(None, alias="mbawritetxt")
    research_nccompression: Optional[bool] = Field(None, alias="nccompression")
    research_wrimap_ice: Optional[bool] = Field(None, alias="wrimap_ice")
    research_wrimap_trachytopes: Optional[bool] = Field(
        None, alias="wrimap_trachytopes"
    )


class ResearchProcesses(Processes):
    """An extended [processes] section that includes highly experimental research keywords."""

    class Comments(Processes.Comments):
        research_substancedensitycoupling: Optional[str] = Field(
            "Substance rho coupling (0=no, 1=yes).", alias="substancedensitycoupling"
        )

    comments: Comments = Comments()

    research_substancedensitycoupling: Optional[bool] = Field(
        None, alias="substancedensitycoupling"
    )


class ResearchSedtrails(INIBasedModel):
    """The `[Sedtrails]` section in an MDU file."""

    class Comments(INIBasedModel.Comments):
        research_sedtrailsgrid: Optional[str] = Field(
            "Grid file for sedtrails output locations on corners.",
            alias="sedtrailsgrid",
        )
        research_sedtrailsanalysis: Optional[str] = Field(
            "Sedtrails analysis. Should be all, transport, flowvelocity or soulsby.",
            alias="sedtrailsanalysis",
        )
        research_sedtrailsinterval: Optional[str] = Field(
            "Sedtrails output times (s), interval, starttime, stoptime (s), if starttime, stoptime are left blank, use whole simulation period.",
            alias="sedtrailsinterval",
        )
        research_sedtrailsoutputfile: Optional[str] = Field(
            "Sedtrails time-avgd output file.", alias="sedtrailsoutputfile"
        )

    comments: Comments = Comments()
    _header: Literal["sedtrails"] = "sedtrails"

    research_sedtrailsgrid: Optional[DiskOnlyFileModel] = Field(
        None, alias="sedtrailsgrid"
    )
    research_sedtrailsanalysis: Optional[
        Literal["all", "transport", "flowvelocity", "soulsby"]
    ] = Field(None, alias="sedtrailsanalysis")
    research_sedtrailsinterval: Optional[List[float]] = Field(
        None, alias="sedtrailsinterval"
    )
    research_sedtrailsoutputfile: Optional[DiskOnlyFileModel] = Field(
        None, alias="sedtrailsoutputfile"
    )

    _split_to_list = get_split_string_on_delimiter_validator(
        "research_sedtrailsinterval",
    )


class ResearchFMModel(FMModel):
    """
    An extended FMModel that includes highly experimental research sections and keywords.
    """

    general: ResearchGeneral = Field(default_factory=ResearchGeneral)
    geometry: ResearchGeometry = Field(default_factory=ResearchGeometry)
    numerics: ResearchNumerics = Field(default_factory=ResearchNumerics)
    physics: ResearchPhysics = Field(default_factory=ResearchPhysics)
    sediment: ResearchSediment = Field(default_factory=ResearchSediment)
    wind: ResearchWind = Field(default_factory=ResearchWind)
    waves: ResearchWaves = Field(default_factory=ResearchWaves)
    time: ResearchTime = Field(default_factory=ResearchTime)
    restart: ResearchRestart = Field(default_factory=ResearchRestart)
    trachytopes: ResearchTrachytopes = Field(default_factory=ResearchTrachytopes)
    output: ResearchOutput = Field(default_factory=ResearchOutput)
    processes: Optional[ResearchProcesses] = Field(None)
    sedtrails: Optional[ResearchSedtrails] = Field(None)<|MERGE_RESOLUTION|>--- conflicted
+++ resolved
@@ -1,8 +1,4 @@
-<<<<<<< HEAD
 from typing import List, Literal, Optional
-=======
-from typing import Optional
->>>>>>> aa0af4cb
 
 from pydantic.v1 import Field
 
@@ -23,11 +19,8 @@
     Waves,
     Wind,
 )
-<<<<<<< HEAD
 from hydrolib.core.dflowfm.ini.models import INIBasedModel
 from hydrolib.core.dflowfm.ini.util import get_split_string_on_delimiter_validator
-=======
->>>>>>> aa0af4cb
 
 
 class ResearchGeneral(General):
