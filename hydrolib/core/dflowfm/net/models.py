--- conflicted
+++ resolved
@@ -139,14 +139,14 @@
         reader = UgridReader(file_path)
         reader.read_mesh2d(self)
 
-    def _set_mesh2d(self) -> None:
-        mesh2d = mk.Mesh2d(
-            node_x=self.mesh2d_node_x,
-            node_y=self.mesh2d_node_y,
-            edge_nodes=self.mesh2d_edge_nodes.ravel(),
-        )
-
-        self.meshkernel.mesh2d_set(mesh2d)
+    # def _set_mesh2d(self) -> None:
+    #     mesh2d = mk.Mesh2d(
+    #         node_x=self.mesh2d_node_x,
+    #         node_y=self.mesh2d_node_y,
+    #         edge_nodes=self.mesh2d_edge_nodes.ravel(),
+    #     )
+
+    #     self.meshkernel.mesh2d_set(mesh2d)
 
     def get_mesh2d(self) -> mk.Mesh2d:
         """Get the mesh2d as represented in the MeshKernel
@@ -209,15 +209,10 @@
         # Add input
         # self.meshkernel.mesh2d_set(mesh2d_input) #TODO: in this meshkernel function duplicates the amount of nodes. Seems not desireable, but more testbanks fail if commented.
         # Get output
-<<<<<<< HEAD
-        mesh2d_output = self.meshkernel.mesh2d_get() #better results for some testcases, comment above and: mesh2d_output = mesh2d_input
-        
-=======
         mesh2d_output = (
             self.meshkernel.mesh2d_get()
         )  # better results for some testcases, comment above and: mesh2d_output = mesh2d_input
 
->>>>>>> f484b9f8
         # Add to mesh2d variables
         self.mesh2d_node_x = mesh2d_output.node_x
         self.mesh2d_node_y = mesh2d_output.node_y
@@ -233,19 +228,10 @@
         self.mesh2d_face_nodes = np.full(
             (len(self.mesh2d_face_x), max(npf)), np.iinfo(np.int32).min
         )
-<<<<<<< HEAD
         idx = (
             np.ones_like(self.mesh2d_face_nodes) * np.arange(max(npf))[None, :]
         ) < npf[:, None]
         self.mesh2d_face_nodes[idx] = mesh2d_output.face_nodes
-        
-=======
-        # TODO: commented since caused errors in hydromt_delft3dfm
-        # idx = (
-        #     np.ones_like(self.mesh2d_face_nodes) * np.arange(max(npf))[None, :]
-        # ) < npf[:, None]
-        # self.mesh2d_face_nodes[idx] = mesh2d_output.face_nodes
->>>>>>> f484b9f8
 
     def clip(
         self,
