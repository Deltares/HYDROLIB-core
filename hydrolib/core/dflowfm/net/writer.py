--- conflicted
+++ resolved
@@ -330,13 +330,9 @@
         mesh1d_node_offset.units = "m"
         mesh1d_node_offset[:] = mesh1d.mesh1d_node_branch_offset
 
-<<<<<<< HEAD
-        mesh_edge_x = ncfile.createVariable("mesh1d_edge_x", np.float64, "mesh1d_nEdges")
-=======
         mesh_edge_x = ncfile.createVariable(
             "mesh1d_edge_x", np.float64, "mesh1d_nEdges"
         )
->>>>>>> f184f02f
         mesh_edge_x.standard_name = "projection_x_coordinate"
         mesh_edge_x.long_name = (
             "Characteristic x-coordinate of the mesh edge (e.g. midpoint)"
