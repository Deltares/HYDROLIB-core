from enum import IntEnum
from pathlib import Path
from typing import Any, Dict, List, Literal, Optional, Union, get_args, get_origin

from pydantic import Field, field_validator, model_validator
from pydantic.fields import FieldInfo

from hydrolib.core.base.file_manager import ResolveRelativeMode
from hydrolib.core.base.models import (
    BaseModel,
    DiskOnlyFileModel,
    FileModel,
    validator_set_default_disk_only_file_model_when_none,
)
from hydrolib.core.dflowfm.crosssection.models import CrossDefModel, CrossLocModel
from hydrolib.core.dflowfm.ext.models import ExtModel
from hydrolib.core.dflowfm.extold.models import ExtOldModel
from hydrolib.core.dflowfm.friction.models import FrictionModel
from hydrolib.core.dflowfm.ini.models import INIBasedModel, INIGeneral, INIModel
from hydrolib.core.dflowfm.ini.serializer import INISerializerConfig
from hydrolib.core.dflowfm.ini.util import (
    get_split_string_on_delimiter_validator,
    validate_datetime_string,
)
from hydrolib.core.dflowfm.inifield.models import IniFieldModel
from hydrolib.core.dflowfm.net.models import NetworkModel
from hydrolib.core.dflowfm.obs.models import ObservationPointModel
from hydrolib.core.dflowfm.obscrosssection.models import ObservationCrossSectionModel
from hydrolib.core.dflowfm.polyfile.models import PolyFile
from hydrolib.core.dflowfm.storagenode.models import StorageNodeModel
from hydrolib.core.dflowfm.structure.models import StructureModel
from hydrolib.core.dflowfm.xyn.models import XYNModel
from hydrolib.core.dflowfm.xyz.models import XYZModel


class AutoStartOption(IntEnum):
    """
    Enum class containing the valid values for the AutoStart
    attribute in the [General][hydrolib.core.dflowfm.mdu.models.General] class.
    """

    no = 0
    autostart = 1
    autostartstop = 2


class General(INIGeneral):
    """The MDU file's `[General]` section with file meta data."""

    class Comments(INIBasedModel.Comments):
        program: Optional[str] = Field("Program.", alias="program")
        version: Optional[str] = Field(
            "Version number of computational kernel", alias="version"
        )
        filetype: Optional[str] = Field("File type. Do not edit this", alias="fileType")
        fileversion: Optional[str] = Field(
            "File version. Do not edit this.", alias="fileVersion"
        )
        autostart: Optional[str] = Field(
            "Autostart simulation after loading MDU or not (0=no, 1=autostart, 2=autostartstop).",
            alias="autoStart",
        )
        pathsrelativetoparent: Optional[str] = Field(
            "Whether or not (1/0) to resolve file names (e.g. inside the *.ext file) relative to their direct parent, instead of to the toplevel MDU working dir",
            alias="pathsRelativeToParent",
        )
        guiversion: Optional[str] = Field(
            "DeltaShell FM suite version.", alias="guiVersion"
        )

    comments: Comments = Comments()
    _header: Literal["General"] = "General"
    program: str = Field("D-Flow FM", alias="program")
    version: str = Field("1.2.94.66079M", alias="version")
    filetype: Literal["modelDef"] = Field("modelDef", alias="fileType")
    fileversion: str = Field("1.09", alias="fileVersion")
    autostart: Optional[AutoStartOption] = Field(AutoStartOption.no, alias="autoStart")
    pathsrelativetoparent: bool = Field(False, alias="pathsRelativeToParent")
    guiversion: Optional[str] = Field(None, alias="guiVersion")


class Numerics(INIBasedModel):
    """
    The `[Numerics]` section in an MDU file.

    This model is typically referenced under [FMModel][hydrolib.core.dflowfm.mdu.models.FMModel]`.numerics`.

    All lowercased attributes match with the [Numerics] input as described in
    [UM Sec.A.1](https://content.oss.deltares.nl/delft3dfm1d2d/D-Flow_FM_User_Manual_1D2D.pdf#section.A.1).
    """

    class Comments(INIBasedModel.Comments):
        cflmax: Optional[str] = Field("Maximum Courant nr.", alias="CFLMax")
        epsmaxlev: Optional[str] = Field(
            "Stop criterium for non linear iteration", alias="EpsMaxlev"
        )
        epsmaxlevm: Optional[str] = Field(
            "Stop criterium for Nested Newton loop in non linear iteration",
            alias="EpsMaxlevM",
        )
        advectype: Optional[str] = Field(
            "Adv type, 0=no, 33=Perot q(uio-u) fast, 3=Perot q(uio-u).",
            alias="advecType",
        )
        timesteptype: Optional[str] = Field(
            "0=only transport, 1=transport + velocity update, 2=full implicit step_reduce, 3=step_jacobi, 4=explicit.",
            alias="timeStepType",
        )
        limtyphu: Optional[str] = Field(
            "Limiter type for waterdepth in continuity eq., 0=no, 1=minmod,2=vanLeer,3=Koren,4=Monotone Central.",
            alias="limTypHu",
        )
        limtypmom: Optional[str] = Field(
            "Limiter type for cell center advection velocity, 0=no, 1=minmod,2=vanLeer,4=Monotone Central.",
            alias="limTypMom",
        )
        limtypsa: Optional[str] = Field(
            "Limiter type for salinity transport,           0=no, 1=minmod,2=vanLeer,4=Monotone Central.",
            alias="limTypSa",
        )
        icgsolver: Optional[str] = Field(
            "Solver type, 4 = sobekGS + Saad-ILUD (default sequential), 6 = PETSc (default parallel), 7= CG+MILU (parallel).",
            alias="icgSolver",
        )
        maxdegree: Optional[str] = Field(
            "Maximum degree in Gauss elimination.", alias="maxDegree"
        )
        fixedweirscheme: Optional[str] = Field(
            "6 = semi-subgrid scheme, 8 = Tabellenboek, 9 = Villemonte (default).",
            alias="fixedWeirScheme",
        )
        fixedweircontraction: Optional[str] = Field(
            "flow width = flow width*fixedWeirContraction.",
            alias="fixedWeirContraction",
        )
        izbndpos: Optional[str] = Field(
            "Position of z boundary, 0=mirroring of closest cell (as in Delft3D-FLOW), 1=on net boundary.",
            alias="izBndPos",
        )
        tlfsmo: Optional[str] = Field(
            "Fourier smoothing time on water level boundaries [s].", alias="tlfSmo"
        )
        keepstbndonoutflow: Optional[str] = Field(
            "Keep salinity and temperature signals on boundary also at outflow, 1=yes, 0=no. Default=0: copy inside value on outflow.",
            alias="keepSTBndOnOutflow",
        )
        slopedrop2d: Optional[str] = Field(
            "Apply droplosses only if local bottom slope > Slopedrop2D, <=0 =no droplosses.",
            alias="slopeDrop2D",
        )
        drop1d: Optional[str] = Field(
            "Limit the downstream water level in the momentum equation to the downstream invert level, BOBdown (ζ*down = max(BOBdown, ζdown)).",
            alias="drop1D",
        )
        chkadvd: Optional[str] = Field(
            "Check advection terms if depth < chkadvdp.", alias="chkAdvd"
        )
        teta0: Optional[str] = Field(
            "Theta (implicitness) of time integration, 0.5 < Theta < 1.0.",
            alias="teta0",
        )
        qhrelax: Optional[str] = Field(None, alias="qhRelax")
        cstbnd: Optional[str] = Field(
            "Delft3D-FLOW type velocity treatment near boundaries for small coastal models (1) or not (0).",
            alias="cstBnd",
        )
        maxitverticalforestersal: Optional[str] = Field(
            "Forester iterations for salinity (0: no vertical filter for salinity, > 0: max nr of iterations).",
            alias="maxitVerticalForesterSal",
        )
        maxitverticalforestertem: Optional[str] = Field(
            "Forester iterations for temperature (0: no vertical filter for temperature, > 0: max nr of iterations).",
            alias="maxitVerticalForesterTem",
        )
        turbulencemodel: Optional[str] = Field(
            "0=no, 1 = constant, 2 = algebraic, 3 = k-epsilon, 4 = k-tau.",
            alias="turbulenceModel",
        )
        turbulenceadvection: Optional[str] = Field(
            "Turbulence advection (0=no, 3 = horizontal explicit vertical implicit).",
            alias="turbulenceAdvection",
        )
        anticreep: Optional[str] = Field(
            "Include anti-creep calculation (0: no, 1: yes).", alias="antiCreep"
        )
        baroczlaybed: Optional[str] = Field(
            "Use fix in baroclinic pressure for zlaybed (1: yes, 0: no)",
            alias="barocZLayBed",
        )
        barocponbnd: Optional[str] = Field(
            "Use baroclinic pressure correction on open boundaries (1: yes, 0: no)",
            alias="barocPOnBnd",
        )
        maxwaterleveldiff: Optional[str] = Field(
            "Upper bound [m] on water level changes, (<= 0: no bounds). Run will abort when violated.",
            alias="maxWaterLevelDiff",
        )
        maxvelocitydiff: Optional[str] = Field(
            "Upper bound [m/s] on velocity changes, (<= 0: no bounds). Run will abort when violated.",
            alias="maxVelocityDiff",
        )
        mintimestepbreak: Optional[str] = Field(
            "Smallest allowed timestep (in s), checked on a sliding average of several timesteps. Run will abort when violated.",
            alias="minTimestepBreak",
        )
        epshu: Optional[str] = Field(
            "Threshold water depth for wetting and drying [m].", alias="epsHu"
        )
        fixedweirrelaxationcoef: Optional[str] = Field(
            "Fixed weir relaxation coefficient for computation of energy loss.",
            alias="fixedWeirRelaxationCoef",
        )
        implicitdiffusion2d: Optional[str] = Field(
            "Implicit diffusion in 2D (0: no, 1:yes).", alias="implicitDiffusion2D"
        )
        vertadvtyptem: Optional[str] = Field(
            "Vertical advection type for temperature (0: none, 4: Theta implicit, 6: higher order explicit, no Forester filter).",
            alias="vertAdvTypTem",
        )
        velmagnwarn: Optional[str] = Field(
            "Warning level unitbrackets{m/s} on velocity magnitude (<= 0: no check).",
            alias="velMagnWarn",
        )
        transportautotimestepdiff: Optional[str] = Field(
            "Auto Timestepdiff in Transport, (0 : lim diff, no lim Dt, 1: no lim diff, lim Dt, 2: no lim diff, no lim Dt, 3: implicit (only 2D)).",
            alias="transportAutoTimestepDiff",
        )
        sethorizontalbobsfor1d2d: Optional[str] = Field(
            "Bobs are set to 2D bedlevel, to prevent incorrect storage in sewer system (0: no, 1:yes).",
            alias="setHorizontalBobsFor1D2D",
        )
        diagnostictransport: Optional[str] = Field(
            "No update of transport quantities, also known as diagnostic transport (0: no, 1: yes).",
            alias="diagnosticTransport",
        )
        vertadvtypsal: Optional[str] = Field(
            "Vertical advection type for salinity (0: none, 4: Theta implicit, 6: higher order explicit, no Forester filter).",
            alias="vertAdvTypSal",
        )
        zerozbndinflowadvection: Optional[str] = Field(
            "Switch for advection at open boundary (0: Neumann, 1=zero at inflow, 2=zero at inflow and outflow).",
            alias="zeroZBndInflowAdvection",
        )
        pure1d: Optional[str] = Field(
            "Purely 1D advection (0: original advection using velocity vector, 1: pure 1D using flow volume vol1_f, 2: pure 1D using volume vol1)",
            alias="pure1D",
        )
        testdryingflooding: Optional[str] = Field(
            "Drying flooding algorithm (0: D-Flow FM, 1: Delft3DFLOW, 2: Similar to 0, and volume limitation in the transport solver based on Epshu).",
            alias="testDryingFlooding",
        )
        logsolverconvergence: Optional[str] = Field(
            "Print time step, number of solver iterations and solver residual to diagnostic output (0: no, 1: yes).",
            alias="logSolverConvergence",
        )
        fixedweirscheme1d2d: Optional[str] = Field(
            "Fixed weir scheme for 1d2d links (0: same as fixedweirscheme, 1: lateral iterative fixed weir scheme).",
            alias="fixedWeirScheme1D2D",
        )
        horizontalmomentumfilter: Optional[str] = Field(
            "Filter for reduction of checkerboarding; 0=No, 1=yes.",
            alias="horizontalMomentumFilter",
        )
        maxnonlineariterations: Optional[str] = Field(
            "Maximal iterations in non-linear iteration loop before a time step reduction is applied",
            alias="maxNonLinearIterations",
        )
        maxvelocity: Optional[str] = Field(
            "Upper bound [m/s] on velocity (<= 0: no bounds). Run will abort when violated.",
            alias="maxVelocity",
        )
        waterlevelwarn: Optional[str] = Field(
            "Warning level [m AD] on water level (<= 0: no check).",
            alias="waterLevelWarn",
        )
        tspinupturblogprof: Optional[str] = Field(
            "Spin up time [s] when starting with a parabolic viscosity profile in whole model domain.",
            alias="tSpinUpTurbLogProf",
        )
        fixedweirtopfrictcoef: Optional[Optional[str]] = Field(
            "Uniform friction coefficient of the groyne part of fixed weirs [the unit depends on frictiontype].",
            alias="fixedWeirTopFrictCoef",
        )
        fixedweir1d2d_dx: Optional[str] = Field(
            "Extra delta x for lateral 1d2d fixed weirs.", alias="fixedWeir1D2D_dx"
        )
        junction1d: Optional[str] = Field(
            "Advection at 1D junctions: (0: original 1D advection using velocity vector, 1 = same as along 1D channels using Pure1D=1).",
            alias="junction1D",
        )
        fixedweirtopwidth: Optional[str] = Field(
            "Uniform width of the groyne part of fixed weirs [m].",
            alias="fixedWeirTopWidth",
        )
        vertadvtypmom: Optional[str] = Field(
            "Vertical advection type in momentum equation; 3: Upwind implicit, 6: centerbased upwind explicit.",
            alias="vertAdvTypMom",
        )
        checkerboardmonitor: Optional[str] = Field(
            "Flag for checkerboarding output on history file (only for sigma layers yet); 0=No, 1=yes.",
            alias="checkerboardMonitor",
        )
        velocitywarn: Optional[str] = Field(
            "Warning level [m/s] on normal velocity(<= 0: no check).",
            alias="velocityWarn",
        )
        adveccorrection1d2d: Optional[str] = Field(
            "Advection correction of 1D2D link volume (0: regular advection, 1: link volume au*dx, 2: advection on 1D2D switched off.)",
            alias="advecCorrection1D2D",
        )
        fixedweirtalud: Optional[str] = Field(
            "Uniform talud slope of fixed weirs.", alias="fixedWeirTalud"
        )
        lateral_fixedweir_umin: Optional[str] = Field(
            "Minimal velocity threshold for weir losses in iterative lateral 1d2d weir coupling.",
            alias="lateral_fixedweir_umin",
        )
        jasfer3d: Optional[str] = Field(
            "Corrections for spherical coordinates (0: no, 1: yes).",
            alias="jasfer3D",
        )

    comments: Comments = Comments()

    _header: Literal["Numerics"] = "Numerics"
    cflmax: float = Field(0.7, alias="CFLMax")
    epsmaxlev: float = Field(1e-8, alias="EpsMaxlev")
    epsmaxlevm: float = Field(1e-8, alias="EpsMaxlevM")
    advectype: int = Field(33, alias="advecType")
    timesteptype: int = Field(2, alias="timeStepType")
    limtyphu: int = Field(0, alias="limTypHu")
    limtypmom: int = Field(4, alias="limTypMom")
    limtypsa: int = Field(4, alias="limTypSa")
    icgsolver: int = Field(4, alias="icgSolver")
    maxdegree: int = Field(6, alias="maxDegree")
    fixedweirscheme: int = Field(9, alias="fixedWeirScheme")
    fixedweircontraction: float = Field(1.0, alias="fixedWeirContraction")
    izbndpos: int = Field(0, alias="izBndPos")
    tlfsmo: float = Field(0.0, alias="tlfSmo")
    keepstbndonoutflow: bool = Field(False, alias="keepSTBndOnOutflow")
    slopedrop2d: float = Field(0.0, alias="slopeDrop2D")
    drop1d: bool = Field(False, alias="drop1D")
    chkadvd: float = Field(0.1, alias="chkAdvd")
    teta0: float = Field(0.55, alias="teta0")
    qhrelax: float = Field(0.01, alias="qhRelax")
    cstbnd: bool = Field(False, alias="cstBnd")
    maxitverticalforestersal: int = Field(0, alias="maxitVerticalForesterSal")
    maxitverticalforestertem: int = Field(0, alias="maxitVerticalForesterTem")
    turbulencemodel: int = Field(3, alias="turbulenceModel")
    turbulenceadvection: int = Field(3, alias="turbulenceAdvection")
    anticreep: bool = Field(False, alias="antiCreep")
    baroczlaybed: bool = Field(False, alias="barocZLayBed")
    barocponbnd: bool = Field(False, alias="barocPOnBnd")
    maxwaterleveldiff: float = Field(0.0, alias="maxWaterLevelDiff")
    maxvelocitydiff: float = Field(0.0, alias="maxVelocityDiff")
    mintimestepbreak: float = Field(0.0, alias="minTimestepBreak")
    epshu: float = Field(0.0001, alias="epsHu")
    fixedweirrelaxationcoef: float = Field(0.6, alias="fixedWeirRelaxationCoef")
    implicitdiffusion2d: bool = Field(False, alias="implicitDiffusion2D")
    vertadvtyptem: int = Field(6, alias="vertAdvTypTem")
    velmagnwarn: float = Field(0.0, alias="velMagnWarn")
    transportautotimestepdiff: int = Field(0, alias="transportAutoTimestepDiff")
    sethorizontalbobsfor1d2d: bool = Field(False, alias="setHorizontalBobsFor1D2D")
    diagnostictransport: bool = Field(False, alias="diagnosticTransport")
    vertadvtypsal: int = Field(6, alias="vertAdvTypSal")
    zerozbndinflowadvection: int = Field(0, alias="zeroZBndInflowAdvection")
    pure1d: int = Field(0, alias="pure1D")
    testdryingflooding: int = Field(0, alias="testDryingFlooding")
    logsolverconvergence: bool = Field(False, alias="logSolverConvergence")
    fixedweirscheme1d2d: int = Field(0, alias="fixedWeirScheme1D2D")
    horizontalmomentumfilter: bool = Field(False, alias="horizontalMomentumFilter")
    maxnonlineariterations: int = Field(100, alias="maxNonLinearIterations")
    maxvelocity: float = Field(0.0, alias="maxVelocity")
    waterlevelwarn: float = Field(0.0, alias="waterLevelWarn")
    tspinupturblogprof: float = Field(0.0, alias="tSpinUpTurbLogProf")
    fixedweirtopfrictcoef: Optional[float] = Field(-999, alias="fixedWeirTopFrictCoef")
    fixedweir1d2d_dx: float = Field(50.0, alias="fixedWeir1D2D_dx")
    junction1d: int = Field(0, alias="junction1D")
    fixedweirtopwidth: float = Field(3.0, alias="fixedWeirTopWidth")
    vertadvtypmom: int = Field(6, alias="vertAdvTypMom")
    checkerboardmonitor: bool = Field(False, alias="checkerboardMonitor")
    velocitywarn: float = Field(0.0, alias="velocityWarn")
    adveccorrection1d2d: int = Field(0, alias="advecCorrection1D2D")
    fixedweirtalud: float = Field(4.0, alias="fixedWeirTalud")
    lateral_fixedweir_umin: float = Field(0.0, alias="lateral_fixedweir_umin")
    jasfer3d: bool = Field(False, alias="jasfer3D")


class VolumeTables(INIBasedModel):
    """
    The `[VolumeTables]` section in an MDU file.

    This model is typically referenced under [FMModel][hydrolib.core.dflowfm.mdu.models.FMModel]`.volumetables`.

    All lowercased attributes match with the [VolumeTables] input as described in
    [UM Sec.A.1](https://content.oss.deltares.nl/delft3dfm1d2d/D-Flow_FM_User_Manual_1D2D.pdf#section.A.1).
    """

    class Comments(INIBasedModel.Comments):
        usevolumetables: Optional[str] = Field(
            "Use 1D volume tables (0: no, 1: yes).",
            alias="useVolumeTables",
        )
        increment: Optional[str] = Field(
            "The height increment for the volume tables [m].", alias="increment"
        )
        usevolumetablefile: Optional[str] = Field(
            "Read and write the volume table from/to file (1: yes, 0= no).",
            alias="useVolumeTableFile",
        )

    comments: Comments = Comments()

    _header: Literal["VolumeTables"] = "VolumeTables"
    usevolumetables: bool = Field(False, alias="useVolumeTables")
    increment: float = Field(0.2, alias="increment")
    usevolumetablefile: bool = Field(False, alias="useVolumeTableFile")


class Physics(INIBasedModel):
    """
    The `[Physics]` section in an MDU file.

    This model is typically referenced under [FMModel][hydrolib.core.dflowfm.mdu.models.FMModel]`.physics`.

    All lowercased attributes match with the [Physics] input as described in
    [UM Sec.A.1](https://content.oss.deltares.nl/delft3dfm1d2d/D-Flow_FM_User_Manual_1D2D.pdf#section.A.1).
    """

    class Comments(INIBasedModel.Comments):
        uniffrictcoef: Optional[str] = Field(
            "Uniform friction coefficient (0: no friction).", alias="unifFrictCoef"
        )
        uniffricttype: Optional[str] = Field(
            "Uniform friction type (0: Chezy, 1: Manning, 2: White-Colebrook, 3: idem, WAQUA style).",
            alias="unifFrictType",
        )
        uniffrictcoef1d: Optional[str] = Field(
            "Uniform friction coefficient in 1D links (0: no friction).",
            alias="unifFrictCoef1D",
        )
        uniffrictcoeflin: Optional[str] = Field(
            "Uniform linear friction coefficient (0: no friction).",
            alias="unifFrictCoefLin",
        )
        vicouv: Optional[str] = Field(
            "Uniform horizontal eddy viscosity [m2/s].", alias="vicouv"
        )
        dicouv: Optional[str] = Field(
            "Uniform horizontal eddy diffusivity [m2/s].", alias="dicouv"
        )
        vicoww: Optional[str] = Field(
            "Background vertical eddy viscosity [m2/s].", alias="vicoww"
        )
        dicoww: Optional[str] = Field(
            "Background vertical eddy diffusivity [m2/s].", alias="dicoww"
        )
        vicwminb: Optional[str] = Field(
            "Minimum viscosity in production and buoyancy term [m2/s].",
            alias="vicwminb",
        )
        xlozmidov: Optional[str] = Field(
            "Ozmidov length scale [m], default=0.0, no contribution of internal waves to vertical diffusion.",
            alias="xlozmidov",
        )
        smagorinsky: Optional[str] = Field(
            "Add Smagorinsky horizontal turbulence: vicu = vicu + ( (Smagorinsky*dx)**2)*S.",
            alias="smagorinsky",
        )
        elder: Optional[str] = Field(
            "Add Elder contribution: vicu = vicu + Elder*kappa*ustar*H/6); e.g. 1.0.",
            alias="elder",
        )
        irov: Optional[str] = Field(
            "Wall friction, 0=free slip, 1 = partial slip using wall_ks.", alias="irov"
        )
        wall_ks: Optional[str] = Field(
            "Nikuradse roughness [m] for side walls, wall_z0=wall_ks/30.",
            alias="wall_ks",
        )
        rhomean: Optional[str] = Field(
            "Average water density [kg/m3].", alias="rhomean"
        )
        idensform: Optional[str] = Field(
            "Density calulation (0: uniform, 1: Eckart, 2: Unesco, 3=Unesco83, 13=3+pressure).",
            alias="idensform",
        )
        ag: Optional[str] = Field("Gravitational acceleration [m/s2].", alias="ag")
        tidalforcing: Optional[str] = Field(
            "Tidal forcing, if jsferic=1 (0: no, 1: yes).", alias="tidalForcing"
        )
        itcap: Optional[str] = Field(
            "Upper limit on internal tides dissipation (W/m^2)", alias="ITcap"
        )
        doodsonstart: Optional[str] = Field(
            "Doodson start time for tidal forcing [s].", alias="doodsonStart"
        )
        doodsonstop: Optional[str] = Field(
            "Doodson stop time for tidal forcing [s].", alias="doodsonStop"
        )
        doodsoneps: Optional[str] = Field(
            "Doodson tolerance level for tidal forcing [s].", alias="doodsonEps"
        )
        villemontecd1: Optional[str] = Field(
            "Calibration coefficient for Villemonte. Default = 1.0.",
            alias="villemonteCD1",
        )
        villemontecd2: Optional[str] = Field(
            "Calibration coefficient for Villemonte. Default = 10.0.",
            alias="villemonteCD2",
        )
        salinity: Optional[str] = Field(
            "Include salinity, (0: no, 1: yes).", alias="salinity"
        )
        initialsalinity: Optional[str] = Field(
            "Initial salinity concentration [ppt].", alias="initialSalinity"
        )
        sal0abovezlev: Optional[str] = Field(
            "Salinity 0 above level [m].", alias="sal0AboveZLev"
        )
        deltasalinity: Optional[str] = Field(
            "uniform initial salinity [ppt].", alias="deltaSalinity"
        )
        backgroundsalinity: Optional[str] = Field(
            "Background salinity for eqn. of state if salinity not computed [psu].",
            alias="backgroundSalinity",
        )
        temperature: Optional[str] = Field(
            "Include temperature (0: no, 1: only transport, 3: excess model of D3D, 5: composite (ocean) model).",
            alias="temperature",
        )
        initialtemperature: Optional[str] = Field(
            "Initial temperature [◦C].", alias="initialTemperature"
        )
        backgroundwatertemperature: Optional[str] = Field(
            "Background water temperature for eqn. of state if temperature not computed [◦C].",
            alias="backgroundWaterTemperature",
        )
        secchidepth: Optional[str] = Field(
            "Water clarity parameter [m].", alias="secchiDepth"
        )
        stanton: Optional[str] = Field(
            "Coefficient for convective heat flux ( ), if negative, then Cd wind is used.",
            alias="stanton",
        )
        dalton: Optional[str] = Field(
            "Coefficient for evaporative heat flux ( ), if negative, then Cd wind is used.",
            alias="dalton",
        )
        tempmax: Optional[str] = Field(
            "Limit the temperature to max value [°C]", alias="tempMax"
        )
        tempmin: Optional[str] = Field(
            "Limit the temperature to min value [°C]", alias="tempMin"
        )
        salimax: Optional[str] = Field(
            "Limit for salinity to max value [ppt]", alias="saliMax"
        )
        salimin: Optional[str] = Field(
            "Limit for salinity to min value [ppt]", alias="saliMin"
        )
        heat_eachstep: Optional[str] = Field(
            "'1=heat each timestep, 0=heat each usertimestep", alias="heat_eachStep"
        )
        rhoairrhowater: Optional[str] = Field(
            "'windstress rhoa/rhow: 0=Rhoair/Rhomean, 1=Rhoair/rhow(), 2=rhoa0()/rhow(), 3=rhoa10()/Rhow()",
            alias="rhoAirRhoWater",
        )
        nudgetimeuni: Optional[str] = Field(
            "Uniform nudge relaxation time [s]", alias="nudgeTimeUni"
        )
        iniwithnudge: Optional[str] = Field(
            "Initialize salinity and temperature with nudge variables (0: no, 1: yes, 2: only initialize, no nudging)",
            alias="iniWithNudge",
        )
        secondaryflow: Optional[str] = Field(
            "Secondary flow (0: no, 1: yes).", alias="secondaryFlow"
        )
        betaspiral: Optional[str] = Field(
            "Weight factor of the spiral flow intensity on flow dispersion stresses (0d0 = disabled).",
            alias="betaSpiral",
        )

    comments: Comments = Comments()

    _header: Literal["Physics"] = "Physics"
    uniffrictcoef: float = Field(0.023, alias="unifFrictCoef")
    uniffricttype: int = Field(1, alias="unifFrictType")
    uniffrictcoef1d: float = Field(0.023, alias="unifFrictCoef1D")
    uniffrictcoeflin: float = Field(0.0, alias="unifFrictCoefLin")
    vicouv: float = Field(0.1, alias="vicouv")
    dicouv: float = Field(0.1, alias="dicouv")
    vicoww: float = Field(5e-05, alias="vicoww")
    dicoww: float = Field(5e-05, alias="dicoww")
    vicwminb: float = Field(0.0, alias="vicwminb")
    xlozmidov: float = Field(0.0, alias="xlozmidov")
    smagorinsky: float = Field(0.2, alias="smagorinsky")
    elder: float = Field(0.0, alias="elder")
    irov: int = Field(0, alias="irov")
    wall_ks: float = Field(0.0, alias="wall_ks")
    rhomean: float = Field(1000, alias="rhomean")
    idensform: int = Field(2, alias="idensform")
    ag: float = Field(9.81, alias="ag")
    tidalforcing: bool = Field(False, alias="tidalForcing")
    itcap: Optional[float] = Field(0.0, alias="ITcap")
    doodsonstart: float = Field(55.565, alias="doodsonStart")
    doodsonstop: float = Field(375.575, alias="doodsonStop")
    doodsoneps: float = Field(0.0, alias="doodsonEps")
    villemontecd1: float = Field(1.0, alias="villemonteCD1")
    villemontecd2: float = Field(10.0, alias="villemonteCD2")
    salinity: bool = Field(False, alias="salinity")
    initialsalinity: float = Field(0.0, alias="initialSalinity")
    sal0abovezlev: float = Field(-999.0, alias="sal0AboveZLev")
    deltasalinity: float = Field(-999.0, alias="deltaSalinity")
    backgroundsalinity: float = Field(30.0, alias="backgroundSalinity")
    temperature: int = Field(0, alias="temperature")
    initialtemperature: float = Field(6.0, alias="initialTemperature")
    backgroundwatertemperature: float = Field(6.0, alias="backgroundWaterTemperature")
    secchidepth: float = Field(2.0, alias="secchiDepth")
    stanton: float = Field(0.0013, alias="stanton")
    dalton: float = Field(0.0013, alias="dalton")
    tempmax: float = Field(-999.0, alias="tempMax")
    tempmin: float = Field(0.0, alias="tempMin")
    salimax: float = Field(-999.0, alias="saliMax")
    salimin: float = Field(0.0, alias="saliMin")
    heat_eachstep: bool = Field(False, alias="heat_eachStep")
    rhoairrhowater: int = Field(0, alias="rhoAirRhoWater")
    nudgetimeuni: float = Field(3600.0, alias="nudgeTimeUni")
    iniwithnudge: int = Field(0, alias="iniWithNudge")
    secondaryflow: bool = Field(False, alias="secondaryFlow")
    betaspiral: float = Field(0.0, alias="betaSpiral")


class Sediment(INIBasedModel):
    class Comments(INIBasedModel.Comments):
        sedimentmodelnr: Optional[str] = Field(
            "Sediment model nr, (0=no, 1=Krone, 2=SvR2007, 3=E-H, 4=MorphologyModule).",
            alias="Sedimentmodelnr",
        )
        morfile: Optional[str] = Field(
            "Morphology settings file (*.mor)", alias="MorFile"
        )
        sedfile: Optional[str] = Field(
            "Sediment characteristics file (*.sed)", alias="SedFile"
        )

    comments: Comments = Comments()

    _disk_only_file_model_should_not_be_none = (
        validator_set_default_disk_only_file_model_when_none()
    )

    _header: Literal["Sediment"] = "Sediment"
    sedimentmodelnr: Optional[int] = Field(0, alias="Sedimentmodelnr")
    morfile: DiskOnlyFileModel = Field(
        default_factory=lambda: DiskOnlyFileModel(None), alias="MorFile"
    )
    sedfile: DiskOnlyFileModel = Field(
        default_factory=lambda: DiskOnlyFileModel(None), alias="SedFile"
    )

    @model_validator(mode="before")
    @classmethod
    def resolve_sediment_model(cls, values: Dict[str, Any]) -> Dict[str, Any]:
        """
        Resolve the sediment model based on the sedimentmodelnr.
        """
        return ModelFieldResolver.resolve(cls, values)


class Wind(INIBasedModel):
    """
    The `[Wind]` section in an MDU file.

    This model is typically referenced under [FMModel][hydrolib.core.dflowfm.mdu.models.FMModel]`.wind`.

    All lowercased attributes match with the [Wind] input as described in
    [UM Sec.A.1](https://content.oss.deltares.nl/delft3dfm1d2d/D-Flow_FM_User_Manual_1D2D.pdf#section.A.1).
    """

    class Comments(INIBasedModel.Comments):
        icdtyp: Optional[str] = Field(
            "Wind drag coefficient type (1: Const, 2: Smith&Banke (2 pts), 3: S&B (3 pts), 4: Charnock 1955, 5: Hwang 2005, 6: Wuest 2005, 7: Hersbach 2010 (2 pts), 8: 4+viscous).",
            alias="iCdTyp",
        )
        cdbreakpoints: Optional[str] = Field(
            "Wind drag breakpoints, e.g. 0.00063 0.00723.", alias="CdBreakpoints"
        )
        windspeedbreakpoints: Optional[str] = Field(
            "Wind speed breakpoints [m/s], e.g. 0.0 100.0.",
            alias="windSpeedBreakpoints",
        )
        rhoair: Optional[str] = Field("Air density [kg/m3].", alias="rhoAir")
        relativewind: Optional[str] = Field(
            "Wind speed [kg/m3] relative to top-layer water speed*relativewind (0d0=no relative wind, 1d0=using full top layer speed).",
            alias="relativeWind",
        )
        windpartialdry: Optional[str] = Field(
            "Reduce windstress on water if link partially dry, only for bedlevtyp=3, 0=no, 1=yes (default).",
            alias="windPartialDry",
        )
        pavbnd: Optional[str] = Field(
            "Average air pressure on open boundaries [N/m2], only applied if value > 0.",
            alias="pavBnd",
        )
        pavini: Optional[str] = Field(
            "Initial air pressure [N/m2], only applied if value > 0.", alias="pavIni"
        )
        computedairdensity: Optional[str] = Field(
            "Compute air density yes/no (), 1/0, default 0.", alias="computedAirdensity"
        )
        stresstowind: Optional[str] = Field(
            "Switch between Wind speed (=0) and wind stress (=1) approach for wind forcing.",
            alias="stressToWind",
        )

    comments: Comments = Comments()

    _header: Literal["Wind"] = "Wind"
    icdtyp: int = Field(2, alias="iCdTyp")
    cdbreakpoints: List[float] = Field([0.00063, 0.00723], alias="CdBreakpoints")
    windspeedbreakpoints: List[float] = Field(
        [0.0, 100.0], alias="windSpeedBreakpoints"
    )
    rhoair: float = Field(1.2, alias="rhoAir")
    relativewind: float = Field(0.0, alias="relativeWind")
    windpartialdry: bool = Field(True, alias="windPartialDry")
    pavbnd: float = Field(0.0, alias="pavBnd")
    pavini: float = Field(0.0, alias="pavIni")
    computedairdensity: bool = Field(False, alias="computedAirdensity")
    stresstowind: bool = Field(False, alias="stressToWind")

    @classmethod
    def list_delimiter(cls) -> str:
        return " "

    _split_to_list = get_split_string_on_delimiter_validator(
        "cdbreakpoints",
        "windspeedbreakpoints",
    )


class Waves(INIBasedModel):
    """
    The `[Waves]` section in an MDU file.

    This model is typically referenced under [FMModel][hydrolib.core.dflowfm.mdu.models.FMModel]`.waves`.

    All lowercased attributes match with the [Waves] input as described in
    [UM Sec.A.1](https://content.oss.deltares.nl/delft3dfm1d2d/D-Flow_FM_User_Manual_1D2D.pdf#section.A.1).
    """

    class Comments(INIBasedModel.Comments):
        wavemodelnr: Optional[str] = Field(
            "Wave model nr. (0: none, 1: fetch/depth limited hurdlestive, 2: Young-Verhagen, 3: SWAN, 5: uniform, 6: SWAN-NetCDF",
            alias="waveModelNr",
        )
        rouwav: Optional[str] = Field(
            "Friction model for wave induced shear stress: FR84 (default) or: MS90, HT91, GM79, DS88, BK67, CJ85, OY88, VR04.",
            alias="rouWav",
        )
        gammax: Optional[str] = Field(
            "Maximum wave height/water depth ratio", alias="gammaX"
        )

    comments: Comments = Comments()

    _header: Literal["Waves"] = "Waves"
    wavemodelnr: int = Field(3, alias="waveModelNr")
    rouwav: str = Field("FR84", alias="rouWav")
    gammax: float = Field(0.5, alias="gammaX")


class Time(INIBasedModel):
    """
    The `[Time]` section in an MDU file.

    This model is typically referenced under [FMModel][hydrolib.core.dflowfm.mdu.models.FMModel]`.time`.

    All lowercased attributes match with the [Time] input as described in
    [UM Sec.A.1](https://content.oss.deltares.nl/delft3dfm1d2d/D-Flow_FM_User_Manual_1D2D.pdf#section.A.1).
    """

    class Comments(INIBasedModel.Comments):
        refdate: Optional[str] = Field("Reference date [yyyymmdd].", alias="refDate")
        tzone: Optional[str] = Field(
            "Data Sources in GMT are interrogated with time in minutes since refdat-Tzone*60 [min].",
            alias="tZone",
        )
        tunit: Optional[str] = Field("Time units in MDU [D, H, M or S].", alias="tUnit")
        dtuser: Optional[str] = Field(
            "User timestep in seconds [s] (interval for external forcing update & his/map output).",
            alias="dtUser",
        )
        dtnodal: Optional[str] = Field(
            "Time interval [s] for updating nodal factors in astronomical boundary conditions.",
            alias="dtNodal",
        )
        dtmax: Optional[str] = Field("Max timestep in seconds [s].", alias="dtMax")
        dtinit: Optional[str] = Field(
            "Initial timestep in seconds [s].", alias="dtInit"
        )
        autotimestep: Optional[str] = Field(
            "0 = no, 1 = 2D (hor. out), 3=3D (hor. out), 5 = 3D (hor. inout + ver. inout), smallest dt",
            alias="autoTimestep",
        )
        autotimestepnostruct: Optional[str] = Field(
            "Exclude structure links (and neighbours) from time step limitation (0 = no, 1 = yes).",
            alias="autoTimestepNoStruct",
        )
        autotimestepnoqout: Optional[str] = Field(
            "Exclude negative qin terms from time step limitation (0 = no, 1 = yes).",
            alias="autoTimestepNoQout",
        )
        tstart: Optional[str] = Field(
            "Start time w.r.t. RefDate [TUnit].", alias="tStart"
        )
        tstop: Optional[str] = Field("Stop time w.r.t. RefDate [TUnit].", alias="tStop")
        startdatetime: Optional[str] = Field(
            "Computation Startdatetime (yyyymmddhhmmss), when specified, overrides tStart",
            alias="startDateTime",
        )
        stopdatetime: Optional[str] = Field(
            "Computation Stopdatetime  (yyyymmddhhmmss), when specified, overrides tStop",
            alias="stopDateTime",
        )
        updateroughnessinterval: Optional[str] = Field(
            "Update interval for time dependent roughness parameters [s].",
            alias="updateRoughnessInterval",
        )
        dtfacmax: Optional[str] = Field(
            "Max timestep increase factor in successive time steps.", alias="Dtfacmax"
        )

    comments: Comments = Comments()

    _header: Literal["Time"] = "Time"
    refdate: int = Field(20200101, alias="refDate")  # TODO Convert to datetime
    tzone: float = Field(0.0, alias="tZone")
    tunit: str = Field("S", alias="tUnit")  # DHMS
    dtuser: float = Field(300.0, alias="dtUser")
    dtnodal: float = Field(21600.0, alias="dtNodal")
    dtmax: float = Field(30.0, alias="dtMax")
    dtinit: float = Field(1.0, alias="dtInit")
    autotimestep: Optional[int] = Field(1, alias="autoTimestep")
    autotimestepnostruct: bool = Field(False, alias="autoTimestepNoStruct")
    autotimestepnoqout: bool = Field(True, alias="autoTimestepNoQout")
    tstart: float = Field(0.0, alias="tStart")
    tstop: float = Field(86400.0, alias="tStop")
    startdatetime: Optional[str] = Field("", alias="startDateTime")
    stopdatetime: Optional[str] = Field("", alias="stopDateTime")
    updateroughnessinterval: float = Field(86400.0, alias="updateRoughnessInterval")
    dtfacmax: float = Field(1.1, alias="Dtfacmax")

    @field_validator("startdatetime", "stopdatetime", mode="before")
    def _validate_datetime(cls, value, field):
        return validate_datetime_string(value, field)


class Restart(INIBasedModel):
    """
    The `[Restart]` section in an MDU file.

    This model is typically referenced under [FMModel][hydrolib.core.dflowfm.mdu.models.FMModel]`.restart`.

    All lowercased attributes match with the [Restart] input as described in
    [UM Sec.A.1](https://content.oss.deltares.nl/delft3dfm1d2d/D-Flow_FM_User_Manual_1D2D.pdf#section.A.1).
    """

    class Comments(INIBasedModel.Comments):
        restartfile: Optional[str] = Field(
            "Restart file, only from netCDF-file, hence: either *_rst.nc or *_map.nc.",
            alias="restartFile",
        )
        restartdatetime: Optional[str] = Field(
            "Restart time [YYYYMMDDHHMMSS], only relevant in case of restart from *_map.nc.",
            alias="restartDateTime",
        )

    comments: Comments = Comments()

    _disk_only_file_model_should_not_be_none = (
        validator_set_default_disk_only_file_model_when_none()
    )

    _header: Literal["Restart"] = "Restart"
    restartfile: DiskOnlyFileModel = Field(
        default_factory=lambda: DiskOnlyFileModel(None), alias="restartFile"
    )
    restartdatetime: Optional[str] = Field("", alias="restartDateTime")

    @model_validator(mode="before")
    @classmethod
    def resolve_restart_file(cls, values: Dict[str, Any]) -> Dict[str, Any]:
        """
        Resolve the restartfile field to the correct type.
        """
        return ModelFieldResolver.resolve(cls, values)

    @field_validator("restartdatetime", mode="before")
    def _validate_datetime(cls, value, field):
        return validate_datetime_string(value, field)


class ExternalForcing(INIBasedModel):
    """
    The `[External Forcing]` section in an MDU file.

    This model is typically referenced under [FMModel][hydrolib.core.dflowfm.mdu.models.FMModel]`.external_forcing`.

    All lowercased attributes match with the [External Forcing] input as described in
    [UM Sec.A.1](https://content.oss.deltares.nl/delft3dfm1d2d/D-Flow_FM_User_Manual_1D2D.pdf#section.A.1).
    """

    class Comments(INIBasedModel.Comments):
        extforcefile: Optional[str] = Field(
            "Old format for external forcings file *.ext, link with tim/cmp-format boundary conditions specification.",
            alias="extForceFile",
        )
        extforcefilenew: Optional[str] = Field(
            "New format for external forcings file *.ext, link with bcformat boundary conditions specification.",
            alias="extForceFileNew",
        )
        rainfall: Optional[str] = Field(
            "Include rainfall, (0=no, 1=yes).", alias="rainfall"
        )
        qext: Optional[str] = Field(
            "Include user Qin/out, externally provided, (0=no, 1=yes).", alias="qExt"
        )
        evaporation: Optional[str] = Field(
            "Include evaporation in water balance, (0=no, 1=yes).", alias="evaporation"
        )
        windext: Optional[str] = Field(
            "Include wind, externally provided, (0=no, 1=reserved for EC, 2=yes).",
            alias="windExt",
        )

    comments: Comments = Comments()

    _disk_only_file_model_should_not_be_none = (
        validator_set_default_disk_only_file_model_when_none()
    )

    _header: Literal["External Forcing"] = "External Forcing"
    extforcefile: Optional[ExtOldModel] = Field(None, alias="extForceFile")
    extforcefilenew: Optional[ExtModel] = Field(None, alias="extForceFileNew")
    rainfall: Optional[bool] = Field(None, alias="rainfall")
    qext: Optional[bool] = Field(None, alias="qExt")
    evaporation: Optional[bool] = Field(None, alias="evaporation")
    windext: Optional[int] = Field(None, alias="windExt")

    def is_intermediate_link(self) -> bool:
        return True

    @model_validator(mode="before")
    @classmethod
    def resolve_ext_force_file(cls, values: Dict[str, Any]) -> Dict[str, Any]:
        """
        Resolve the extforcefile and extforcefilenew fields to the correct type.
        """
        return ModelFieldResolver.resolve(cls, values)


class Hydrology(INIBasedModel):
    """
    The `[Hydrology]` section in an MDU file.

    This model is typically referenced under [FMModel][hydrolib.core.dflowfm.mdu.models.FMModel]`.hydrology`.

    All lowercased attributes match with the [Hydrology] input as described in
    [UM Sec.A.1](https://content.oss.deltares.nl/delft3dfm1d2d/D-Flow_FM_User_Manual_1D2D.pdf#section.A.1).
    """

    class Comments(INIBasedModel.Comments):
        interceptionmodel: Optional[str] = Field(
            "Interception model (0: none, 1: on, via layer thickness).",
            alias="interceptionModel",
        )

    comments: Comments = Comments()

    _header: Literal["Hydrology"] = "Hydrology"
    interceptionmodel: bool = Field(False, alias="interceptionModel")


class Trachytopes(INIBasedModel):
    """
    The `[Trachytopes]` section in an MDU file.

    This model is typically referenced under [FMModel][hydrolib.core.dflowfm.mdu.models.FMModel]`.trachytopes`.

    All lowercased attributes match with the [Trachytopes] input as described in
    [UM Sec.A.1](https://content.oss.deltares.nl/delft3dfm1d2d/D-Flow_FM_User_Manual_1D2D.pdf#section.A.1).
    """

    class Comments(INIBasedModel.Comments):
        trtrou: Optional[str] = Field(
            "Flag for trachytopes (Y=on, N=off).", alias="trtRou"
        )
        trtdef: Optional[str] = Field(
            "File (*.ttd) including trachytope definitions.", alias="trtDef"
        )
        trtl: Optional[str] = Field(
            "File (*.arl) including distribution of trachytope definitions.",
            alias="trtL",
        )
        dttrt: Optional[str] = Field(
            "Interval for updating of bottom roughness due to trachytopes in seconds [s].",
            alias="dtTrt",
        )
        trtmxr: Optional[str] = Field(
            "Maximum recursion level for composite trachytope definitions",
            alias="trtMxR",
        )

    comments: Comments = Comments()

    _header: Literal["Trachytopes"] = "Trachytopes"
    trtrou: str = Field("N", alias="trtRou")  # TODO bool
    trtdef: Optional[Path] = Field("", alias="trtDef")
    trtl: Optional[Path] = Field("", alias="trtL")
    dttrt: float = Field(60.0, alias="dtTrt")
    trtmxr: Optional[int] = Field(8, alias="trtMxR")


ObsFile = Union[XYNModel, ObservationPointModel]
ObsCrsFile = Union[PolyFile, ObservationCrossSectionModel]


class Output(INIBasedModel):
    """
    The `[Output]` section in an MDU file.

    This model is typically referenced under [FMModel][hydrolib.core.dflowfm.mdu.models.FMModel]`.output`.

    All lowercased attributes match with the [Output] input as described in
    [UM Sec.A.1](https://content.oss.deltares.nl/delft3dfm1d2d/D-Flow_FM_User_Manual_1D2D.pdf#section.A.1).
    """

    class Comments(INIBasedModel.Comments):
        wrishp_crs: Optional[str] = Field(
            "Writing cross sections to shape file (0=no, 1=yes).", alias="wrishp_crs"
        )
        wrishp_weir: Optional[str] = Field(
            "Writing weirs to shape file (0=no, 1=yes).", alias="wrishp_weir"
        )
        wrishp_gate: Optional[str] = Field(
            "Writing gates to shape file (0=no, 1=yes).", alias="wrishp_gate"
        )
        wrishp_fxw: Optional[str] = Field(
            "Writing fixed weirs to shape file (0=no, 1=yes).", alias="wrishp_fxw"
        )
        wrishp_thd: Optional[str] = Field(
            "Writing thin dams to shape file (0=no, 1=yes).", alias="wrishp_thd"
        )
        wrishp_obs: Optional[str] = Field(
            "Writing observation points to shape file (0=no, 1=yes).",
            alias="wrishp_obs",
        )
        wrishp_emb: Optional[str] = Field(
            "Writing embankments file (0=no, 1=yes).", alias="wrishp_emb"
        )
        wrishp_dryarea: Optional[str] = Field(
            "Writing dry areas to shape file (0=no, 1=yes).", alias="wrishp_dryArea"
        )
        wrishp_enc: Optional[str] = Field(
            "Writing enclosures to shape file (0=no, 1=yes).", alias="wrishp_enc"
        )
        wrishp_src: Optional[str] = Field(
            "Writing sources and sinks to shape file (0=no, 1=yes).", alias="wrishp_src"
        )
        wrishp_pump: Optional[str] = Field(
            "Writing pumps to shape file (0=no, 1=yes).", alias="wrishp_pump"
        )
        outputdir: Optional[str] = Field(
            "Output directory of map-, his-, rst-, dat- and timingsfiles, default: DFM_OUTPUT_<modelname>. Set to . for no dir/current dir.",
            alias="outputDir",
        )
        waqoutputdir: Optional[str] = Field(
            "Output directory of Water Quality files.", alias="waqOutputDir"
        )
        flowgeomfile: Optional[str] = Field(
            "*_flowgeom.nc Flow geometry file in netCDF format.", alias="flowGeomFile"
        )
        obsfile: Optional[str] = Field(
            "Space separated list of files, containing information about observation points.",
            alias="obsFile",
        )
        crsfile: Optional[str] = Field(
            "Space separated list of files, containing information about observation cross sections.",
            alias="crsFile",
        )
        foufile: Optional[str] = Field(
            "Fourier analysis input file *.fou", alias="fouFile"
        )
        fouupdatestep: Optional[str] = Field(
            "Fourier update step type: 0=every user time step, 1=every computational timestep, 2=same as history output.",
            alias="fouUpdateStep",
        )
        hisfile: Optional[str] = Field(
            "*_his.nc History file in netCDF format.", alias="hisFile"
        )
        hisinterval: Optional[str] = Field(
            "History output, given as 'interval' 'start period' 'end period' [s].",
            alias="hisInterval",
        )
        xlsinterval: Optional[str] = Field(
            "Interval between XLS history [s].", alias="xlsInterval"
        )
        mapfile: Optional[str] = Field(
            "*_map.nc Map file in netCDF format.", alias="mapFile"
        )
        mapinterval: Optional[str] = Field(
            "Map file output, given as 'interval' 'start period' 'end period' [s].",
            alias="mapInterval",
        )
        rstinterval: Optional[str] = Field(
            "Restart file output, given as 'interval' 'start period' 'end period' [s].",
            alias="rstInterval",
        )
        mapformat: Optional[str] = Field(
            "Map file format, 1: netCDF, 2: Tecplot, 3: NetCFD and Tecplot, 4: netCDF UGRID.",
            alias="mapFormat",
        )
        ncformat: Optional[str] = Field(
            "Format for all NetCDF output files (3: classic, 4: NetCDF4+HDF5).",
            alias="ncFormat",
        )
        ncnounlimited: Optional[str] = Field(
            "Write full-length time-dimension instead of unlimited dimension (1: yes, 0: no). (Might require NcFormat=4.)",
            alias="ncNoUnlimited",
        )
        ncnoforcedflush: Optional[str] = Field(
            "Do not force flushing of map-like files every output timestep (1: yes, 0: no).",
            alias="ncNoForcedFlush",
        )
        ncwritelatlon: Optional[str] = Field(
            "Write extra lat-lon coordinates for all projected coordinate variables in each NetCDF file (for CF-compliancy) (1: yes, 0: no).",
            alias="ncWriteLatLon",
        )
        wrihis_balance: Optional[str] = Field(
            "Write mass balance totals to his file, (1: yes, 0: no).",
            alias="wrihis_balance",
        )
        wrihis_sourcesink: Optional[str] = Field(
            "Write sources-sinks statistics to his file, (1: yes, 0: no).",
            alias="wrihis_sourceSink",
        )
        wrihis_structure_gen: Optional[str] = Field(
            "Write general structure parameters to his file, (1: yes, 0: no).",
            alias="wrihis_structure_gen",
        )
        wrihis_structure_dam: Optional[str] = Field(
            "Write dam parameters to his file, (1: yes, 0: no).",
            alias="wrihis_structure_dam",
        )
        wrihis_structure_pump: Optional[str] = Field(
            "Write pump parameters to his file, (1: yes, 0: no).",
            alias="wrihis_structure_pump",
        )
        wrihis_structure_gate: Optional[str] = Field(
            "Write gate parameters to his file, (1: yes, 0: no).",
            alias="wrihis_structure_gate",
        )
        wrihis_structure_weir: Optional[str] = Field(
            "Write weir parameters to his file, (1: yes, 0: no).",
            alias="wrihis_structure_weir",
        )
        wrihis_structure_orifice: Optional[str] = Field(
            "Write orifice parameters to his file, (1: yes, 0: no).",
            alias="wrihis_structure_orifice",
        )
        wrihis_structure_bridge: Optional[str] = Field(
            "Write bridge parameters to his file, (1: yes, 0: no).",
            alias="wrihis_structure_bridge",
        )
        wrihis_structure_culvert: Optional[str] = Field(
            "Write culvert parameters to his file, (1: yes, 0: no).",
            alias="wrihis_structure_culvert",
        )
        wrihis_structure_longculvert: Optional[str] = Field(
            "Write long culvert parameters to his file, (1: yes, 0: no).",
            alias="wrihis_structure_longCulvert",
        )
        wrihis_structure_dambreak: Optional[str] = Field(
            "Write dam break parameters to his file, (1: yes, 0: no).",
            alias="wrihis_structure_damBreak",
        )
        wrihis_structure_uniweir: Optional[str] = Field(
            "Write universal weir parameters to his file, (1: yes, 0: no).",
            alias="wrihis_structure_uniWeir",
        )
        wrihis_structure_compound: Optional[str] = Field(
            "Write compound structure parameters to his file, (1: yes, 0: no).",
            alias="wrihis_structure_compound",
        )
        wrihis_turbulence: Optional[str] = Field(
            "Write k, eps and vicww to his file (1: yes, 0: no)'",
            alias="wrihis_turbulence",
        )
        wrihis_wind: Optional[str] = Field(
            "Write wind velocities to his file (1: yes, 0: no)'", alias="wrihis_wind"
        )
        wrihis_airdensity: Optional[str] = Field(
            "Write air density to his file (1: yes, 0: no)", alias="wrihis_airdensity"
        )
        wrihis_rain: Optional[str] = Field(
            "Write precipitation to his file (1: yes, 0: no)'", alias="wrihis_rain"
        )
        wrihis_infiltration: Optional[str] = Field(
            "Write infiltration to his file (1: yes, 0: no)'",
            alias="wrihis_infiltration",
        )
        wrihis_temperature: Optional[str] = Field(
            "Write temperature to his file (1: yes, 0: no)'", alias="wrihis_temperature"
        )
        wrihis_waves: Optional[str] = Field(
            "Write wave data to his file (1: yes, 0: no)'", alias="wrihis_waves"
        )
        wrihis_heat_fluxes: Optional[str] = Field(
            "Write heat fluxes to his file (1: yes, 0: no)'", alias="wrihis_heat_fluxes"
        )
        wrihis_salinity: Optional[str] = Field(
            "Write salinity to his file (1: yes, 0: no)'", alias="wrihis_salinity"
        )
        wrihis_density: Optional[str] = Field(
            "Write density to his file (1: yes, 0: no)'", alias="wrihis_density"
        )
        wrihis_waterlevel_s1: Optional[str] = Field(
            "Write water level to his file (1: yes, 0: no)'",
            alias="wrihis_waterlevel_s1",
        )
        wrihis_bedlevel: Optional[str] = Field(
            "Write bed level to his file (1: yes, 0: no)'", alias="wrihis_bedlevel"
        )
        wrihis_waterdepth: Optional[str] = Field(
            "Write water depth to his file (1: yes, 0: no)'", alias="wrihis_waterdepth"
        )
        wrihis_velocity_vector: Optional[str] = Field(
            "Write velocity vectors to his file (1: yes, 0: no)'",
            alias="wrihis_velocity_vector",
        )
        wrihis_upward_velocity_component: Optional[str] = Field(
            "Write upward velocity to his file (1: yes, 0: no)'",
            alias="wrihis_upward_velocity_component",
        )
        wrihis_velocity: Optional[str] = Field(
            "Write velocity magnitude in observation point to his file, (1: yes, 0: no).",
            alias="wrihis_velocity",
        )
        wrihis_discharge: Optional[str] = Field(
            "Write discharge magnitude in observation point to his file, (1: yes, 0: no).",
            alias="wrihis_discharge",
        )
        wrihis_sediment: Optional[str] = Field(
            "Write sediment transport to his file (1: yes, 0: no)'",
            alias="wrihis_sediment",
        )
        wrihis_constituents: Optional[str] = Field(
            "Write tracers to his file (1: yes, 0: no)'", alias="wrihis_constituents"
        )
        wrihis_zcor: Optional[str] = Field(
            "Write vertical coordinates to his file (1: yes, 0: no)'",
            alias="wrihis_zcor",
        )
        wrihis_lateral: Optional[str] = Field(
            "Write lateral data to his file, (1: yes, 0: no).", alias="wrihis_lateral"
        )
        wrihis_taucurrent: Optional[str] = Field(
            "Write mean bed shear stress to his file (1: yes, 0: no)'",
            alias="wrihis_taucurrent",
        )
        wrimap_waterlevel_s0: Optional[str] = Field(
            "Write water levels at old time level to map file, (1: yes, 0: no).",
            alias="wrimap_waterLevel_s0",
        )
        wrimap_waterlevel_s1: Optional[str] = Field(
            "Write water levels at new time level to map file, (1: yes, 0: no).",
            alias="wrimap_waterLevel_s1",
        )
        wrimap_evaporation: Optional[str] = Field(
            "Write evaporation to map file, (1: yes, 0: no).",
            alias="wrimap_evaporation",
        )
        wrimap_waterdepth: Optional[str] = Field(
            "Write water depths to map file (1: yes, 0: no).",
            alias="wrimap_waterdepth",
        )
        wrimap_velocity_component_u0: Optional[str] = Field(
            "Write velocities at old time level to map file, (1: yes, 0: no).",
            alias="wrimap_velocity_component_u0",
        )
        wrimap_velocity_component_u1: Optional[str] = Field(
            "Write velocities at new time level to map file, (1: yes, 0: no).",
            alias="wrimap_velocity_component_u1",
        )
        wrimap_velocity_vector: Optional[str] = Field(
            "Write cell-center velocity vectors to map file, (1: yes, 0: no).",
            alias="wrimap_velocity_vector",
        )
        wrimap_velocity_magnitude: Optional[str] = Field(
            "Write cell-center velocity vector magnitude to map file (1: yes, 0: no).",
            alias="wrimap_velocity_magnitude",
        )
        wrimap_upward_velocity_component: Optional[str] = Field(
            "Write upward velocity component to map file, (1: yes, 0: no).",
            alias="wrimap_upward_velocity_component",
        )
        wrimap_density_rho: Optional[str] = Field(
            "Write density to map file, (1: yes, 0: no).", alias="wrimap_density_rho"
        )
        wrimap_horizontal_viscosity_viu: Optional[str] = Field(
            "Write horizontal viscosity to map file, (1: yes, 0: no).",
            alias="wrimap_horizontal_viscosity_viu",
        )
        wrimap_horizontal_diffusivity_diu: Optional[str] = Field(
            "Write horizontal diffusivity to map file, (1: yes, 0: no).",
            alias="wrimap_horizontal_diffusivity_diu",
        )
        wrimap_flow_flux_q1: Optional[str] = Field(
            "Write fluxes to map file, (1: yes, 0: no).", alias="wrimap_flow_flux_q1"
        )
        wrimap_spiral_flow: Optional[str] = Field(
            "Write spiral flow to map file, (1: yes, 0: no).",
            alias="wrimap_spiral_flow",
        )
        wrimap_numlimdt: Optional[str] = Field(
            "Write numlimdt to map file, (1: yes, 0: no).", alias="wrimap_numLimdt"
        )
        wrimap_taucurrent: Optional[str] = Field(
            "Write bottom friction to map file, (1: yes, 0: no).",
            alias="wrimap_tauCurrent",
        )
        wrimap_chezy: Optional[str] = Field(
            "Write chezy values to map file, (1: yes, 0: no).", alias="wrimap_chezy"
        )
        wrimap_turbulence: Optional[str] = Field(
            "Write turbulence to map file, (1: yes, 0: no).", alias="wrimap_turbulence"
        )
        wrimap_rain: Optional[str] = Field(
            "Write rainfall rate to map file, (1: yes, 0: no).", alias="wrimap_rain"
        )
        wrimap_wind: Optional[str] = Field(
            "Write winds to map file, (1: yes, 0: no).", alias="wrimap_wind"
        )
        wrimap_windstress: Optional[str] = Field(
            "Write wind stress to map file (1: yes, 0: no)", alias="wrimap_windstress"
        )
        wrimap_airdensity: Optional[str] = Field(
            "Write air density rates to map file (1: yes, 0: no)",
            alias="wrimap_airdensity",
        )
        wrimap_calibration: Optional[str] = Field(
            "Write roughness calibration factors to map file.",
            alias="wrimap_calibration",
        )
        wrimap_salinity: Optional[str] = Field(
            "Write salinity to map file.", alias="wrimap_salinity"
        )
        wrimap_temperature: Optional[str] = Field(
            "Write temperature to map file.", alias="wrimap_temperature"
        )
        writek_cdwind: Optional[str] = Field(
            "Write wind friction coefficients to tek file (1: yes, 0: no).",
            alias="writek_CdWind",
        )
        wrimap_heat_fluxes: Optional[str] = Field(
            "Write heat fluxes to map file, (1: yes, 0: no).",
            alias="wrimap_heat_fluxes",
        )
        wrimap_wet_waterdepth_threshold: Optional[str] = Field(
            "Waterdepth threshold above which a grid point counts as 'wet'. Defaults to 0.2·Epshu. It is used for Wrimap_time_water_on_ground, Wrimap_waterdepth_on_ground and Wrimap_volume_on_ground.",
            alias="wrimap_wet_waterDepth_threshold",
        )
        wrimap_time_water_on_ground: Optional[str] = Field(
            "Write cumulative time when water is above ground level (only for 1D nodes) to map file, (1: yes, 0: no).",
            alias="wrimap_time_water_on_ground",
        )
        wrimap_freeboard: Optional[str] = Field(
            "Write freeboard (only for 1D nodes) to map file, (1: yes, 0: no).",
            alias="wrimap_freeboard",
        )
        wrimap_waterdepth_on_ground: Optional[str] = Field(
            "Write waterdepth that is above ground level to map file (only for 1D nodes) (1: yes, 0: no).",
            alias="wrimap_waterDepth_on_ground",
        )
        wrimap_volume_on_ground: Optional[str] = Field(
            "Write volume that is above ground level to map file (only for 1D nodes) (1: yes, 0: no).",
            alias="wrimap_volume_on_ground",
        )
        wrimap_total_net_inflow_1d2d: Optional[str] = Field(
            "Write current total 1D2D net inflow (discharge) and cumulative total 1D2D net inflow (volume) to map file (only for 1D nodes) (1:yes, 0:no).",
            alias="wrimap_total_net_inflow_1d2d",
        )
        wrimap_total_net_inflow_lateral: Optional[str] = Field(
            "Write current total lateral net inflow (discharge) and cumulative total lateral net inflow (volume) to map file (only for 1D nodes) (1:yes, 0:no).",
            alias="wrimap_total_net_inflow_lateral",
        )
        wrimap_water_level_gradient: Optional[str] = Field(
            "Write water level gradient to map file (only for 1D links) (1:yes, 0:no).",
            alias="wrimap_water_level_gradient",
        )
        wrimap_tidal_potential: Optional[str] = Field(
            "Write tidal potential to map file (1: yes, 0: no)",
            alias="wrimap_tidal_potential",
        )
        wrimap_sal_potential: Optional[str] = Field(
            "Write self attraction and loading potential to map file (1: yes, 0: no)",
            alias="wrimap_SAL_potential",
        )
        wrimap_internal_tides_dissipation: Optional[str] = Field(
            "Write internal tides dissipation to map file (1: yes, 0: no)",
            alias="wrimap_internal_tides_dissipation",
        )
        wrimap_flow_analysis: Optional[str] = Field(
            "Write flow analysis data to the map file (1:yes, 0:no).",
            alias="wrimap_flow_analysis",
        )
        mapoutputtimevector: Optional[str] = Field(
            "File (.mpt) containing fixed map output times (s) w.r.t. RefDate.",
            alias="mapOutputTimeVector",
        )
        fullgridoutput: Optional[str] = Field(
            "Full grid output mode for layer positions (0: compact, 1: full time-varying grid layer data).",
            alias="fullGridOutput",
        )
        eulervelocities: Optional[str] = Field(
            "Write Eulerian velocities, (1: yes, 0: no).", alias="eulerVelocities"
        )
        classmapfile: Optional[str] = Field(
            "Name of class map file.", alias="classMapFile"
        )
        waterlevelclasses: Optional[str] = Field(
            "Series of values between which water level classes are computed.",
            alias="waterLevelClasses",
        )
        waterdepthclasses: Optional[str] = Field(
            "Series of values between which water depth classes are computed.",
            alias="waterDepthClasses",
        )
        classmapinterval: Optional[str] = Field(
            "Interval [s] between class map file outputs.", alias="classMapInterval"
        )
        waqinterval: Optional[str] = Field(
            "Interval [s] between DELWAQ file outputs.", alias="waqInterval"
        )
        statsinterval: Optional[str] = Field(
            "Interval [s] between screen step outputs in seconds simulation time, if negative in seconds wall clock time.",
            alias="statsInterval",
        )
        timingsinterval: Optional[str] = Field(
            "Timings output interval TimingsInterval.", alias="timingsInterval"
        )
        richardsononoutput: Optional[str] = Field(
            "Write Richardson number, (1: yes, 0: no).", alias="richardsonOnOutput"
        )
        wrimap_every_dt: Optional[str] = Field(
            "Write output to map file every computational timestep, between start and stop time from MapInterval, (1: yes, 0: no).",
            alias="wrimap_every_dt",
        )
        wrimap_input_roughness: Optional[str] = Field(
            "Write chezy input roughness on flow links to map file, (1: yes, 0: no).",
            alias="wrimap_input_roughness",
        )
        wrimap_flowarea_au: Optional[str] = Field(
            "Write flow areas au to map file (1: yes, 0: no).",
            alias="wrimap_flowarea_au",
        )
        wrihis_airdensity: Optional[str] = Field(
            "Write air density to his file (1: yes, 0: no).", alias="wrihis_airdensity"
        )
        wrimap_flow_flux_q1_main: Optional[str] = Field(
            "Write flow flux in main channel to map file (1: yes, 0: no).",
            alias="wrimap_flow_flux_q1_main",
        )
        wrimap_windstress: Optional[str] = Field(
            "Write wind stress to map file (1: yes, 0: no).", alias="wrimap_windstress"
        )
        wrishp_genstruc: Optional[str] = Field(
            "Writing general structures to shape file (0=no, 1=yes).",
            alias="wrishp_genstruc",
        )
        wrimap_qin: Optional[str] = Field(
            "Write sum of all influxes to map file (1: yes, 0: no).", alias="wrimap_qin"
        )
        wrimap_dtcell: Optional[str] = Field(
            "Write time step per cell based on CFL (1: yes, 0: no).",
            alias="wrimap_dtcell",
        )
        wrimap_velocity_vectorq: Optional[str] = Field(
            "Write cell-center velocity vectors (discharge-based) to map file (1: yes, 0: no).",
            alias="wrimap_velocity_vectorq",
        )
        wrimap_bnd: Optional[str] = Field(
            "Write boundary points to map file (1: yes, 0: no).", alias="wrimap_bnd"
        )
        wrishp_dambreak: Optional[str] = Field(
            "Writing dambreaks to shape file (0=no, 1=yes).", alias="wrishp_dambreak"
        )
        wrimap_waterdepth_hu: Optional[str] = Field(
            "Write water depths on u-points to map file (1: yes, 0: no).",
            alias="wrimap_waterdepth_hu",
        )
        ncmapdataprecision: Optional[str] = Field(
            "Precision for NetCDF data in map files (double or single).",
            alias="ncMapDataPrecision",
        )
        nchisdataprecision: Optional[str] = Field(
            "Precision for NetCDF data in his files (double or single).",
            alias="ncHisDataPrecision",
        )
        wrimap_interception: Optional[str] = Field(
            "Write interception to map file (1: yes, 0: no).",
            alias="wrimap_interception",
        )
        wrimap_airdensity: Optional[str] = Field(
            "Write air density to map file, (1:yes, 0:no).", alias="wrimap_airdensity"
        )
        wrimap_volume1: Optional[str] = Field(
            "Write volumes to map file (1: yes, 0: no).", alias="wrimap_volume1"
        )
        wrimap_ancillary_variables: Optional[str] = Field(
            "Write ancillary variables attributes to map file (1: yes, 0: no).",
            alias="wrimap_ancillary_variables",
        )
        wrimap_chezy_on_flow_links: Optional[str] = Field(
            "Write chezy roughness on flow links to map file, (1: yes, 0: no)",
            alias="wrimap_chezy_on_flow_links",
        )
        writepart_domain: Optional[str] = Field(
            "Write partition domain info. for postprocessing (0: no, 1: yes).",
            alias="writepart_domain",
        )
        velocitydirectionclassesinterval: Optional[str] = Field(
            "Class map's step size of class values for velocity direction.",
            alias="VelocityDirectionClassesInterval",
        )
        velocitymagnitudeclasses: Optional[str] = Field(
            "Class map's list of class values for velocity magnitudes.",
            alias="VelocityMagnitudeClasses",
        )

    comments: Comments = Comments()

    _disk_only_file_model_should_not_be_none = (
        validator_set_default_disk_only_file_model_when_none()
    )

    _header: Literal["Output"] = "Output"
    wrishp_crs: bool = Field(False, alias="wrishp_crs")
    wrishp_weir: bool = Field(False, alias="wrishp_weir")
    wrishp_gate: bool = Field(False, alias="wrishp_gate")
    wrishp_fxw: bool = Field(False, alias="wrishp_fxw")
    wrishp_thd: bool = Field(False, alias="wrishp_thd")
    wrishp_obs: bool = Field(False, alias="wrishp_obs")
    wrishp_emb: bool = Field(False, alias="wrishp_emb")
    wrishp_dryarea: bool = Field(False, alias="wrishp_dryArea")
    wrishp_enc: bool = Field(False, alias="wrishp_enc")
    wrishp_src: bool = Field(False, alias="wrishp_src")
    wrishp_pump: bool = Field(False, alias="wrishp_pump")
    outputdir: Optional[Path] = Field("", alias="outputDir")
    waqoutputdir: Optional[Path] = Field("", alias="waqOutputDir")
    flowgeomfile: DiskOnlyFileModel = Field(
        default_factory=lambda: DiskOnlyFileModel(None), alias="flowGeomFile"
    )
    obsfile: Optional[List[ObsFile]] = Field(None, alias="obsFile")
    crsfile: Optional[List[ObsCrsFile]] = Field(None, alias="crsFile")
    foufile: DiskOnlyFileModel = Field(
        default_factory=lambda: DiskOnlyFileModel(None), alias="fouFile"
    )
    fouupdatestep: int = Field(0, alias="fouUpdateStep")
    hisfile: DiskOnlyFileModel = Field(
        default_factory=lambda: DiskOnlyFileModel(None), alias="hisFile"
    )
    hisinterval: List[float] = Field([300.0], alias="hisInterval")
    xlsinterval: List[float] = Field([0.0], alias="xlsInterval")
    mapfile: DiskOnlyFileModel = Field(
        default_factory=lambda: DiskOnlyFileModel(None), alias="mapFile"
    )
    mapinterval: List[float] = Field([1200.0], alias="mapInterval")
    rstinterval: List[float] = Field([0.0], alias="rstInterval")
    mapformat: int = Field(4, alias="mapFormat")
    ncformat: int = Field(3, alias="ncFormat")
    ncnounlimited: bool = Field(False, alias="ncNoUnlimited")
    ncnoforcedflush: bool = Field(False, alias="ncNoForcedFlush")
    ncwritelatlon: bool = Field(False, alias="ncWriteLatLon")

    # his file
    wrihis_balance: bool = Field(True, alias="wrihis_balance")
    wrihis_sourcesink: bool = Field(True, alias="wrihis_sourceSink")
    wrihis_structure_gen: bool = Field(True, alias="wrihis_structure_gen")
    wrihis_structure_dam: bool = Field(True, alias="wrihis_structure_dam")
    wrihis_structure_pump: bool = Field(True, alias="wrihis_structure_pump")
    wrihis_structure_gate: bool = Field(True, alias="wrihis_structure_gate")
    wrihis_structure_weir: bool = Field(True, alias="wrihis_structure_weir")
    wrihis_structure_orifice: bool = Field(True, alias="wrihis_structure_orifice")
    wrihis_structure_bridge: bool = Field(True, alias="wrihis_structure_bridge")
    wrihis_structure_culvert: bool = Field(True, alias="wrihis_structure_culvert")
    wrihis_structure_longculvert: bool = Field(
        True, alias="wrihis_structure_longCulvert"
    )
    wrihis_structure_dambreak: bool = Field(True, alias="wrihis_structure_damBreak")
    wrihis_structure_uniweir: bool = Field(True, alias="wrihis_structure_uniWeir")
    wrihis_structure_compound: bool = Field(True, alias="wrihis_structure_compound")
    wrihis_turbulence: bool = Field(True, alias="wrihis_turbulence")
    wrihis_wind: bool = Field(True, alias="wrihis_wind")
    wrihis_airdensity: bool = Field(False, alias="wrihis_airdensity")
    wrihis_rain: bool = Field(True, alias="wrihis_rain")
    wrihis_infiltration: bool = Field(True, alias="wrihis_infiltration")
    wrihis_temperature: bool = Field(True, alias="wrihis_temperature")
    wrihis_waves: bool = Field(True, alias="wrihis_waves")
    wrihis_heat_fluxes: bool = Field(True, alias="wrihis_heat_fluxes")
    wrihis_salinity: bool = Field(True, alias="wrihis_salinity")
    wrihis_density: bool = Field(True, alias="wrihis_density")
    wrihis_waterlevel_s1: bool = Field(True, alias="wrihis_waterlevel_s1")
    wrihis_bedlevel: bool = Field(True, alias="wrihis_bedlevel")
    wrihis_waterdepth: bool = Field(False, alias="wrihis_waterdepth")
    wrihis_velocity_vector: bool = Field(True, alias="wrihis_velocity_vector")
    wrihis_upward_velocity_component: bool = Field(
        False, alias="wrihis_upward_velocity_component"
    )
    wrihis_velocity: bool = Field(False, alias="wrihis_velocity")
    wrihis_discharge: bool = Field(False, alias="wrihis_discharge")
    wrihis_sediment: bool = Field(True, alias="wrihis_sediment")
    wrihis_constituents: bool = Field(True, alias="wrihis_constituents")
    wrihis_zcor: bool = Field(True, alias="wrihis_zcor")
    wrihis_lateral: bool = Field(True, alias="wrihis_lateral")
    wrihis_taucurrent: bool = Field(True, alias="wrihis_taucurrent")

    # Map file
    wrimap_waterlevel_s0: bool = Field(True, alias="wrimap_waterLevel_s0")
    wrimap_waterlevel_s1: bool = Field(True, alias="wrimap_waterLevel_s1")
    wrimap_evaporation: bool = Field(False, alias="wrimap_evaporation")
    wrimap_waterdepth: bool = Field(True, alias="wrimap_waterdepth")
    wrimap_velocity_component_u0: bool = Field(
        True, alias="wrimap_velocity_component_u0"
    )
    wrimap_velocity_component_u1: bool = Field(
        True, alias="wrimap_velocity_component_u1"
    )
    wrimap_velocity_vector: bool = Field(True, alias="wrimap_velocity_vector")
    wrimap_velocity_magnitude: bool = Field(True, alias="wrimap_velocity_magnitude")
    wrimap_upward_velocity_component: bool = Field(
        False, alias="wrimap_upward_velocity_component"
    )
    wrimap_density_rho: bool = Field(True, alias="wrimap_density_rho")
    wrimap_horizontal_viscosity_viu: bool = Field(
        True, alias="wrimap_horizontal_viscosity_viu"
    )
    wrimap_horizontal_diffusivity_diu: bool = Field(
        True, alias="wrimap_horizontal_diffusivity_diu"
    )
    wrimap_flow_flux_q1: bool = Field(True, alias="wrimap_flow_flux_q1")
    wrimap_spiral_flow: bool = Field(True, alias="wrimap_spiral_flow")
    wrimap_numlimdt: bool = Field(True, alias="wrimap_numLimdt")
    wrimap_taucurrent: bool = Field(True, alias="wrimap_tauCurrent")
    wrimap_chezy: bool = Field(True, alias="wrimap_chezy")
    wrimap_turbulence: bool = Field(True, alias="wrimap_turbulence")
    wrimap_rain: bool = Field(False, alias="wrimap_rain")
    wrimap_wind: bool = Field(True, alias="wrimap_wind")
    wrimap_windstress: bool = Field(False, alias="wrimap_windstress")
    wrimap_airdensity: bool = Field(False, alias="wrimap_airdensity")
    wrimap_calibration: bool = Field(True, alias="wrimap_calibration")
    wrimap_salinity: bool = Field(True, alias="wrimap_salinity")
    wrimap_temperature: bool = Field(True, alias="wrimap_temperature")
    writek_cdwind: bool = Field(False, alias="writek_CdWind")
    wrimap_heat_fluxes: bool = Field(False, alias="wrimap_heat_fluxes")
    wrimap_wet_waterdepth_threshold: float = Field(
        2e-5, alias="wrimap_wet_waterDepth_threshold"
    )
    wrimap_time_water_on_ground: bool = Field(
        False, alias="wrimap_time_water_on_ground"
    )
    wrimap_freeboard: bool = Field(False, alias="wrimap_freeboard")
    wrimap_waterdepth_on_ground: bool = Field(
        False, alias="wrimap_waterDepth_on_ground"
    )
    wrimap_volume_on_ground: bool = Field(False, alias="wrimap_volume_on_ground")
    wrimap_total_net_inflow_1d2d: bool = Field(
        False, alias="wrimap_total_net_inflow_1d2d"
    )
    wrimap_total_net_inflow_lateral: bool = Field(
        False, alias="wrimap_total_net_inflow_lateral"
    )
    wrimap_water_level_gradient: bool = Field(
        False, alias="wrimap_water_level_gradient"
    )
    wrimap_tidal_potential: bool = Field(True, alias="wrimap_tidal_potential")
    wrimap_sal_potential: bool = Field(True, alias="wrimap_SAL_potential")
    wrimap_internal_tides_dissipation: bool = Field(
        True, alias="wrimap_internal_tides_dissipation"
    )
    wrimap_flow_analysis: bool = Field(False, alias="wrimap_flow_analysis")
    mapoutputtimevector: DiskOnlyFileModel = Field(
        default_factory=lambda: DiskOnlyFileModel(None), alias="mapOutputTimeVector"
    )
    fullgridoutput: bool = Field(False, alias="fullGridOutput")
    eulervelocities: bool = Field(False, alias="eulerVelocities")
    classmapfile: DiskOnlyFileModel = Field(
        default_factory=lambda: DiskOnlyFileModel(None), alias="classMapFile"
    )
    waterlevelclasses: List[float] = Field([0.0], alias="waterLevelClasses")
    waterdepthclasses: List[float] = Field([0.0], alias="waterDepthClasses")
    classmapinterval: List[float] = Field([0.0], alias="classMapInterval")
    waqinterval: List[float] = Field([0.0], alias="waqInterval")
    statsinterval: List[float] = Field([-60.0], alias="statsInterval")
    timingsinterval: List[float] = Field([0.0], alias="timingsInterval")
    richardsononoutput: bool = Field(False, alias="richardsonOnOutput")
    wrimap_every_dt: bool = Field(False, alias="wrimap_every_dt")
    wrimap_input_roughness: bool = Field(False, alias="wrimap_input_roughness")
    wrimap_flowarea_au: bool = Field(False, alias="wrimap_flowarea_au")
    wrihis_airdensity: bool = Field(False, alias="wrihis_airdensity")
    wrimap_flow_flux_q1_main: bool = Field(False, alias="wrimap_flow_flux_q1_main")
    wrimap_windstress: bool = Field(False, alias="wrimap_windstress")
    wrishp_genstruc: bool = Field(False, alias="wrishp_genstruc")
    wrimap_qin: bool = Field(False, alias="wrimap_qin")
    wrimap_dtcell: bool = Field(False, alias="wrimap_dtcell")
    wrimap_velocity_vectorq: bool = Field(False, alias="wrimap_velocity_vectorq")
    wrimap_bnd: bool = Field(False, alias="wrimap_bnd")
    wrishp_dambreak: bool = Field(False, alias="wrishp_dambreak")
    wrimap_waterdepth_hu: bool = Field(False, alias="wrimap_waterdepth_hu")
    ncmapdataprecision: Literal["single", "double"] = Field(
        "double", alias="ncMapDataPrecision"
    )
    nchisdataprecision: Literal["single", "double"] = Field(
        "double", alias="ncHisDataPrecision"
    )
    wrimap_interception: bool = Field(False, alias="wrimap_interception")
    wrimap_airdensity: bool = Field(False, alias="wrimap_airdensity")
    wrimap_volume1: bool = Field(False, alias="wrimap_volume1")
    wrimap_ancillary_variables: bool = Field(False, alias="wrimap_ancillary_variables")
    wrimap_chezy_on_flow_links: bool = Field(False, alias="wrimap_chezy_on_flow_links")
    writepart_domain: bool = Field(True, alias="writepart_domain")
    velocitydirectionclassesinterval: float = Field(
        0.0, alias="VelocityDirectionClassesInterval"
    )
    velocitymagnitudeclasses: List[float] = Field(
        [0.0], alias="VelocityMagnitudeClasses"
    )

    @model_validator(mode="before")
    @classmethod
    def resolve_output_fields(cls, values: dict) -> dict:
        return ModelFieldResolver.resolve(cls, values)

    @model_validator(mode="before")
    @classmethod
    def resolve_obs_files(cls, values: dict) -> dict:
        obs_files = values.get("obsfile", None)
        classes = {"ini": ObservationPointModel, "xyn": XYNModel}

        if obs_files is not None and not isinstance(obs_files, list):

            cls_model = ModelFieldResolver.determine_model_type(
                classes, obs_files, cls.model_fields.get("obsfile")
            )

            values["obsfile"] = ModelFieldResolver.init_modelclass(cls_model)

        return values

    @model_validator(mode="before")
    @classmethod
    def resolve_crs_files(cls, values: dict) -> dict:
        crs_files = values.get("crsfile", None)
        classes = {"ini": ObservationCrossSectionModel, "pli": PolyFile}

        if crs_files is not None and not isinstance(crs_files, list):

            cls_model = ModelFieldResolver.determine_model_type(
                classes, crs_files, cls.model_fields.get("crsfile")
            )

            values["crsfile"] = ModelFieldResolver.init_modelclass(cls_model)

        return values

    _split_to_list = get_split_string_on_delimiter_validator(
        "waterlevelclasses",
        "waterdepthclasses",
        "crsfile",
        "obsfile",
        "hisinterval",
        "xlsinterval",
        "mapinterval",
        "rstinterval",
        "classmapinterval",
        "waqinterval",
        "statsinterval",
        "timingsinterval",
        "velocitymagnitudeclasses",
    )

    def is_intermediate_link(self) -> bool:
        return True


class Geometry(INIBasedModel):
    """
    The `[Geometry]` section in an MDU file.

    This model is typically referenced under [FMModel][hydrolib.core.dflowfm.mdu.models.FMModel]`.geometry`.

    All lowercased attributes match with the [Geometry] input as described in
    [UM Sec.A.1](https://content.oss.deltares.nl/delft3dfm1d2d/D-Flow_FM_User_Manual_1D2D.pdf#section.A.1).
    """

    class Comments(INIBasedModel.Comments):
        netfile: Optional[str] = Field("The net file <*_net.nc>", alias="netFile")
        bathymetryfile: Optional[str] = Field(
            "Removed since March 2022. See [geometry] keyword BedLevelFile.",
            alias="bathymetryFile",
        )
        drypointsfile: Optional[str] = Field(
            "Dry points file <*.xyz>, third column dummy z values, or polygon file <*.pol>.",
            alias="dryPointsFile",
        )
        structurefile: Optional[str] = Field(
            "File <*.ini> containing list of hydraulic structures.",
            alias="structureFile",
        )
        inifieldfile: Optional[str] = Field(
            "Initial and parameter field file <*.ini>.",
            alias="iniFieldFile",
        )
        waterlevinifile: Optional[str] = Field(
            "Initial water levels sample file <*.xyz>.", alias="waterLevIniFile"
        )
        landboundaryfile: Optional[str] = Field(
            "Only for plotting.", alias="landBoundaryFile"
        )
        thindamfile: Optional[str] = Field(
            "<*_thd.pli>, Polyline(s) for tracing thin dams.", alias="thinDamFile"
        )
        fixedweirfile: Optional[str] = Field(
            "<*_fxw.pliz>, Polyline(s) x, y, z, z = fixed weir top levels (formerly fixed weir).",
            alias="fixedWeirFile",
        )
        pillarfile: Optional[str] = Field(
            "<*_pillar.pliz>, Polyline file containing four colums with x, y, diameter and Cd coefficient for bridge pillars.",
            alias="pillarFile",
        )
        usecaching: Optional[str] = Field(
            "Use caching for geometrical/network-related items (0: no, 1: yes) (section C.19).",
            alias="useCaching",
        )
        vertplizfile: Optional[str] = Field(
            "<*_vlay.pliz>), = pliz with x, y, Z, first Z = nr of layers, second Z = laytyp.",
            alias="vertPlizFile",
        )
        frictfile: Optional[str] = Field(
            "Location of the files with roughness data for 1D.",
            alias="frictFile",
        )
        crossdeffile: Optional[str] = Field(
            "Cross section definitions for all cross section shapes.",
            alias="crossDefFile",
        )
        crosslocfile: Optional[str] = Field(
            "Location definitions of the cross sections on a 1D network.",
            alias="crossLocFile",
        )
        storagenodefile: Optional[str] = Field(
            "File containing the specification of storage nodes and/or manholes to add extra storage to 1D models.",
            alias="storageNodeFile",
        )
        oned2dlinkfile: Optional[str] = Field(
            "File containing the custom parameterization of 1D-2D links.",
            alias="1d2dLinkFile",
        )
        proflocfile: Optional[str] = Field(
            "<*_proflocation.xyz>) x, y, z, z = profile refnumber.", alias="profLocFile"
        )
        profdeffile: Optional[str] = Field(
            "<*_profdefinition.def>) definition for all profile nrs.",
            alias="profDefFile",
        )
        profdefxyzfile: Optional[str] = Field(
            "<*_profdefinition.def>) definition for all profile nrs.",
            alias="profDefXyzFile",
        )
        manholefile: Optional[str] = Field(
            "File containing manholes (e.g. <*.dat>).", alias="manholeFile"
        )
        partitionfile: Optional[str] = Field(
            "<*_part.pol>, polyline(s) x, y.", alias="partitionFile"
        )
        uniformwidth1d: Optional[str] = Field(
            "Uniform width for channel profiles not specified by profloc",
            alias="uniformWidth1D",
        )
        dxwuimin2d: Optional[str] = Field(
            "Smallest fraction dx/wu , set dx > Dxwuimin2D*wu",
            alias="dxWuiMin2D",
        )
        waterlevini: Optional[str] = Field("Initial water level.", alias="waterLevIni")
        bedlevuni: Optional[str] = Field(
            "Uniform bed level [m], (only if bedlevtype>=3), used at missing z values in netfile.",
            alias="bedLevUni",
        )
        bedslope: Optional[str] = Field(
            "Bed slope inclination, sets zk = bedlevuni + x*bedslope ans sets zbndz = xbndz*bedslope.",
            alias="bedSlope",
        )
        bedlevtype: Optional[str] = Field(
            "1: at cell center (tiles xz,yz,bl,bob=max(bl)), 2: at face (tiles xu,yu,blu,bob=blu), 3: at face (using mean node values), 4: at face (using min node values), 5: at face (using max node values), 6: with bl based on node values.",
            alias="bedLevType",
        )
        blmeanbelow: Optional[str] = Field(
            "if not -999d0, below this level [m] the cell centre bedlevel is the mean of surrouding netnodes.",
            alias="blMeanBelow",
        )
        blminabove: Optional[str] = Field(
            "if not -999d0, above this level [m] the cell centre bedlevel is the min of surrouding netnodes.",
            alias="blMinAbove",
        )
        anglat: Optional[str] = Field(
            "Angle of latitude S-N [deg], 0=no Coriolis.", alias="angLat"
        )
        anglon: Optional[str] = Field(
            "Angle of longitude E-W [deg], 0=Greenwich Mean Time.", alias="angLon"
        )
        conveyance2d: Optional[str] = Field(
            "-1:R=HU, 0:R=H, 1:R=A/P, 2:K=analytic-1D conv, 3:K=analytic-2D conv.",
            alias="conveyance2D",
        )
        nonlin1d: Optional[str] = Field(
            "Non-linear 1D volumes, applicable for models with closed cross sections. 1=treat closed sections as partially open by using a Preissmann slot, 2=Nested Newton approach, 3=Partial Nested Newton approach.",
            alias="nonlin1D",
        )
        nonlin2d: Optional[str] = Field(
            "Non-linear 2D volumes, only i.c.m. ibedlevtype = 3 and Conveyance2D>=1.",
            alias="nonlin2D",
        )
        sillheightmin: Optional[str] = Field(
            "Fixed weir only active if both ground heights are larger than this value [m].",
            alias="sillHeightMin",
        )
        makeorthocenters: Optional[str] = Field(
            "(1: yes, 0: no) switch from circumcentres to orthocentres in geominit.",
            alias="makeOrthoCenters",
        )
        dcenterinside: Optional[str] = Field(
            "limit cell center; 1.0:in cell <-> 0.0:on c/g.", alias="dCenterInside"
        )
        bamin: Optional[str] = Field(
            "Minimum grid cell area [m2], i.c.m. cutcells.", alias="baMin"
        )
        openboundarytolerance: Optional[str] = Field(
            "Search tolerance factor between boundary polyline and grid cells. [Unit: in cell size units (i.e., not meters)].",
            alias="openBoundaryTolerance",
        )
        renumberflownodes: Optional[str] = Field(
            "Renumber the flow nodes (1: yes, 0: no).", alias="renumberFlowNodes"
        )
        kmx: Optional[str] = Field("Number of vertical layers.", alias="kmx")
        layertype: Optional[str] = Field(
            "1= sigma-layers, 2 = z-layers, 3 = use VertplizFile.", alias="layerType"
        )
        numtopsig: Optional[str] = Field(
            "Number of sigma-layers on top of z-layers.", alias="numTopSig"
        )
        numtopsiguniform: Optional[str] = Field(
            "Spatially constant number of sigma layers above z-layers in a z-sigma model (1: yes, 0: no, spatially varying)",
            alias="numTopSigUniform",
        )
        dztop: Optional[str] = Field(
            "Z-layer thickness of layers above level Dztopuniabovez", alias="dzTop"
        )
        floorlevtoplay: Optional[str] = Field(
            "Floor level of top layer", alias="floorLevTopLay"
        )
        dztopuniabovez: Optional[str] = Field(
            "Above this level layers will have uniform dzTop, below we use sigmaGrowthFactor",
            alias="dzTopUniAboveZ",
        )
        keepzlayeringatbed: Optional[str] = Field(
            "0:possibly very thin layer at bed, 1:bedlayerthickness == zlayerthickness, 2=equal thickness first two layers",
            alias="keepZLayeringAtBed",
        )
        sigmagrowthfactor: Optional[str] = Field(
            "layer thickness growth factor from bed up.", alias="sigmaGrowthFactor"
        )
        dxdoubleat1dendnodes: Optional[str] = Field(
            "Whether a 1D grid cell at the end of a network has to be extended with 0.5Δx.",
            alias="dxDoubleAt1DEndNodes",
        )
        changevelocityatstructures: Optional[str] = Field(
            "Ignore structure dimensions for the velocity at hydraulic structures, when calculating the surrounding cell centered flow velocities.",
            alias="changeVelocityAtStructures",
        )
        changestructuredimensions: Optional[str] = Field(
            "Change the structure dimensions in case these are inconsistent with the channel dimensions.",
            alias="changeStructureDimensions",
        )
        gridenclosurefile: Optional[str] = Field(
            "Enclosure file <*.pol> to clip outer parts from the grid.",
            alias="gridEnclosureFile",
        )
        allowbndatbifurcation: Optional[str] = Field(
            "Allow 1d boundary node when connectin branch leads to bifurcation (1: yes, 0: no).",
            alias="allowBndAtBifurcation",
        )
        slotw1d: Optional[str] = Field("Minimum slotwidth 1D [m].", alias="slotw1D")
        slotw2d: Optional[str] = Field("Minimum slotwidth 2D [m].", alias="slotw2D")
        uniformheight1droofgutterpipes: Optional[str] = Field(
            "Uniform height for roof gutter pipes [m].",
            alias="uniformHeight1DRoofGutterPipes",
        )
        dxmin1d: Optional[str] = Field("Minimum 1D link length [m].", alias="dxmin1D")
        uniformtyp1dstreetinlets: Optional[str] = Field(
            "Uniform cross section type for street inlets (1: circle, 2: rectangle, -2: closed rectangle).",
            alias="uniformTyp1DStreetInlets",
        )
        stretchtype: Optional[str] = Field(
            "Stretching type for non-uniform layers, 1=user defined, 2=exponential, otherwise=uniform.",
            alias="stretchType",
        )
        zlaybot: Optional[str] = Field(
            "if specified, first z-layer starts from zlaybot [ ], if not, it starts from the lowest bed point.",
            alias="zlayBot",
        )
        zlaytop: Optional[str] = Field(
            "if specified, highest z-layer ends at zlaytop [ ], if not, it ends at the initial water level.",
            alias="zlayTop",
        )
        uniformheight1d: Optional[str] = Field(
            "Uniform height for 1D profiles and 1d2d internal links [m].",
            alias="uniformHeight1D",
        )
        roofsfile: Optional[str] = Field(
            "Polyline file <*_roof.pliz>, containing roofgutter heights x, y, z level.",
            alias="roofsFile",
        )
        gulliesfile: Optional[str] = Field(
            "Polyline file <*_gul.pliz>, containing lowest bed level along talweg x, y, z level.",
            alias="gulliesFile",
        )
        uniformwidth1dstreetinlets: Optional[str] = Field(
            "Uniform width for street inlets [m].", alias="uniformWidth1DStreetInlets"
        )
        uniformheight1dstreetinlets: Optional[str] = Field(
            "Uniform height for street inlets [m]", alias="uniformHeight1DStreetInlets"
        )
        uniformtyp1droofgutterpipes: Optional[str] = Field(
            "Uniform cross section type for type roof gutter pipes (1: circle, 2: rectangle, -2: closed rectangle).",
            alias="uniformTyp1DRoofGutterPipes",
        )
        uniformwidth1droofgutterpipes: Optional[str] = Field(
            "Uniform width for roof gutter pipes [m].",
            alias="uniformWidth1DRoofGutterPipes",
        )

    comments: Comments = Comments()

    _disk_only_file_model_should_not_be_none = (
        validator_set_default_disk_only_file_model_when_none()
    )

    _header: Literal["Geometry"] = "Geometry"
    netfile: Optional[NetworkModel] = Field(
        default_factory=NetworkModel, alias="netFile"
    )
    bathymetryfile: Optional[XYZModel] = Field(None, alias="bathymetryFile")
    drypointsfile: Optional[List[Union[XYZModel, PolyFile]]] = Field(
        None, alias="dryPointsFile"
    )  # TODO Fix, this will always try XYZ first, alias="]")
    structurefile: Optional[List[StructureModel]] = Field(
        None, alias="structureFile", delimiter=";"
    )
    inifieldfile: Optional[IniFieldModel] = Field(None, alias="iniFieldFile")
    waterlevinifile: DiskOnlyFileModel = Field(
        default_factory=lambda: DiskOnlyFileModel(None), alias="waterLevIniFile"
    )
    landboundaryfile: Optional[List[DiskOnlyFileModel]] = Field(
        None, alias="landBoundaryFile"
    )
    thindamfile: Optional[List[PolyFile]] = Field(None, alias="thinDamFile")
    fixedweirfile: Optional[List[PolyFile]] = Field(None, alias="fixedWeirFile")
    pillarfile: Optional[List[PolyFile]] = Field(None, alias="pillarFile")
    usecaching: bool = Field(True, alias="useCaching")
    vertplizfile: Optional[PolyFile] = Field(None, alias="vertPlizFile")
    frictfile: Optional[List[FrictionModel]] = Field(
        None, alias="frictFile", delimiter=";"
    )
    crossdeffile: Optional[CrossDefModel] = Field(None, alias="crossDefFile")
    crosslocfile: Optional[CrossLocModel] = Field(None, alias="crossLocFile")
    storagenodefile: Optional[StorageNodeModel] = Field(None, alias="storageNodeFile")
    oned2dlinkfile: DiskOnlyFileModel = Field(
        default_factory=lambda: DiskOnlyFileModel(None), alias="1d2dLinkFile"
    )
    proflocfile: DiskOnlyFileModel = Field(
        default_factory=lambda: DiskOnlyFileModel(None), alias="profLocFile"
    )
    profdeffile: DiskOnlyFileModel = Field(
        default_factory=lambda: DiskOnlyFileModel(None), alias="profDefFile"
    )
    profdefxyzfile: DiskOnlyFileModel = Field(
        default_factory=lambda: DiskOnlyFileModel(None), alias="profDefXyzFile"
    )
    manholefile: DiskOnlyFileModel = Field(
        default_factory=lambda: DiskOnlyFileModel(None), alias="manholeFile"
    )
    partitionfile: Optional[PolyFile] = Field(None, alias="partitionFile")
    uniformwidth1d: float = Field(2.0, alias="uniformWidth1D")
    dxwuimin2d: float = Field(0.0, alias="dxWuiMin2D")
    waterlevini: float = Field(0.0, alias="waterLevIni")
    bedlevuni: float = Field(-5.0, alias="bedLevUni")
    bedslope: float = Field(0.0, alias="bedSlope")
    bedlevtype: int = Field(3, alias="bedLevType")
    blmeanbelow: float = Field(-999.0, alias="blMeanBelow")
    blminabove: float = Field(-999.0, alias="blMinAbove")
    anglat: float = Field(0.0, alias="angLat")
    anglon: float = Field(0.0, alias="angLon")
    conveyance2d: int = Field(-1, alias="conveyance2D")
    nonlin1d: int = Field(1, alias="nonlin1D")
    nonlin2d: int = Field(0, alias="nonlin2D")
    sillheightmin: float = Field(0.0, alias="sillHeightMin")
    makeorthocenters: bool = Field(False, alias="makeOrthoCenters")
    dcenterinside: float = Field(1.0, alias="dCenterInside")
    bamin: float = Field(1e-06, alias="baMin")
    openboundarytolerance: float = Field(3.0, alias="openBoundaryTolerance")
    renumberflownodes: bool = Field(True, alias="renumberFlowNodes")
    kmx: int = Field(0, alias="kmx")
    layertype: int = Field(1, alias="layerType")
    numtopsig: int = Field(0, alias="numTopSig")
    numtopsiguniform: bool = Field(True, alias="numTopSigUniform")
    sigmagrowthfactor: float = Field(1.0, alias="sigmaGrowthFactor")
    dztop: Optional[float] = Field(-999, alias="dzTop")
    floorlevtoplay: Optional[float] = Field(-999, alias="floorLevTopLay")
    dztopuniabovez: Optional[float] = Field(-999, alias="dzTopUniAboveZ")
    keepzlayeringatbed: int = Field(2, alias="keepZLayeringAtBed")
    dxdoubleat1dendnodes: bool = Field(True, alias="dxDoubleAt1DEndNodes")
    changevelocityatstructures: bool = Field(False, alias="changeVelocityAtStructures")
    changestructuredimensions: bool = Field(True, alias="changeStructureDimensions")
    gridenclosurefile: Optional[PolyFile] = Field(None, alias="gridEnclosureFile")
    allowbndatbifurcation: bool = Field(False, alias="allowBndAtBifurcation")
    slotw1d: float = Field(0.001, alias="slotw1D")
    slotw2d: float = Field(0.001, alias="slotw2D")
    uniformheight1droofgutterpipes: float = Field(
        0.1, alias="uniformHeight1DRoofGutterPipes"
    )
    dxmin1d: float = Field(0.001, alias="dxmin1D")
    uniformtyp1dstreetinlets: int = Field(-2, alias="uniformTyp1DStreetInlets")
    stretchtype: int = Field(-1, alias="stretchType")
    zlaybot: float = Field(-999.0, alias="zlayBot")
    zlaytop: float = Field(-999.0, alias="zlayTop")
    uniformheight1d: float = Field(3.0, alias="uniformHeight1D")
    roofsfile: Optional[PolyFile] = Field(None, alias="roofsFile")
    gulliesfile: Optional[PolyFile] = Field(None, alias="gulliesFile")
    uniformwidth1dstreetinlets: float = Field(0.2, alias="uniformWidth1DStreetInlets")
    uniformheight1dstreetinlets: float = Field(0.1, alias="uniformHeight1DStreetInlets")
    uniformtyp1droofgutterpipes: int = Field(-2, alias="uniformTyp1DRoofGutterPipes")
    uniformwidth1droofgutterpipes: float = Field(
        0.1, alias="uniformWidth1DRoofGutterPipes"
    )

    @model_validator(mode="before")
    @classmethod
    def resolve_geometry_fields(cls, values: Dict[str, Any]) -> Dict[str, Any]:
        """
        Resolve the geometry fields to ensure that the correct types are used.
        """
        return ModelFieldResolver.resolve(cls, values)

    @model_validator(mode="before")
    @classmethod
    def resolve_drypointsfile_files(cls, values: dict) -> dict:
        drypointsfile_files = values.get("drypointsfile", None)
        classes = {"xyz": XYZModel, "pli": PolyFile}

        if drypointsfile_files is not None and not isinstance(
            drypointsfile_files, list
        ):

            cls_model = ModelFieldResolver.determine_model_type(
                classes,
                drypointsfile_files,
                cls.model_fields.get("drypointsfile", None),
            )

            values["drypointsfile"] = ModelFieldResolver.init_modelclass(cls_model)

        return values

    _split_to_list = get_split_string_on_delimiter_validator(
        "frictfile",
        "structurefile",
        "drypointsfile",
        "landboundaryfile",
        "thindamfile",
        "fixedweirfile",
        "pillarfile",
    )

    def is_intermediate_link(self) -> bool:
        return True


class Calibration(INIBasedModel):
    """
    The `[Calibration]` section in an MDU file.

    This model is typically referenced under [FMModel][hydrolib.core.dflowfm.mdu.models.FMModel]`.calibration`.

    All lowercased attributes match with the [Calibration] input as described in
    [UM Sec.A.3](https://content.oss.deltares.nl/delft3dfm1d2d/D-Flow_FM_User_Manual_1D2D.pdf#section.A.3).
    """

    class Comments(INIBasedModel.Comments):
        usecalibration: Optional[str] = Field(
            "Activate calibration factor friction multiplier (0: no, 1: yes).",
            alias="UseCalibration",
        )
        definitionfile: Optional[str] = Field(
            "File (*.cld) containing calibration definitions.",
            alias="DefinitionFile",
        )
        areafile: Optional[str] = Field(
            "File (*.cll) containing area distribution of calibration definitions.",
            alias="AreaFile",
        )

    comments: Comments = Comments()

    _disk_only_file_model_should_not_be_none = (
        validator_set_default_disk_only_file_model_when_none()
    )

    _header: Literal["Calibration"] = "Calibration"
    usecalibration: bool = Field(False, alias="UseCalibration")
    definitionfile: DiskOnlyFileModel = Field(
        default_factory=lambda: DiskOnlyFileModel(None), alias="DefinitionFile"
    )
    areafile: DiskOnlyFileModel = Field(
        default_factory=lambda: DiskOnlyFileModel(None), alias="AreaFile"
    )

    @model_validator(mode="before")
    @classmethod
    def resolve_calibration_fields(cls, values: Dict[str, Any]) -> Dict[str, Any]:
        return ModelFieldResolver.resolve(cls, values)


class InfiltrationMethod(IntEnum):
    """
    Enum class containing the valid values for the Infiltrationmodel
    attribute in the [GroundWater][hydrolib.core.dflowfm.mdu.models.GroundWater] class.
    """

    NoInfiltration = 0
    InterceptionLayer = 1
    ConstantInfiltrationCapacity = 2
    ModelUnsaturatedSaturated = 3
    Horton = 4


class GroundWater(INIBasedModel):
    """
    The `[Grw]` section in an MDU file.

    This model is typically referenced under [FMModel][hydrolib.core.dflowfm.mdu.models.FMModel]`.grw`.

    All lowercased attributes match with the [Grw] input as described in
    [UM Sec.A.3](https://content.oss.deltares.nl/delft3dfm1d2d/D-Flow_FM_User_Manual_1D2D.pdf#section.A.3).
    """

    class Comments(INIBasedModel.Comments):
        groundwater: Optional[str] = Field(
            "0=No (horizontal) groundwater flow, 1=With groundwater flow",
            alias="GroundWater",
        )
        infiltrationmodel: Optional[str] = Field(
            "Infiltration method (0: No infiltration, 1: Interception layer, 2: Constant infiltration capacity, 3: model unsaturated/saturated (with grw), 4: Horton).",
            alias="Infiltrationmodel",
        )
        hinterceptionlayer: Optional[str] = Field(
            "Intercept this amount of rain (m)", alias="Hinterceptionlayer"
        )
        unifinfiltrationcapacity: Optional[str] = Field(
            "Uniform maximum infiltration capacity [m/s].",
            alias="UnifInfiltrationCapacity",
        )
        conductivity: Optional[str] = Field(
            "Non-dimensionless K conductivity   saturated (m/s), Q = K*A*i (m3/s)",
            alias="Conductivity",
        )
        h_aquiferuni: Optional[str] = Field(
            "bgrw = bl - h_aquiferuni (m), if negative, bgrw = bgrwuni.",
            alias="h_aquiferuni",
        )
        bgrwuni: Optional[str] = Field(
            "uniform level of impervious layer, only used if h_aquiferuni is negative.",
            alias="bgrwuni",
        )
        h_unsatini: Optional[str] = Field(
            "initial level groundwater is bedlevel - h_unsatini (m), if negative, sgrw = sgrwini.",
            alias="h_unsatini",
        )
        sgrwini: Optional[str] = Field(
            "Initial groundwater level, if h_unsatini < 0.", alias="sgrwini"
        )

    comments: Comments = Comments()
    _header: Literal["Grw"] = "Grw"

    groundwater: Optional[bool] = Field(False, alias="GroundWater")
    infiltrationmodel: Optional[InfiltrationMethod] = Field(
        InfiltrationMethod.NoInfiltration, alias="Infiltrationmodel"
    )
    hinterceptionlayer: Optional[float] = Field(0.0, alias="Hinterceptionlayer")
    unifinfiltrationcapacity: Optional[float] = Field(
        0.0, alias="UnifInfiltrationCapacity"
    )
    conductivity: Optional[float] = Field(0.0, alias="Conductivity")
    h_aquiferuni: Optional[float] = Field(20.0, alias="h_aquiferuni")
    bgrwuni: Optional[float] = Field(-999, alias="bgrwuni")
    h_unsatini: Optional[float] = Field(0.2, alias="h_unsatini")
    sgrwini: Optional[float] = Field(-999, alias="sgrwini")


class ProcessFluxIntegration(IntEnum):
    """
    Enum class containing the valid values for the ProcessFluxIntegration
    attribute in the [Processes][hydrolib.core.dflowfm.mdu.models.Processes] class.
    """

    WAQ = 1
    DFlowFM = 2


class Processes(INIBasedModel):
    """
    The `[Processes]` section in an MDU file.

    This model is typically referenced under [FMModel][hydrolib.core.dflowfm.mdu.models.FMModel]`.processes`.

    All lowercased attributes match with the [Processes] input as described in
    [UM Sec.A.3](https://content.oss.deltares.nl/delft3dfm1d2d/D-Flow_FM_User_Manual_1D2D.pdf#section.A.3).
    """

    class Comments(INIBasedModel.Comments):
        substancefile: Optional[str] = Field(
            "Substance file name.", alias="SubstanceFile"
        )
        additionalhistoryoutputfile: Optional[str] = Field(
            "Extra history output filename.",
            alias="AdditionalHistoryOutputFile",
        )
        statisticsfile: Optional[str] = Field(
            "Statistics definition file.",
            alias="StatisticsFile",
        )
        thetavertical: Optional[str] = Field(
            "Theta value for vertical transport of water quality substances [-].",
            alias="ThetaVertical",
        )
        dtprocesses: Optional[str] = Field(
            "Waq processes time step [s]. Must be a multiple of DtUser. If DtProcesses is negative, water quality processes are calculated with every hydrodynamic time step.",
            alias="DtProcesses",
        )
        processfluxintegration: Optional[str] = Field(
            "Process fluxes integration option (1: WAQ, 2: D-Flow FM).",
            alias="ProcessFluxIntegration",
        )
        wriwaqbot3doutput: Optional[str] = Field(
            "Write 3D water quality bottom variables (0: no, 1: yes).",
            alias="Wriwaqbot3Doutput",
        )
        volumedrythreshold: Optional[str] = Field(
            "Volume [m3] below which segments are marked as dry.",
            alias="VolumeDryThreshold",
        )
        depthdrythreshold: Optional[str] = Field(
            "Water depth [m] below which segments are marked as dry.",
            alias="DepthDryThreshold",
        )

    comments: Comments = Comments()

    _disk_only_file_model_should_not_be_none = (
        validator_set_default_disk_only_file_model_when_none()
    )

    _header: Literal["Processes"] = "Processes"

    substancefile: DiskOnlyFileModel = Field(
        default_factory=lambda: DiskOnlyFileModel(None), alias="SubstanceFile"
    )
    additionalhistoryoutputfile: DiskOnlyFileModel = Field(
        default_factory=lambda: DiskOnlyFileModel(None),
        alias="AdditionalHistoryOutputFile",
    )
    statisticsfile: DiskOnlyFileModel = Field(
        default_factory=lambda: DiskOnlyFileModel(None), alias="StatisticsFile"
    )
    thetavertical: Optional[float] = Field(0.0, alias="ThetaVertical")
    dtprocesses: Optional[float] = Field(0.0, alias="DtProcesses")
    processfluxintegration: Optional[ProcessFluxIntegration] = Field(
        ProcessFluxIntegration.WAQ, alias="ProcessFluxIntegration"
    )
    wriwaqbot3doutput: Optional[bool] = Field(False, alias="Wriwaqbot3Doutput")
    volumedrythreshold: Optional[float] = Field(1e-3, alias="VolumeDryThreshold")
    depthdrythreshold: Optional[float] = Field(1e-3, alias="DepthDryThreshold")

    @model_validator(mode="before")
    @classmethod
    def resolve_processes_fields(cls, values: dict) -> dict:
        """Resolve model fields to their respective model classes."""
        return ModelFieldResolver.resolve(cls, values)


class ParticlesThreeDType(IntEnum):
    """
    Enum class containing the valid values for the 3Dtype
    attribute in the `Particles` class.
    """

    DepthAveraged = 0
    FreeSurface = 1


class Particles(INIBasedModel):
    """
    The `[Particles]` section in an MDU file.

    This model is typically referenced under [FMModel][hydrolib.core.dflowfm.mdu.models.FMModel]`.particles`.

    All lowercased attributes match with the [Particles] input as described in
    [UM Sec.A.3](https://content.oss.deltares.nl/delft3dfm1d2d/D-Flow_FM_User_Manual_1D2D.pdf#section.A.3).
    """

    class Comments(INIBasedModel.Comments):
        particlesfile: Optional[str] = Field(
            "Initial particle locations file (*.xyz).", alias="ParticlesFile"
        )
        particlesreleasefile: Optional[str] = Field(
            "Particles release file (*.tim, 4 column).", alias="ParticlesReleaseFile"
        )
        addtracer: Optional[str] = Field(
            "Add tracer or not (0: no, 1: yes).", alias="AddTracer"
        )
        starttime: Optional[str] = Field("Start time (if > 0) [s]", alias="StartTime")
        timestep: Optional[str] = Field(
            "Time step (if > 0) or every computational time step [s].", alias="TimeStep"
        )
        threedtype: Optional[str] = Field(
            "3D velocity type (0: depth averaged velocities, 1: free surface/top layer velocities).",
            alias="3Dtype",
        )

    comments: Comments = Comments()
    _disk_only_file_model_should_not_be_none = (
        validator_set_default_disk_only_file_model_when_none()
    )

    _header: Literal["Particles"] = "Particles"

    particlesfile: Optional[XYZModel] = Field(None, alias="ParticlesFile")
    particlesreleasefile: DiskOnlyFileModel = Field(
        default_factory=lambda: DiskOnlyFileModel(None), alias="ParticlesReleaseFile"
    )
    addtracer: Optional[bool] = Field(False, alias="AddTracer")
    starttime: Optional[float] = Field(0.0, alias="StartTime")
    timestep: Optional[float] = Field(0.0, alias="TimeStep")
    threedtype: Optional[ParticlesThreeDType] = Field(
        ParticlesThreeDType.DepthAveraged, alias="3Dtype"
    )

    @model_validator(mode="before")
    @classmethod
    def resolve_particles_fields(cls, values: dict) -> dict:
        """Resolve model fields to their respective model classes."""
        return ModelFieldResolver.resolve(cls, values)


class VegetationModelNr(IntEnum):
    """
    Enum class containing the valid values for the VegetationModelNr
    attribute in the [Vegetation][hydrolib.core.dflowfm.mdu.models.Vegetation] class.
    """

    No = 0
    BaptistDFM = 1


class Vegetation(INIBasedModel):
    """
    The `[Veg]` section in an MDU file.

    This model is typically referenced under [FMModel][hydrolib.core.dflowfm.mdu.models.FMModel]`.veg`.

    All lowercased attributes match with the [Veg] input as described in
    [UM Sec.A.3](https://content.oss.deltares.nl/delft3dfm1d2d/D-Flow_FM_User_Manual_1D2D.pdf#section.A.3).
    """

    class Comments(INIBasedModel.Comments):
        vegetationmodelnr: Optional[str] = Field(
            "Vegetation model nr, (0: no, 1: Baptist DFM).", alias="Vegetationmodelnr"
        )
        clveg: Optional[str] = Field("Stem distance factor [-].", alias="Clveg")
        cdveg: Optional[str] = Field("Stem Cd coefficient [-].", alias="Cdveg")
        cbveg: Optional[str] = Field("Stem stiffness coefficient [-].", alias="Cbveg")
        rhoveg: Optional[str] = Field(
            "Stem Rho, if > 0, bouyant stick procedure [kg/m3].", alias="Rhoveg"
        )
        stemheightstd: Optional[str] = Field(
            "Stem height standard deviation fraction, e.g. 0.1 [-].",
            alias="Stemheightstd",
        )
        densvegminbap: Optional[str] = Field(
            "Minimum vegetation density in Baptist formula. Only in 2D. [1/m2].",
            alias="Densvegminbap",
        )

    comments: Comments = Comments()
    _header: Literal["Veg"] = "Veg"

    vegetationmodelnr: Optional[VegetationModelNr] = Field(
        VegetationModelNr.No, alias="Vegetationmodelnr"
    )
    clveg: Optional[float] = Field(0.8, alias="Clveg")
    cdveg: Optional[float] = Field(0.7, alias="Cdveg")
    cbveg: Optional[float] = Field(0.0, alias="Cbveg")
    rhoveg: Optional[float] = Field(0.0, alias="Rhoveg")
    stemheightstd: Optional[float] = Field(0.0, alias="Stemheightstd")
    densvegminbap: Optional[float] = Field(0.0, alias="Densvegminbap")


class FMModel(INIModel):
    """
    The overall FM model that contains the contents of the toplevel MDU file.

    All lowercased attributes match with the supported "[section]"s as described in
    [UM Sec.A](https://content.oss.deltares.nl/delft3dfm1d2d/D-Flow_FM_User_Manual_1D2D.pdf#appendix.A).

    Each of these class attributes refers to an underlying model class for that particular section.
    """

    general: General = Field(default_factory=General)
    geometry: Geometry = Field(default_factory=Geometry)
    volumetables: VolumeTables = Field(default_factory=VolumeTables)
    numerics: Numerics = Field(default_factory=Numerics)
    physics: Physics = Field(default_factory=Physics)
    sediment: Sediment = Field(default_factory=Sediment)
    wind: Wind = Field(default_factory=Wind)
    waves: Optional[Waves] = None
    time: Time = Field(default_factory=Time)
    restart: Restart = Field(default_factory=Restart)
    external_forcing: ExternalForcing = Field(default_factory=ExternalForcing)
    hydrology: Hydrology = Field(default_factory=Hydrology)
    trachytopes: Trachytopes = Field(default_factory=Trachytopes)
    output: Output = Field(default_factory=Output)
    calibration: Optional[Calibration] = Field(None)
    grw: Optional[GroundWater] = Field(None)
    processes: Optional[Processes] = Field(None)
    particles: Optional[Particles] = Field(None)
    veg: Optional[Vegetation] = Field(None)

    serializer_config: INISerializerConfig = INISerializerConfig(
        skip_empty_properties=False
    )

    @classmethod
    def _ext(cls) -> str:
        return ".mdu"

    @classmethod
    def _filename(cls) -> str:
        return "fm"

    @model_validator(mode="before")
    @classmethod
    def resolve_fmmodel_fields(cls, values: dict) -> dict:
        """Resolve model fields to their respective model classes."""
        return ModelFieldResolver.resolve(cls, values)

    @FileModel._relative_mode.getter
    def _relative_mode(self) -> ResolveRelativeMode:
        # This method overrides the _relative_mode property of the FileModel:
        # The FMModel has a "special" feature which determines how relative filepaths
        # should be resolved. When the field "pathsRelativeToParent" is set to False
        # all relative paths should be resolved in respect to the parent directory of
        # the mdu file. As such we need to explicitly set the resolve mode to ToAnchor
        # when this attribute is set.

        if not hasattr(self, "general") or self.general is None:
            return ResolveRelativeMode.ToParent

        if self.general.pathsrelativetoparent:
            return ResolveRelativeMode.ToParent
        else:
            return ResolveRelativeMode.ToAnchor

    @classmethod
    def _get_relative_mode_from_data(cls, data: Dict[str, Any]) -> ResolveRelativeMode:
        """Gets the ResolveRelativeMode of this FileModel based on the provided data.

        The ResolveRelativeMode of the FMModel is determined by the
        'pathsRelativeToParent' property of the 'General' category.

        Args:
            data (Dict[str, Any]):
                The unvalidated/parsed data which is fed to the pydantic base model,
                used to determine the ResolveRelativeMode.

        Returns:
            ResolveRelativeMode: The ResolveRelativeMode of this FileModel
        """
        if not (general := data.get("general", None)):
            return ResolveRelativeMode.ToParent
        if not (relative_to_parent := general.get("pathsrelativetoparent", None)):
            return ResolveRelativeMode.ToParent

        if relative_to_parent == "0":
            return ResolveRelativeMode.ToAnchor
        else:
            return ResolveRelativeMode.ToParent


class ModelFieldResolver:

    @staticmethod
    def determine_model_type(models: dict, value, field: FieldInfo) -> List[dict]:
        """Determine the model type based on the value and field information.

        Args:
            models (dict): A dictionary mapping file extensions to model classes.
            value (str or Path): The value to determine the model type for.
            field (FieldInfo): The field information containing metadata about the field.
        Returns:
            List[dict]: A list of dictionaries where each dictionary contains a single key-value pair
                with the value being the model class to instantiate.
        """
        if isinstance(value, str):
            value = ModelFieldResolver.split(value, field)
        results = []
        if not value:
            return [{"": models.values()[0]}]
        for item in value:
            if isinstance(item, str):
                results.append({f"{item}": models[item.split(".")[-1]]})
            if isinstance(item, Path):
                results.append({f"{item}": models[item.suffix[1:]]})
        return results

    @staticmethod
    def init_modelclass(modelclass_dicts):
        """Instantiate each modelclass with its value. Using the modelclass_dicts.

        Args:
            modelclass_dicts (List[Dict[str, Type[BaseModel]]]): A list of dictionaries
                where each dictionary contains a single key-value pair with the value
                being the model class to instantiate."""
        return [
            modelclass(value)
            for d in modelclass_dicts
            for value, modelclass in d.items()
        ]

    @staticmethod
    def split(v: str, field: FieldInfo) -> List[str]:
        if isinstance(v, str):
            delimiter = (
                field.json_schema_extra.get("delimiter")
                if field.json_schema_extra
                else " "
            )
            v = v.split(delimiter)
            v = [item.strip() for item in v if item != ""]
        return v

    @staticmethod
    def get_model_class(annotation):
        if isinstance(annotation, type) and issubclass(annotation, BaseModel):
            return annotation
        origin = get_origin(annotation)
        if origin is Union:
            args = [a for a in get_args(annotation) if a is not type(None)]
            if (
                len(args) == 1
                and isinstance(args[0], type)
                and issubclass(args[0], BaseModel)
            ):
                return args[0]
        return None

    @staticmethod
    def get_list_model_class(annotation):
        origin = get_origin(annotation)
        if origin is list or origin is List:
            args = get_args(annotation)
            if (
                len(args) == 1
                and isinstance(args[0], type)
                and issubclass(args[0], BaseModel)
            ):
                return args[0]
        if origin is Union:
            args = [a for a in get_args(annotation) if a is not type(None)]
            if len(args) == 1:
                return ModelFieldResolver.get_list_model_class(args[0])
        return None

    @staticmethod
    def resolve_list_field(list_model_cls, field: FieldInfo, value):
        """Convert value to a list of model instances if needed."""
        if isinstance(value, list):
            return [
                v if isinstance(v, list_model_cls) else list_model_cls(v) for v in value
            ]
        elif isinstance(value, str):
            # Split the string into a list and convert each item to the model class
            return [list_model_cls(v) for v in ModelFieldResolver.split(value, field)]
        elif isinstance(value, Path):
            return [list_model_cls(value)]
        elif value is None:
            return [list_model_cls(None)]
        return value

    @classmethod
    def resolve(cls, model_cls, values: dict) -> dict:
        """
        Resolve the model fields to ensure that the correct pydantic model.

        The method will convert the values of the model fields to their respective model classes
        based on the field annotations. It handles both single model instances and lists of model instances.
        Args:
            model_cls (BaseModel): The pydantic model class to resolve.
            values (dict): The dictionary of field values to resolve.
        Returns:
            dict: The resolved dictionary with model instances.
        """
<<<<<<< HEAD
        alias_to_field = {
            field.alias: name
            for name, field in model_cls.model_fields.items()
            if field.alias is not None
        }
        for key, value in list(values.items()):
            actual_field_name = alias_to_field.get(key, key)
            field = model_cls.model_fields.get(actual_field_name)
=======
        for key, value in list(values.items()):
            field = model_cls.model_fields.get(key)
>>>>>>> a5609274
            if field is None:
                continue
            # Handle List[Model] and Optional[List[Model]]
            list_model_cls = cls.get_list_model_class(field.annotation)
            if list_model_cls:
                values[key] = cls.resolve_list_field(list_model_cls, field, value)
                continue

            # Handle Model and Optional[Model]
            model_cls_ = cls.get_model_class(field.annotation)
            if model_cls_ and isinstance(value, (str, Path)):
                values[key] = model_cls_(value)
<<<<<<< HEAD
        return values

    @classmethod
    def resolve_field(cls, model_cls, field: str, value: Union[str, Path]) -> dict:
        """
        Resolve a single field value to ensure that the correct pydantic model.

        Args:
            model_cls (BaseModel): The pydantic model class to resolve.
            values (dict): The dictionary of field values to resolve.
        Returns:
            dict: The resolved dictionary with model instances.
        """
        alias_to_field = {
            field.alias: name
            for name, field in model_cls.model_fields.items()
            if field.alias is not None
        }
        actual_field_name = alias_to_field.get(field, field)
        field = model_cls.model_fields.get(actual_field_name)
        if field is None:
            return value
        # Handle List[Model] and Optional[List[Model]]
        list_model_cls = cls.get_list_model_class(field.annotation)
        if list_model_cls:
            return cls.resolve_list_field(list_model_cls, field, value)

        # Handle Model and Optional[Model]
        model_cls_ = cls.get_model_class(field.annotation)
        if model_cls_ and isinstance(value, (str, Path)):
            return model_cls_(value)
        return value
=======
        return values
>>>>>>> a5609274
<|MERGE_RESOLUTION|>--- conflicted
+++ resolved
@@ -2731,7 +2731,136 @@
         Returns:
             dict: The resolved dictionary with model instances.
         """
-<<<<<<< HEAD
+        for key, value in list(values.items()):
+            field = model_cls.model_fields.get(key)
+            if field is None:
+                continue
+            # Handle List[Model] and Optional[List[Model]]
+            list_model_cls = cls.get_list_model_class(field.annotation)
+            if list_model_cls:
+                values[key] = cls.resolve_list_field(list_model_cls, field, value)
+                continue
+
+            # Handle Model and Optional[Model]
+            model_cls_ = cls.get_model_class(field.annotation)
+            if model_cls_ and isinstance(value, (str, Path)):
+                values[key] = model_cls_(value)
+        return values
+
+
+class ModelFieldResolver:
+
+    @staticmethod
+    def determine_model_type(models: dict, value, field: FieldInfo) -> List[dict]:
+        """Determine the model type based on the value and field information.
+
+        Args:
+            models (dict): A dictionary mapping file extensions to model classes.
+            value (str or Path): The value to determine the model type for.
+            field (FieldInfo): The field information containing metadata about the field.
+        Returns:
+            List[dict]: A list of dictionaries where each dictionary contains a single key-value pair
+                with the value being the model class to instantiate.
+        """
+        if isinstance(value, str):
+            value = ModelFieldResolver.split(value, field)
+        results = []
+        if not value:
+            return [{"": models.values()[0]}]
+        for item in value:
+            if isinstance(item, str):
+                results.append({f"{item}": models[item.split(".")[-1]]})
+            if isinstance(item, Path):
+                results.append({f"{item}": models[item.suffix[1:]]})
+        return results
+
+    @staticmethod
+    def init_modelclass(modelclass_dicts):
+        """Instantiate each modelclass with its value. Using the modelclass_dicts.
+
+        Args:
+            modelclass_dicts (List[Dict[str, Type[BaseModel]]]): A list of dictionaries
+                where each dictionary contains a single key-value pair with the value
+                being the model class to instantiate."""
+        return [
+            modelclass(value)
+            for d in modelclass_dicts
+            for value, modelclass in d.items()
+        ]
+
+    @staticmethod
+    def split(v: str, field: FieldInfo) -> List[str]:
+        if isinstance(v, str):
+            delimiter = (
+                field.json_schema_extra.get("delimiter")
+                if field.json_schema_extra
+                else " "
+            )
+            v = v.split(delimiter)
+            v = [item.strip() for item in v if item != ""]
+        return v
+
+    @staticmethod
+    def get_model_class(annotation):
+        if isinstance(annotation, type) and issubclass(annotation, BaseModel):
+            return annotation
+        origin = get_origin(annotation)
+        if origin is Union:
+            args = [a for a in get_args(annotation) if a is not type(None)]
+            if (
+                len(args) == 1
+                and isinstance(args[0], type)
+                and issubclass(args[0], BaseModel)
+            ):
+                return args[0]
+        return None
+
+    @staticmethod
+    def get_list_model_class(annotation):
+        origin = get_origin(annotation)
+        if origin is list or origin is List:
+            args = get_args(annotation)
+            if (
+                len(args) == 1
+                and isinstance(args[0], type)
+                and issubclass(args[0], BaseModel)
+            ):
+                return args[0]
+        if origin is Union:
+            args = [a for a in get_args(annotation) if a is not type(None)]
+            if len(args) == 1:
+                return ModelFieldResolver.get_list_model_class(args[0])
+        return None
+
+    @staticmethod
+    def resolve_list_field(list_model_cls, field: FieldInfo, value):
+        """Convert value to a list of model instances if needed."""
+        if isinstance(value, list):
+            return [
+                v if isinstance(v, list_model_cls) else list_model_cls(v) for v in value
+            ]
+        elif isinstance(value, str):
+            # Split the string into a list and convert each item to the model class
+            return [list_model_cls(v) for v in ModelFieldResolver.split(value, field)]
+        elif isinstance(value, Path):
+            return [list_model_cls(value)]
+        elif value is None:
+            return [list_model_cls(None)]
+        return value
+
+    @classmethod
+    def resolve(cls, model_cls, values: dict) -> dict:
+        """
+        Resolve the model fields to ensure that the correct pydantic model.
+
+        The method will convert the values of the model fields to their respective model classes
+        based on the field annotations. It handles both single model instances and lists of model instances.
+        Args:
+            model_cls (BaseModel): The pydantic model class to resolve.
+            values (dict): The dictionary of field values to resolve.
+        Returns:
+            dict: The resolved dictionary with model instances.
+        """
         alias_to_field = {
             field.alias: name
             for name, field in model_cls.model_fields.items()
@@ -2740,10 +2869,6 @@
         for key, value in list(values.items()):
             actual_field_name = alias_to_field.get(key, key)
             field = model_cls.model_fields.get(actual_field_name)
-=======
-        for key, value in list(values.items()):
-            field = model_cls.model_fields.get(key)
->>>>>>> a5609274
             if field is None:
                 continue
             # Handle List[Model] and Optional[List[Model]]
@@ -2756,7 +2881,6 @@
             model_cls_ = cls.get_model_class(field.annotation)
             if model_cls_ and isinstance(value, (str, Path)):
                 values[key] = model_cls_(value)
-<<<<<<< HEAD
         return values
 
     @classmethod
@@ -2788,7 +2912,4 @@
         model_cls_ = cls.get_model_class(field.annotation)
         if model_cls_ and isinstance(value, (str, Path)):
             return model_cls_(value)
-        return value
-=======
-        return values
->>>>>>> a5609274
+        return value