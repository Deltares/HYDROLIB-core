--- conflicted
+++ resolved
@@ -493,38 +493,10 @@
 
     @field_validator("*", mode="before")
     @classmethod
-<<<<<<< HEAD
     def convert_path_to_dictionary(
         cls, value: Any, info: ValidationInfo
     ) -> Dict[str, Any]:
         return PathToDictionaryConverter.convert(cls, value, info)
-=======
-    def validate(cls: Type["FileModel"], value: Any):
-        from hydrolib.core.base.models import (
-            DiskOnlyFileModel,  # because of circular import
-        )
-
-        # Enable initialization with a Path.
-        if isinstance(value, (Path, str)):
-            # Check if we're in a file load context and if recurse is False
-            with file_load_context() as context:
-                if (
-                    hasattr(context, "_load_settings")
-                    and context._load_settings is not None
-                    and not context._load_settings.recurse
-                ):
-                    # If recurse is False, return the Path object as-is
-                    return DiskOnlyFileModel(value)
-            # Pydantic Model init requires a dict
-            value = {"filepath": Path(value)}
-        elif value is None:
-            return None
-        elif not isinstance(value, cls) and not isinstance(value, dict):
-            raise ValueError(
-                f"Expected {cls.__name__} or dict, got {type(value).__name__}"
-            )
-        return super().validate(value)
->>>>>>> 087bbb7c
 
     def save(
         self,
@@ -972,4 +944,4 @@
         return self.filepath is not None
 
 
-FileModel.model_rebuild()+# FileModel.model_rebuild()