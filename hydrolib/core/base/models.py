--- conflicted
+++ resolved
@@ -13,7 +13,10 @@
 from weakref import WeakValueDictionary
 
 from pydantic import BaseModel as PydanticBaseModel
-from pydantic import PrivateAttr, ValidationError, ValidationInfo, field_validator
+from pydantic import PrivateAttr, ValidationError, field_validator
+
+from pydantic import GetCoreSchemaHandler
+from pydantic_core import core_schema
 
 from hydrolib.core.base.file_manager import (
     FileLoadContext,
@@ -484,15 +487,9 @@
         return updated_file_path
 
     @classmethod
-<<<<<<< HEAD
     def model_validate(cls: Type["FileModel"], value: Any):
-=======
-    def validate(cls: Type["FileModel"], value: Any):
-        from hydrolib.core.base.models import (
-            DiskOnlyFileModel,  # because of circular import
-        )
-
->>>>>>> 48113c9d
+        from hydrolib.core.base.models import DiskOnlyFileModel  # because of circular import
+
         # Enable initialization with a Path.
         if isinstance(value, (Path, str)):
             # Check if we're in a file load context and if recurse is False
