"""
Here we define our Pydantic `BaseModel` with custom settings,
as well as a `FileModel` that inherits from a `BaseModel` but
also represents a file on disk.

"""
import logging
import shutil
from abc import ABC, abstractclassmethod, abstractmethod
from contextlib import contextmanager
from contextvars import ContextVar
from enum import IntEnum
from pathlib import Path
from typing import (
    Any,
    Callable,
    Dict,
    Generic,
    List,
    Optional,
    Set,
    Tuple,
    Type,
    TypeVar,
    Union,
)
from weakref import WeakValueDictionary

from pydantic import BaseModel as PydanticBaseModel
from pydantic import validator
from pydantic.error_wrappers import ErrorWrapper, ValidationError
from pydantic.fields import ModelField, PrivateAttr

from hydrolib.core.base import DummmyParser, DummySerializer
from hydrolib.core.utils import (
    FilePathStyleConverter,
    OperatingSystem,
    PathStyle,
    get_operating_system,
    get_path_style_for_current_operating_system,
    str_is_empty_or_none,
    to_key,
)

logger = logging.getLogger(__name__)

# We use ContextVars to keep a reference to the folder
# we're currently parsing files in. In the future
# we could move to https://github.com/samuelcolvin/pydantic/issues/1549
context_file_loading: ContextVar["FileLoadContext"] = ContextVar("file_loading")


class BaseModel(PydanticBaseModel):
    class Config:
        arbitrary_types_allowed = True
        validate_assignment = True
        use_enum_values = True
        extra = "forbid"  # will throw errors so we can fix our models
        allow_population_by_field_name = True
        alias_generator = to_key

    def __init__(self, **data: Any) -> None:
        """Initialize a BaseModel with the provided data.

        Raises:
            ValidationError: A validation error when the data is invalid.
        """
        try:
            super().__init__(**data)
        except ValidationError as e:

            # Give a special message for faulty list input
            for re in e.raw_errors:
                if (
                    hasattr(re, "_loc")
                    and hasattr(re.exc, "msg_template")
                    and isinstance(data.get(to_key(re._loc)), list)
                ):
                    re.exc.msg_template += (
                        f". The key {re._loc} might be duplicated in the input file."
                    )

            # Update error with specific model location name
            identifier = self._get_identifier(data)
            if identifier is None:
                raise e
            else:
                # If there is an identifier, include this in the ValidationError messages.
                raise ValidationError([ErrorWrapper(e, loc=identifier)], self.__class__)

    def is_file_link(self) -> bool:
        """Generic attribute for models backed by a file."""
        return False

    def is_intermediate_link(self) -> bool:
        """Generic attribute for models that have children fields that could contain files."""
        return self.is_file_link()

    def show_tree(self, indent=0):
        """Recursive print function for showing a tree of a model."""
        angle = "∟" if indent > 0 else ""

        # Only print if we're backed by a file
        if self.is_file_link():
            print(" " * indent * 2, angle, self)

        # Otherwise we recurse through the fields of a model
        for _, value in self:
            # Handle lists of items
            if not isinstance(value, list):
                value = [value]
            for v in value:
                if hasattr(v, "is_intermediate_link") and v.is_intermediate_link():
                    # If the field is only an intermediate, print the name only
                    if not v.is_file_link():
                        print(" " * (indent * 2 + 2), angle, v.__class__.__name__)
                    v.show_tree(indent + 1)

    def _apply_recurse(self, f, *args, **kwargs):
        # TODO Could we use this function for `show_tree`?
        for _, value in self:
            # Handle lists of items
            if not isinstance(value, list):
                value = [value]
            for v in value:
                if hasattr(v, "is_intermediate_link") and v.is_intermediate_link():
                    v._apply_recurse(f, *args, **kwargs)

        # Run self as last, so we can make use of the nested updates
        if self.is_file_link():
            getattr(self, f)(*args, **kwargs)

    def _get_identifier(self, data: dict) -> Optional[str]:
        """Get the identifier for this model.

        Args:
            data (dict): The data from which to retrieve the identifier

        Returns:
            str: The identifier or None.
        """
        return None


TAcc = TypeVar("TAcc")


class ModelTreeTraverser(Generic[TAcc]):
    """ModelTreeTraverser is responsible for traversing a ModelTree using the provided
    functions.

    The ModelTreeTraverser will only traverse BaseModel and derived objects.
    Type parameter TAcc defines the type of Accumulator to be used.
    """

    def __init__(
        self,
        should_traverse: Optional[Callable[[BaseModel, TAcc], bool]] = None,
        should_execute: Optional[Callable[[BaseModel, TAcc], bool]] = None,
        pre_traverse_func: Optional[Callable[[BaseModel, TAcc], TAcc]] = None,
        post_traverse_func: Optional[Callable[[BaseModel, TAcc], TAcc]] = None,
    ):
        """Create a new ModelTreeTraverser with the given functions.

        If a predicate it is not defined, it is assumed to always be true, i.e. we will
        always traverse to the next node, or always execute the traverse functions.

        If a traverse function is not defined, it will be skipped.

        The traverse functions share an accumulator, i.e. the accumulator argument
        is passed through all evaluated traverse functions. It is expected that the
        traverse function return the (potentially) changed accumulator.

        Args:
            should_traverse (Optional[Callable[[BaseModel, TAcc], bool]], optional):
                Function to evaluate whether to traverse to the provided BaseModel. Defaults to None.
            should_execute (Optional[Callable[[BaseModel, TAcc], bool]], optional):
                Function to evaluate whether to execute the traverse functions for the
                provided BaseModel. Defaults to None.
            pre_traverse_func (Callable[[BaseModel, TAcc], TAcc], optional):
                Traverse function executed before we traverse into the next BaseModel,
                i.e. top-down traversal. Defaults to None.
            post_traverse_func (Callable[[BaseModel, TAcc], TAcc], optional):
                Traverse function executed after we traverse into the next BaseModel,
                i.e. bottom-up traversal. Defaults to None.
        """
        self._should_traverse_func = should_traverse
        self._should_execute_func = should_execute
        self._pre_traverse_func = pre_traverse_func
        self._post_traverse_func = post_traverse_func

    def _should_execute(self, model: BaseModel, acc: TAcc) -> bool:
        return self._should_execute_func is None or self._should_execute_func(
            model, acc
        )

    def _should_execute_pre(self, model: BaseModel, acc: TAcc) -> bool:
        return self._pre_traverse_func is not None and self._should_execute(model, acc)

    def _should_execute_post(self, model: BaseModel, acc: TAcc) -> bool:
        return self._post_traverse_func is not None and self._should_execute(model, acc)

    def _should_traverse(self, value: Any, acc: TAcc) -> bool:
        return isinstance(value, BaseModel) and (
            self._should_traverse_func is None or self._should_traverse_func(value, acc)
        )

    def traverse(self, model: BaseModel, acc: TAcc) -> TAcc:
        """Traverse the model tree of BaseModels including the model as the root, with
        the provided state of the acc and return the final accumulator.

        The actual executed functions as well as the predicates defining whether these
        functions should be executed for this model as well as whether child BaseModel
        objects should be traversed are provided in the constructor of the
        ModelTreeTraverser.

        The final accumulator is returned.

        Args:
            model (BaseModel):
                The root model in which the traversal of the model tree starts.
            acc (TAcc):
                The current accumulator.

        Returns:
            TAcc: The accumulator after the traversal of the model tree.
        """
        if self._should_execute_pre(model, acc):
            acc = self._pre_traverse_func(model, acc)  # type: ignore[arg-type]

        for _, value in model:
            if not isinstance(value, list):
                value = [value]

            for v in value:
                if self._should_traverse(v, acc):
                    acc = self.traverse(v, acc)

        if self._should_execute_post(model, acc):
            acc = self._post_traverse_func(model, acc)  # type: ignore[arg-type]

        return acc


class ResolveRelativeMode(IntEnum):
    """ResolveRelativeMode defines the possible resolve modes used within the
    FilePathResolver.

    It determines how the relative paths to child models within some FileModel
    should be interpreted. By default it should be relative to the parent model,
    i.e. the model in which the mode is defined. However there exist some exceptions,
    where the relative paths should be evaluated relative to some other folder,
    regardless of the current parent location.

    Options:
        ToParent:
            Relative paths should be resolved relative to their direct parent model.
        ToAnchor:
            All relative paths should be resolved relative to the specified regardless
            of subsequent parent model locations.
    """

    ToParent = 0
    ToAnchor = 1


class FileCasingResolver:
    """Class for resolving file path in a case-insensitive manner."""

    def resolve(self, path: Path) -> Path:
        """Resolve the casing of a file path when the file does exist but not with the exact casing.

        Args:
            path (Path): The path of the file or directory for which the casing needs to be resolved.

        Returns:
            Path: The file path with the matched casing if a match exists; otherwise, the original file path.

        Raises:
            NotImplementedError: When this function is called with an operating system other than Windows, Linux or MacOS.
        """

        operating_system = get_operating_system()
        if operating_system == OperatingSystem.WINDOWS:
            return self._resolve_casing_windows(path)
        if operating_system == OperatingSystem.LINUX:
            return self._resolve_casing_linux(path)
        if operating_system == OperatingSystem.MACOS:
            return self._resolve_casing_macos(path)
        else:
            raise NotImplementedError(
                f"Path case resolving for operating system {operating_system} is not supported yet."
            )

    def _resolve_casing_windows(self, path: Path):
        return path.resolve()

    def _resolve_casing_linux(self, path: Path):
        if path.exists():
            return path

        if not path.parent.exists() and not str_is_empty_or_none(path.parent.name):
            path = self._resolve_casing_linux(path.parent) / path.name

        return self._find_match(path)

    def _resolve_casing_macos(self, path: Path):
        if not str_is_empty_or_none(path.parent.name):
            path = self._resolve_casing_macos(path.parent) / path.name

        return self._find_match(path)

    def _find_match(self, path: Path):
        if path.parent.exists():
            for item in path.parent.iterdir():
                if item.name.lower() == path.name.lower():
                    return path.with_name(item.name)

        return path


class FilePathResolver:
    """FilePathResolver is responsible for resolving relative paths.

    The current state to which paths are resolved can be altered by
    pushing a new parent path to the FilePathResolver, or removing the
    latest added parent path from the FilePathResolver
    """

    def __init__(self) -> None:
        """Create a new empty FilePathResolver."""
        self._anchors: List[Path] = []
        self._parents: List[Tuple[Path, ResolveRelativeMode]] = []

    @property
    def _anchor(self) -> Optional[Path]:
        return self._anchors[-1] if self._anchors else None

    @property
    def _direct_parent(self) -> Path:
        return self._parents[-1][0] if self._parents else Path.cwd()

    def get_current_parent(self) -> Path:
        """Get the current absolute path with which files are resolved.

        If the current mode is relative to the parent, the latest added
        parent is added. If the current mode is relative to an anchor
        path, the latest added anchor path is returned.

        Returns:
            Path: The absolute path to the current parent.
        """
        if self._anchor:
            return self._anchor
        return self._direct_parent

    def resolve(self, path: Path) -> Path:
        """Resolve the provided path to an absolute path given the current state.

        If the provided path is already absolute, it will be returned as is.

        Args:
            path (Path): The path to resolve

        Returns:
            Path: An absolute path resolved given the current state.
        """
        if path.is_absolute():
            return path

        parent = self.get_current_parent()
        return (parent / path).resolve()

    def push_new_parent(
        self, parent_path: Path, relative_mode: ResolveRelativeMode
    ) -> None:
        """Push a new parent_path with the given relative_mode to this FilePathResolver.

        Relative paths added to this FilePathResolver will be resolved with respect
        to the current state, i.e. similar to FilePathResolver.resolve.

        Args:
            parent_path (Path): The parent path
            relative_mode (ResolveRelativeMode): The relative mode used to resolve.
        """
        absolute_parent_path = self.resolve(parent_path)
        if relative_mode == ResolveRelativeMode.ToAnchor:
            self._anchors.append(absolute_parent_path)

        self._parents.append((absolute_parent_path, relative_mode))

    def pop_last_parent(self) -> None:
        """Pop the last added parent from this FilePathResolver

        If there are currently no parents defined, nothing will happen.
        """
        if not self._parents:
            return

        _, relative_mode = self._parents.pop()

        if relative_mode == ResolveRelativeMode.ToAnchor:
            self._anchors.pop()


class FileModelCache:
    """
    FileModelCache provides a simple structure to register and retrieve FileModel
    objects.
    """

    def __init__(self):
        """Create a new empty FileModelCache."""
        self._cache_dict: Dict[Path, "FileModel"] = {}

    def retrieve_model(self, path: Path) -> Optional["FileModel"]:
        """Retrieve the model associated with the (absolute) path if
        it has been registered before, otherwise return None.

        Returns:
            [Optional[FileModel]]:
                The FileModel associated with the Path if it has been registered
                before, otherwise None.
        """
        return self._cache_dict.get(path, None)

    def register_model(self, path: Path, model: "FileModel") -> None:
        """Register the model with the specified path in this FileModelCache.

        Args:
            path (Path): The path to associate the model with.
            model (FileModel): The model to be associated with the path.
        """
        self._cache_dict[path] = model

    def is_empty(self) -> bool:
        """Whether or not this file model cache is empty.

        Returns:
            bool: Whether or not the cache is empty.
        """
        return not any(self._cache_dict)


class ModelSaveSettings:
    """A class that holds the global settings for model saving."""

    def __init__(self, path_style: Optional[PathStyle] = None) -> None:
        """Initializes a new instance of the ModelSaveSettings class.

        Args:
            path_style (Optional[PathStyle], optional): Which file path style to use when saving the model. Defaults to the path style that matches the current operating system.
        """

        if path_style is None:
            path_style = get_path_style_for_current_operating_system()

        self._path_style = path_style

    @property
    def path_style(self) -> PathStyle:
        """Gets the path style setting.

        Returns:
            PathStyle: Which path style is used to save the files.
        """
        return self._path_style


class ModelLoadSettings:
    """A class that holds the global settings for model loading."""

    def __init__(
        self, recurse: bool, resolve_casing: bool, path_style: PathStyle
    ) -> None:
        """Initializes a new instance of the ModelLoadSettings class.

        Args:
            recurse (bool): Whether or not to recursively load the whole model.
            resolve_casing (bool): Whether or not to resolve the file casing.
            path_style (PathStyle): Which path style is used in the loaded files.
        """
        self._recurse = recurse
        self._resolve_casing = resolve_casing
        self._path_style = path_style

    @property
    def recurse(self) -> bool:
        """Gets the recurse setting.

        Returns:
            bool: Whether or not to recursively load the whole model.
        """
        return self._recurse

    @property
    def resolve_casing(self) -> bool:
        """Gets the resolve casing setting.

        Returns:
            bool: Whether or not to resolve the file casing.
        """
        return self._resolve_casing

    @property
    def path_style(self) -> PathStyle:
        """Gets the path style setting.

        Returns:
            PathStyle: Which path style is used in the loaded files.
        """
        return self._path_style


class FileLoadContext:
    """FileLoadContext provides the context necessary to resolve paths
    during the init of a FileModel, as well as ensure the relevant models
    are only read once.
    """

    def __init__(self) -> None:
        """Create a new empty FileLoadContext."""
        self._path_resolver = FilePathResolver()
        self._cache = FileModelCache()
        self._file_casing_resolver = FileCasingResolver()
        self._file_path_style_converter = FilePathStyleConverter()
        self._load_settings: Optional[ModelLoadSettings] = None

    def initialize_load_settings(
        self, recurse: bool, resolve_casing: bool, path_style: PathStyle
    ):
        """Initialize the global model load setting. Can only be set once.

        Args:
            recurse (bool): Whether or not to recursively load the whole model.
            resolve_casing (bool): Whether or not to resolve the file casing.
            path_style (PathStyle): Which path style is used in the loaded files.
        """
        if self._load_settings is None:
            self._load_settings = ModelLoadSettings(recurse, resolve_casing, path_style)

    @property
    def load_settings(self) -> ModelLoadSettings:
        """Gets the model load settings.

        Raises:
            ValueError: When the model load settings have not been initialized yet.
        Returns:
            ModelLoadSettings: The model load settings.

        """
        if self._load_settings is None:
            raise ValueError(
                f"The model load settings have not been initialized yet. Make sure to call `{self.initialize_load_settings.__name__}` first."
            )

        return self._load_settings

    def retrieve_model(self, path: Optional[Path]) -> Optional["FileModel"]:
        """Retrieve the model associated with the path.

        If no model has been associated with the provided path, or the path is None,
        then None will be returned. Relative paths will be resolved based on the
        current state of the FileLoadContext.

        Returns:
            [Optional[FileModel]]:
                The file model associated with the provided path if it has been
                registered, else None.
        """
        if path is None:
            return None

        absolute_path = self._path_resolver.resolve(path)
        return self._cache.retrieve_model(absolute_path)

    def register_model(self, path: Path, model: "FileModel") -> None:
        """Associate the provided model with the provided path.

        Relative paths will be resolved based on the current state of the
        FileLoadContext.

        Args:
            path (Path): The relative path from which the model was loaded.
            model (FileModel): The loaded model.
        """
        absolute_path = self._path_resolver.resolve(path)
        self._cache.register_model(absolute_path, model)

    def cache_is_empty(self) -> bool:
        """Whether or not the file model cache is empty.

        Returns:
            bool: Whether or not the file model cache is empty.
        """
        return self._cache.is_empty()

    def get_current_parent(self) -> Path:
        """Get the current absolute path with which files are resolved.

        If the current mode is relative to the parent, the latest added
        parent is added. If the current mode is relative to an anchor
        path, the latest added anchor path is returned.

        Returns:
            Path: The absolute path to the current parent.
        """
        return self._path_resolver.get_current_parent()

    def resolve(self, path: Path) -> Path:
        """Resolve the provided path.

        If path is already absolute, it will be returned as is. Otherwise
        it will be resolved based on the current state of this FileLoadContext.

        Args:
            path (Path): The path to be resolved.

        Returns:
            Path: An absolute path resolved based on the current state.
        """
        return self._path_resolver.resolve(path)

    def push_new_parent(
        self, parent_path: Path, relative_mode: ResolveRelativeMode
    ) -> None:
        """Push a new parent_path with the given relative_mode on this
        FileLoadContext.

        Args:
            parent_path (Path): The parent path to be added to this FileLoadContext.
            relative_mode (ResolveRelativeMode): The relative mode.
        """
        self._path_resolver.push_new_parent(parent_path, relative_mode)

    def pop_last_parent(self) -> None:
        """Pop the last added parent off this FileLoadContext."""
        self._path_resolver.pop_last_parent()

    def resolve_casing(self, file_path: Path) -> Path:
        """Resolve the file casing for the provided file path.

        Args:
            file_path (Path): The file path to resolve the casing for.

        Returns:
            Path: The resolved file path.
        """
        if self.load_settings.resolve_casing:
            return self._file_casing_resolver.resolve(file_path)
        return file_path

    def convert_path_style(self, file_path: Path) -> Path:
        """Resolve the file path by converting it from its own file path style to the path style for the current operating system.

        Args:
            file_path (Path): The file path to convert to the OS path style.

        Returns:
            Path: The resolved file path.
        """

        if file_path.is_absolute():
            return file_path

        converted_file_path = self._file_path_style_converter.convert_to_os_style(
            file_path, self.load_settings.path_style
        )
        return Path(converted_file_path)


@contextmanager
def file_load_context():
    """Provide a FileLoadingContext. If none has been created in the context of
    this call stack yet, a new one will be created, which will be maintained
    until it goes out of scope.

    Yields:
        [FileLoadContext]: The file load context.
    """
    file_loading_context = context_file_loading.get(None)
    context_reset_token = None

    if not file_loading_context:
        file_loading_context = FileLoadContext()
        context_reset_token = context_file_loading.set(file_loading_context)

    try:
        yield file_loading_context
    finally:
        if context_reset_token is not None:
            context_file_loading.reset(context_reset_token)


def _should_traverse(model: BaseModel, _: FileLoadContext) -> bool:
    return model.is_intermediate_link()


def _should_execute(model: BaseModel, _: FileLoadContext) -> bool:
    return model.is_file_link()


PathOrStr = Union[Path, str]


class FileModel(BaseModel, ABC):
    """Base class to represent models with a file representation.

    It therefore always has a `filepath` and if it is given on
    initilization, it will parse that file. The filepath can be
    relative, in which case the paths are expected to be resolved
    relative to some root model. If a path is absolute, this path
    will always be used, regardless of a root parent.

    When saving a model, if the current filepath is relative, the
    last resolved absolute path will be used. If the model has just
    been read, the

    This class extends the `validate` option of Pydantic,
    so when when a Path is given to a field with type `FileModel`,
    it doesn't error, but actually initializes the `FileModel`.

    Attributes:
        filepath (Optional[Path]):
            The path of this FileModel. This path can be either absolute or relative.
            If it is a relative path, it is assumed to be resolved from some root
            model.
        save_location (Path):
            A readonly property corresponding with the (current) save location of this
            FileModel. If read from a file or after saving recursively or
            after calling synchronize_filepath, this value will be updated to its new
            state. If made from memory and filepath is not set, it will correspond with
            cwd / filename.extension
    """

    __slots__ = ["__weakref__"]
    # Use WeakValueDictionary to keep track of file paths with their respective parsed file models.
    _file_models_cache: WeakValueDictionary = WeakValueDictionary()
    filepath: Optional[Path] = None
    # Absolute anchor is used to resolve the save location when the filepath is relative.
    _absolute_anchor_path: Path = PrivateAttr(default_factory=Path.cwd)

    def __new__(cls, filepath: Optional[PathOrStr] = None, *args, **kwargs):
        """Create a new model.
        If the file at the provided file path was already parsed, this instance is returned.

        Args:
            filepath (Optional[PathOrStr], optional): The file path to the file. Defaults to None.

        Returns:
            FileModel: A file model.
        """
        filepath = FileModel._change_to_path(filepath)
        with file_load_context() as context:
            if (file_model := context.retrieve_model(filepath)) is not None:
                return file_model
            else:
                return super().__new__(cls)

    def __init__(
        self,
        filepath: Optional[PathOrStr] = None,
        resolve_casing: bool = False,
        recurse: bool = True,
        path_style: Optional[str] = None,
        *args,
        **kwargs,
    ):
        """Create a new FileModel from the given filepath.

        If no filepath is provided, the model is initialized as an empty
        model with default values.
        If the filepath is provided, it is read from disk.

        Args:
            filepath (Optional[PathOrStr], optional): The file path. Defaults to None.
            resolve_casing (bool, optional): Whether or not to resolve the file name references so that they match the case with what is on disk. Defaults to False.
            recurse (bool, optional): Whether or not to recursively load the model. Defaults to True.
            path_style (Optional[str], optional): Which path style is used in the loaded files. Defaults to the path style that matches the current operating system. Options: 'unix', 'windows'.

        Raises:
            ValueError: When an unsupported path style is passed.
        """
        if not filepath:
            super().__init__(*args, **kwargs)
            return

<<<<<<< HEAD
        path_style = input_validation.path_style(path_style)
=======
        filepath = FileModel._change_to_path(filepath)
>>>>>>> 3c73e8be

        with file_load_context() as context:
            context.initialize_load_settings(recurse, resolve_casing, path_style)

            filepath = context.convert_path_style(filepath)

            if not FileModel._should_load_model(context):
                super().__init__(*args, **kwargs)
                self.filepath = filepath
                return

            self._absolute_anchor_path = context.get_current_parent()
            loading_path = context.resolve(filepath)
            loading_path = context.resolve_casing(loading_path)
            filepath = self._get_updated_file_path(filepath, loading_path)
            context.register_model(filepath, self)

            logger.info(f"Loading data from {filepath}")

            data = self._load(loading_path)
            data["filepath"] = filepath
            kwargs.update(data)

            # Note: the relative mode needs to be obtained from the data directly
            # because self._relative_mode has not been resolved yet (this is done as
            # part of the __init__), however during the __init__ we need to already
            # have pushed the new parent. As such we cannot move this call later.
            relative_mode = self._get_relative_mode_from_data(data)
            context.push_new_parent(filepath.parent, relative_mode)

            super().__init__(*args, **kwargs)
            self._post_init_load()

            context.pop_last_parent()

    @classmethod
    def _should_load_model(cls, context: FileLoadContext) -> bool:
        """Determines whether the file model should be loaded or not.
        A file model should be loaded when either all models should be loaded recursively,
        or when no file model has been loaded yet.

        Returns:
            bool: Whether or not the file model should be loaded or not.
        """
        return context.load_settings.recurse or context.cache_is_empty()

    def _post_init_load(self) -> None:
        """
        _post_init_load provides a hook into the __init__ of the FileModel which can be
        used in subclasses for logic that requires the FileModel FileLoadContext.

        It is guaranteed to be called after the pydantic model is, with the FileLoadContext
        relative to this FileModel being loaded.
        """
        pass

    @property
    def _resolved_filepath(self) -> Optional[Path]:
        if self.filepath is None:
            return None

        with file_load_context() as context:
            return context.resolve(self.filepath)

    @property
    def save_location(self) -> Optional[Path]:
        """Get the current save location which will be used when calling `save()`

        This value can be None if the filepath is None and no name can be generated.

        Returns:
            Path: The location at which this model will be saved.
        """
        filepath = self.filepath or self._generate_name()

        if filepath is None:
            return None
        elif filepath.is_absolute():
            return filepath
        else:
            return self._absolute_anchor_path / filepath

    def is_file_link(self) -> bool:
        return True

    def _get_updated_file_path(self, file_path: Path, loading_path: Path) -> Path:
        """Update the file path with the resolved casing from the loading path.
        Logs an information message if a file path is updated.

        For example, given:
            file_path = "To/A/File.txt"
            loading_path = "D:/path/to/a/file.txt"

        Then the result will be: "to/a/file.txt"

        Args:
            file_path (Path): The file path.
            loading_path (Path): The resolved loading path.

        Returns:
            Path: The updated file path.
        """

        updated_file_parts = loading_path.parts[-len(file_path.parts) :]
        updated_file_path = Path(*updated_file_parts)

        if str(updated_file_path) != str(file_path):
            logger.info(
                f"Updating file reference from {file_path.name} to {updated_file_path}"
            )

        return updated_file_path

    @classmethod
    def validate(cls: Type["FileModel"], value: Any):
        # Enable initialization with a Path.
        if isinstance(value, (Path, str)):
            # Pydantic Model init requires a dict
            value = {"filepath": Path(value)}
        return super().validate(value)

    def save(
        self,
        filepath: Optional[Path] = None,
        recurse: bool = False,
        path_style: Optional[str] = None,
    ) -> None:
        """Save the model to disk.

        If recurse is set to True, all of the child FileModels will be saved as well.
        Relative child models are stored relative to this Model, according to the
        model file hierarchy specified with the respective filepaths.
        Absolute paths will be written to their respective locations. Note that this
        will overwrite any existing files that are stored in this location.

        Note that if recurse is set to True, the save_location properties of the
        children are updated to their respective new locations.

        If filepath it is specified, the filepath of this FileModel is set to the
        specified path before the save operation is executed. If none is specified
        it will use the current filepath.

        If the used filepath is relative, it will be stored at the current
        save_location. If you only want to save a child model of some root model, it is
        recommended to first call synchronize_filepaths on the root model, to ensure
        the child model's save_location is correctly determined.

        Args:
            filepath (Optional[Path], optional):
                The file path at which this model is saved. If None is specified
                it defaults to the filepath currently stored in the filemodel.
                Defaults to None.
            recurse (bool, optional):
                Whether to save all children of this FileModel (when set to True),
                or only save this model (when set to False). Defaults to False.
            path_style (Optional[str], optional):
                With which file path style to save the model. File references will
                be written with the specified path style. Defaults to the path style
                used by the current operating system. Options: 'unix', 'windows'.

        Raises:
            ValueError: When an unsupported path style is passed.
        """
        if filepath is not None:
            self.filepath = filepath

        path_style = input_validation.path_style(path_style)
        save_settings = ModelSaveSettings(path_style=path_style)

        # Handle save
        with file_load_context() as context:
            context.push_new_parent(self._absolute_anchor_path, self._relative_mode)

            if recurse:
                self._save_tree(context, save_settings)
            else:
                self._save_instance(save_settings)

    def _save_instance(self, save_settings: ModelSaveSettings) -> None:
        if self.filepath is None:
            self.filepath = self._generate_name()
        self._save(save_settings)

    def _save_tree(
        self, context: FileLoadContext, save_settings: ModelSaveSettings
    ) -> None:
        # Ensure all names are generated prior to saving
        def execute_generate_name(
            model: BaseModel, acc: FileLoadContext
        ) -> FileLoadContext:
            if isinstance(model, FileModel) and model.filepath is None:
                model.filepath = model._generate_name()
            return acc

        name_traverser = ModelTreeTraverser[FileLoadContext](
            should_traverse=_should_traverse,
            should_execute=_should_execute,
            post_traverse_func=execute_generate_name,
        )

        name_traverser.traverse(self, context)

        def save_pre(model: BaseModel, acc: FileLoadContext) -> FileLoadContext:
            if isinstance(model, FileModel):
                acc.push_new_parent(model.filepath.parent, model._relative_mode)  # type: ignore[arg-type]
            return acc

        def save_post(model: BaseModel, acc: FileLoadContext) -> FileLoadContext:
            if isinstance(model, FileModel):
                acc.pop_last_parent()
                model._absolute_anchor_path = acc.get_current_parent()
                model._save(save_settings)
            return acc

        save_traverser = ModelTreeTraverser[FileLoadContext](
            should_traverse=_should_traverse,
            should_execute=_should_execute,
            pre_traverse_func=save_pre,
            post_traverse_func=save_post,
        )
        save_traverser.traverse(self, context)

    def synchronize_filepaths(self) -> None:
        """Synchronize the save_location properties of all child models respective to
        this FileModel's save_location.
        """

        def sync_pre(model: BaseModel, acc: FileLoadContext) -> FileLoadContext:
            if isinstance(model, FileModel):
                acc.push_new_parent(model.filepath.parent, model._relative_mode)  # type: ignore[arg-type]
            return acc

        def sync_post(model: BaseModel, acc: FileLoadContext) -> FileLoadContext:
            if isinstance(model, FileModel):
                acc.pop_last_parent()
                model._absolute_anchor_path = acc.get_current_parent()
            return acc

        traverser = ModelTreeTraverser[FileLoadContext](
            should_traverse=_should_traverse,
            should_execute=_should_execute,
            pre_traverse_func=sync_pre,
            post_traverse_func=sync_post,
        )

        with file_load_context() as context:
            context.push_new_parent(self._absolute_anchor_path, self._relative_mode)
            traverser.traverse(self, context)

    @property
    def _relative_mode(self) -> ResolveRelativeMode:
        """Get the ResolveRelativeMode of this FileModel.

        Returns:
            ResolveRelativeMode: The ResolveRelativeMode of this FileModel
        """
        return ResolveRelativeMode.ToParent

    @classmethod
    def _get_relative_mode_from_data(cls, data: Dict[str, Any]) -> ResolveRelativeMode:
        """Gets the ResolveRelativeMode of this FileModel based on the provided data.

        Note that by default, data is not used, and FileModels are always relative to
        the parent. In exceptional cases, the relative mode can be dependent on the
        data (i.e. the unvalidated/parsed dictionary fed into the pydantic basemodel).
        As such the data is provided for such classes where the relative mode is
        dependent on the state (e.g. the [FMModel][hydrolib.core.dflowfm.mdu.models.FMModel]).

        Args:
            data (Dict[str, Any]):
                The unvalidated/parsed data which is fed to the pydantic base model,
                used to determine the ResolveRelativeMode.

        Returns:
            ResolveRelativeMode: The ResolveRelativeMode of this FileModel
        """
        return ResolveRelativeMode.ToParent

    @abstractclassmethod
    def _generate_name(cls) -> Optional[Path]:
        """Generate a (default) name for this FileModel.

        Note that if _generate_name in theory can return a None value,
        if this is possible in the specific implementation, _save should
        be able to handle filepaths set to None.

        Returns:
            Optional[Path]:
                a relative path with the default name of the model.
        """
        raise NotImplementedError()

    @abstractmethod
    def _save(self, save_settings: ModelSaveSettings) -> None:
        """Save this instance to disk.

        This method needs to be implemented by any class deriving from
        FileModel, and is used in both the _save_instance and _save_tree
        methods.

        Args:
            save_settings (ModelSaveSettings): The model save settings.
        """
        raise NotImplementedError()

    @abstractmethod
    def _load(self, filepath: Path) -> Dict:
        """Load the data at filepath and returns it as a dictionary.

        If a derived FileModel does not load data from disk, this should
        return an empty dictionary.

        Args:
            filepath (Path): Path to the data to load.

        Returns:
            Dict: The data stored at filepath
        """
        raise NotImplementedError()

    def __str__(self) -> str:
        return str(self.filepath if self.filepath else "")

    @staticmethod
    def _change_to_path(filepath):
        if filepath is None:
            return filepath
        elif isinstance(filepath, Path):
            return filepath
        else:
            return Path(filepath)

    @validator("filepath")
    def _conform_filepath_to_pathlib(cls, value):
        return FileModel._change_to_path(value)


class SerializerConfig(BaseModel, ABC):
    """Class that holds the configuration settings for serialization."""

    float_format: str = ""
    """str: The string format that will be used for float serialization. If empty, the original number will be serialized. Defaults to an empty string.
        
        Examples:
            Input value = 123.456

            Format    | Output          | Description
            -------------------------------------------------------------------------------------------------------------------------------------
            ".0f"     | 123             | Format float with 0 decimal places.
            "f"       | 123.456000      | Format float with default (=6) decimal places.
            ".2f"     | 123.46          | Format float with 2 decimal places.
            "+.1f"    | +123.5          | Format float with 1 decimal place with a + or  sign.
            "e"       | 1.234560e+02    | Format scientific notation with the letter 'e' with default (=6) decimal places.
            "E"       | 1.234560E+02    | Format scientific notation with the letter 'E' with default (=6) decimal places.
            ".3e"     | 1.235e+02       | Format scientific notation with the letter 'e' with 3 decimal places.
            "<15"     | 123.456         | Left aligned in space with width 15
            "^15.0f"  |       123       | Center aligned in space with width 15 with 0 decimal places.
            ">15.1e"  |         1.2e+02 | Right aligned in space with width 15 with scientific notation with 1 decimal place.
            "*>15.1f" | **********123.5 | Right aligned in space with width 15 with 1 decimal place and fill empty space with *
            "%"       | 12345.600000%   | Format percentage with default (=6) decimal places.     
            ".3%"     | 12345.600%      | Format percentage with 3 decimal places.

            More information: https://docs.python.org/3/library/string.html#format-specification-mini-language
        """


class ParsableFileModel(FileModel):
    """ParsableFileModel defines a FileModel which can be parsed
    and serialized with a serializer .

    Each ParsableFileModel has a default _filename and _ext,
    which are used to generate the file name of any instance where
    the filepath is not (yet) set.

    Children of the ParsableFileModel are expected to implement a
    serializer function which takes a Path and Dict and writes the
    ParsableFileModel to disk, and a parser function which takes
    a Path and outputs a Dict.

    If more complicated solutions are required, a ParsableFileModel
    child can also opt to overwrite the _serialize and _parse methods,
    to skip the _get_serializer and _get_parser methods respectively.
    """

    serializer_config: SerializerConfig = SerializerConfig()

    def _load(self, filepath: Path) -> Dict:
        # TODO Make this lazy in some cases so it doesn't become slow
        if filepath.is_file():
            return self._parse(filepath)
        else:
            raise ValueError(f"File: `{filepath}` not found, skipped parsing.")

    def _save(self, save_settings: ModelSaveSettings) -> None:
        """Save the data of this FileModel.

        _save provides a hook for child models to overwrite the save behaviour as
        called during the tree traversal.

        Args:
            save_settings (ModelSaveSettings): The model save settings.
        """
        self._serialize(self.dict(), save_settings)

    def _serialize(self, data: dict, save_settings: ModelSaveSettings) -> None:
        """Serializes the data to file. Should not be called directly, only through `_save`.

        Args:
            save_settings (ModelSaveSettings): The model save settings.
        """
        path = self._resolved_filepath
        if path is None:
            # TODO: Do we need to add a warning / exception here
            return

        path.parent.mkdir(parents=True, exist_ok=True)
        self._get_serializer()(path, data, self.serializer_config, save_settings)

    def dict(self, *args, **kwargs):
        kwargs["exclude"] = self._exclude_fields()
        return super().dict(*args, **kwargs)

    @classmethod
    def _exclude_fields(cls) -> Set[str]:
        """A set containing the field names that should not be serialized."""
        return {"filepath", "serializer_config"}

    @classmethod
    def _parse(cls, path: Path) -> Dict:
        return cls._get_parser()(path)

    @classmethod
    def _generate_name(cls) -> Path:
        name, ext = cls._filename(), cls._ext()
        return Path(f"{name}{ext}")

    @abstractclassmethod
    def _filename(cls) -> str:
        return "test"

    @abstractclassmethod
    def _ext(cls) -> str:
        return ".test"

    @abstractclassmethod
    def _get_serializer(
        cls,
    ) -> Callable[[Path, Dict, SerializerConfig, ModelSaveSettings], None]:
        return DummySerializer.serialize

    @abstractclassmethod
    def _get_parser(cls) -> Callable[[Path], Dict]:
        return DummmyParser.parse

    def _get_identifier(self, data: dict) -> Optional[str]:
        filepath = data.get("filepath")
        if filepath:
            return filepath.name
        return None


class DiskOnlyFileModel(FileModel):
    """DiskOnlyFileModel provides a stub implementation for file based
    models which are not explicitly implemented within hydrolib.core.

    It implements the FileModel with a void parser and serializer, and a
    save method which copies the file associated with the FileModel
    to a new location if it exists.

    We further explicitly assume that when the filepath is None, no
    file will be written.

    Actual file model implementations *should not* inherit from the
    DiskOnlyFileModel and instead inherit directly from FileModel.
    """

    _source_file_path: Optional[Path] = PrivateAttr(default=None)

    def _post_init_load(self) -> None:
        # After initialisation we retrieve the _resolved_filepath
        # this should correspond with the actual absolute path of the
        # underlying file. Only after saving this path will be updated.
        super()._post_init_load()
        self._source_file_path = self._resolved_filepath

    def _load(self, filepath: Path) -> Dict:
        # We de not load any additional data, as such we return an empty dict.
        return dict()

    def _save(self, save_settings: ModelSaveSettings) -> None:
        # The target_file_path contains the new path to write to, while the
        # _source_file_path contains the original data. If these are not the
        # same we copy the file and update the underlying source path.
        target_file_path = self._resolved_filepath
        if self._can_copy_to(target_file_path):
            target_file_path.parent.mkdir(parents=True, exist_ok=True)  # type: ignore[arg-type]
            shutil.copy(self._source_file_path, target_file_path)  # type: ignore[arg-type]
        self._source_file_path = target_file_path

    def _can_copy_to(self, target_file_path: Optional[Path]) -> bool:
        return (
            self._source_file_path is not None
            and target_file_path is not None
            and self._source_file_path != target_file_path
            and self._source_file_path.exists()
            and self._source_file_path.is_file()
        )

    @classmethod
    def _generate_name(cls) -> Optional[Path]:
        # There is no common name for DiskOnlyFileModel, instead we
        # do not generate names and skip None filepaths.
        return None

    def is_intermediate_link(self) -> bool:
        # If the filepath is not None, there is an underlying file, and as such we need
        # to traverse it.
        return self.filepath is not None


def validator_set_default_disk_only_file_model_when_none() -> classmethod:
    """Validator to ensure a default empty DiskOnlyFileModel is created
    when the corresponding field is initialized with None.

    Returns:
        classmethod: Validator to adjust None values to empty DiskOnlyFileModel objects
    """

    def adjust_none(v: Any, field: ModelField) -> Any:
        if field.type_ is DiskOnlyFileModel and v is None:
            return {"filepath": None}
        return v

    return validator("*", allow_reuse=True, pre=True)(adjust_none)


class UserInputValidation:
    """Class to take care of user input validation."""

    def __init__(self) -> None:
        """Initializes a new instance of the `UserInputValidation` class."""
        self._os_path_style = get_path_style_for_current_operating_system()

    def path_style(self, path_style: Optional[str]) -> PathStyle:
        """Validates the path style as string on whether it is a supported path style.

        Args:
            path_style (Optional[str]): The path style as string value.

        Returns:
            PathStyle: The converted PathStyle object.

        Raises:
            ValueError: When an unsupported path style is passed.
        """
        if path_style is None:
            return self._os_path_style

        supported_path_styles = list(PathStyle)
        if path_style in supported_path_styles:
            return PathStyle(path_style)

        supported_path_style_str = ", ".join(([x.value for x in supported_path_styles]))
        raise ValueError(
            f"Path style '{path_style}' not supported. Supported path styles: {supported_path_style_str}"
        )


input_validation = UserInputValidation()<|MERGE_RESOLUTION|>--- conflicted
+++ resolved
@@ -785,11 +785,8 @@
             super().__init__(*args, **kwargs)
             return
 
-<<<<<<< HEAD
+        filepath = FileModel._change_to_path(filepath)
         path_style = input_validation.path_style(path_style)
-=======
-        filepath = FileModel._change_to_path(filepath)
->>>>>>> 3c73e8be
 
         with file_load_context() as context:
             context.initialize_load_settings(recurse, resolve_casing, path_style)
