--- conflicted
+++ resolved
@@ -10,7 +10,6 @@
 from hydrolib.core import __version__
 from hydrolib.core.dimr_parser import DIMRParser
 from hydrolib.core.io.base import DummmyParser, DummySerializer
-<<<<<<< HEAD
 from hydrolib.core.io.dimr.models import (
     Component,
     Control,
@@ -19,11 +18,9 @@
     FMComponent,
     RRComponent,
 )
-=======
 from hydrolib.core.io.xyz.parser import XYZParser
 from hydrolib.core.io.xyz.serializer import XYZSerializer
 from hydrolib.core.io.xyz.models import XYZPoint
->>>>>>> e8e0c382
 
 from .basemodel import BaseModel, FileModel
 
