"""
Implementations of the [`FileModel`][hydrolib.core.basemodel.FileModel] for
all known extensions.
"""

<<<<<<< HEAD
from datetime import datetime
from pathlib import Path
from typing import Callable, List, Optional, Union
=======
from typing import Callable, List, Optional, Sequence
>>>>>>> c5ed301a

from pydantic import validator

from hydrolib.core import __version__
from hydrolib.core.dimr_parser import DIMRParser
from hydrolib.core.io.base import DummmyParser, DummySerializer
<<<<<<< HEAD
from hydrolib.core.io.dimr.models import (
    Component,
    Control,
    Coupler,
    Documentation,
    FMComponent,
    GlobalSettings,
    RRComponent,
)
from hydrolib.core.io.xyz.models import XYZPoint
=======
from hydrolib.core.io.polyfile.models import PolyObject
from hydrolib.core.io.polyfile.parser import read_polyfile
from hydrolib.core.io.polyfile.serializer import write_polyfile
>>>>>>> c5ed301a
from hydrolib.core.io.xyz.parser import XYZParser
from hydrolib.core.io.xyz.serializer import XYZSerializer
from hydrolib.core.utils import to_list

from .basemodel import BaseModel, FileModel


class Edge(BaseModel):
    """Test

    Attributes:
        a: This is some weird `int`.
    """

    a: int = 0
    b: int = 1


class XYZ(FileModel):
    """Sample or forcing file.

    Attributes:
        points: List of [`XYZPoint`][hydrolib.core.io.xyz.models.XYZPoint]
    """

    points: List[XYZPoint]

    def dict(self, *args, **kwargs):
        # speed up serializing by not converting these lowest models to dict
        return dict(points=self.points)

    @classmethod
    def _ext(cls) -> str:
        return ".xyz"

    @classmethod
    def _filename(cls) -> str:
        return "sample"

    @classmethod
    def _get_serializer(cls) -> Callable:
        return XYZSerializer.serialize

    @classmethod
    def _get_parser(cls) -> Callable:
        return XYZParser.parse


class Network(FileModel):
    """Network model representation."""

    n_vertices: int = 100
    edges: List[Edge] = [Edge()]

    @classmethod
    def _ext(cls) -> str:
        return ".nc"

    @classmethod
    def _filename(cls) -> str:
        return "network"

    @classmethod
    def _get_serializer(cls) -> Callable:
        return DummySerializer.serialize

    @classmethod
    def _get_parser(cls) -> Callable:
        return DummmyParser.parse


class FMModel(FileModel):
    """FM Model representation."""

    name: str = "Dummy"
    network: Optional[Network] = Network()

    @classmethod
    def _ext(cls) -> str:
        return ".mdu"

    @classmethod
    def _filename(cls) -> str:
        return "fm"

    @classmethod
    def _get_serializer(cls) -> Callable:
        return DummySerializer.serialize

    @classmethod
    def _get_parser(cls) -> Callable:
        return DummmyParser.parse


class DIMR(FileModel):
    """DIMR model representation."""

    component: List[Union[RRComponent, FMComponent, Component]] = []
    documentation: Documentation = Documentation()
    coupler: Optional[List[Coupler]]
    control: Control = Control()
    waitFile: Optional[str]
    global_settings = Optional[GlobalSettings]

    def __init__(self, *args, **kwargs):
        super().__init__(*args, **kwargs)

        # After initilization, try to load all component models
        if self.filepath:
            for comp in self.component:
                fn = self.filepath.parent / comp.filepath
                try:
                    comp.model = comp.get_model()(filepath=fn)
                except NotImplementedError:
                    continue

    @classmethod
    def _ext(cls) -> str:
        return ".xml"

    @classmethod
    def _filename(cls) -> str:
        return "dimrconfig"

    @classmethod
    def _get_serializer(cls) -> Callable:
        return DummySerializer.serialize

    @classmethod
    def _get_parser(cls) -> Callable:
<<<<<<< HEAD
        return DIMRParser.parse

    @validator("component", "coupler", pre=True)
    def validate_component(cls, v):
        return to_list(v)
=======
        return DummmyParser.parse


class PolyFile(FileModel):
    """Poly-file (.pol/.pli/.pliz) representation."""

    has_z_values: bool = False
    objects: Sequence[PolyObject] = []

    @classmethod
    def _ext(cls) -> str:
        return ".pli"

    @classmethod
    def _filename(cls) -> str:
        return "objects"

    @classmethod
    def _get_serializer(cls) -> Callable:
        return write_polyfile

    @classmethod
    def _get_parser(cls) -> Callable:
        return read_polyfile
>>>>>>> c5ed301a
<|MERGE_RESOLUTION|>--- conflicted
+++ resolved
@@ -3,20 +3,16 @@
 all known extensions.
 """
 
-<<<<<<< HEAD
 from datetime import datetime
 from pathlib import Path
 from typing import Callable, List, Optional, Union
-=======
 from typing import Callable, List, Optional, Sequence
->>>>>>> c5ed301a
 
 from pydantic import validator
 
 from hydrolib.core import __version__
 from hydrolib.core.dimr_parser import DIMRParser
 from hydrolib.core.io.base import DummmyParser, DummySerializer
-<<<<<<< HEAD
 from hydrolib.core.io.dimr.models import (
     Component,
     Control,
@@ -27,11 +23,9 @@
     RRComponent,
 )
 from hydrolib.core.io.xyz.models import XYZPoint
-=======
 from hydrolib.core.io.polyfile.models import PolyObject
 from hydrolib.core.io.polyfile.parser import read_polyfile
 from hydrolib.core.io.polyfile.serializer import write_polyfile
->>>>>>> c5ed301a
 from hydrolib.core.io.xyz.parser import XYZParser
 from hydrolib.core.io.xyz.serializer import XYZSerializer
 from hydrolib.core.utils import to_list
@@ -136,6 +130,10 @@
     waitFile: Optional[str]
     global_settings = Optional[GlobalSettings]
 
+    @validator("component", "coupler", pre=True)
+    def validate_component(cls, v):
+        return to_list(v)
+
     def __init__(self, *args, **kwargs):
         super().__init__(*args, **kwargs)
 
@@ -162,14 +160,7 @@
 
     @classmethod
     def _get_parser(cls) -> Callable:
-<<<<<<< HEAD
         return DIMRParser.parse
-
-    @validator("component", "coupler", pre=True)
-    def validate_component(cls, v):
-        return to_list(v)
-=======
-        return DummmyParser.parse
 
 
 class PolyFile(FileModel):
@@ -192,5 +183,4 @@
 
     @classmethod
     def _get_parser(cls) -> Callable:
-        return read_polyfile
->>>>>>> c5ed301a
+        return read_polyfile