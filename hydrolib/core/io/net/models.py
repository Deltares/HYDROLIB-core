--- conflicted
+++ resolved
@@ -257,11 +257,7 @@
 
         # Check if parts are closed
         for part in exteriors + interiors:
-<<<<<<< HEAD
-            if not (part.x_coordinates[0], part.y_coordinates[0]) == (
-=======
             if (part.x_coordinates[0], part.y_coordinates[0]) != (
->>>>>>> fc7274da
                 part.x_coordinates[-1],
                 part.y_coordinates[-1],
             ):
@@ -536,11 +532,8 @@
         """"""
         self.meshkernel.contacts_compute_with_points(node_mask=node_mask, points=points)
         self._process()
-<<<<<<< HEAD
 
         # raise NotImplementedError()
-=======
->>>>>>> fc7274da
 
     def _link_from_2d_to_1d_lateral(
         self,
