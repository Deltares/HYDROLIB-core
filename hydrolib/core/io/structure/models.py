--- conflicted
+++ resolved
@@ -18,16 +18,12 @@
 from pydantic.class_validators import root_validator, validator
 
 from hydrolib.core.io.ini.models import INIBasedModel, INIGeneral, INIModel
-<<<<<<< HEAD
 from hydrolib.core.io.ini.util import (
     get_enum_validator,
     get_from_subclass_defaults,
     get_split_string_on_delimiter_validator,
 )
-=======
-from hydrolib.core.io.ini.util import get_split_string_on_delimiter_validator
 from hydrolib.core.utils import str_is_empty_or_none
->>>>>>> 9bf17a3d
 
 logger = logging.getLogger(__name__)
 
@@ -111,15 +107,6 @@
             filtered_values
         )
         assert (
-<<<<<<< HEAD
-            "ncoordinates" in values
-            and "xcoordinates" in values
-            and "ycoordinates" in values
-        ) or (
-            "branchid" in values and "chainage" in values
-        ), "Specify location either by setting `branchid` and `chainage` or `*coordinates` fields."
-        return values
-=======
             branch_and_chainage_in_model or coordinates_in_model
         ), "Specify location either by setting `branchId` and `chainage` or `num/x/yCoordinates` fields."
         return values
@@ -187,7 +174,6 @@
         raise ValueError(
             f"Expected {n_coords} coordinates, given {len_x_coords} for x and {len_y_coords} for y coordinates."
         )
->>>>>>> 9bf17a3d
 
     @classmethod
     def validate(cls, v):
