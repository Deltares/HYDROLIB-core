"""
TODO Implement the following structures
- Bridge
- Generalstructure
- Long culvert
- Gate
- Dambreak

Add comments for these structures. Maybe link them to descriptions of `Field`s?
"""

import logging
from enum import Enum
from pathlib import Path
from typing import List, Literal, Optional, Set, Union

from pydantic import Field
from pydantic.class_validators import root_validator

from hydrolib.core.io.ini.models import INIBasedModel, INIGeneral, INIModel
from hydrolib.core.io.ini.util import get_split_string_on_delimiter_validator

logger = logging.getLogger(__name__)

# TODO: handle comment blocks
# TODO: handle duplicate keys
class Structure(INIBasedModel):
    # TODO: would we want to load this from something externally and generate these automatically
    class Comments(INIBasedModel.Comments):
        id: Optional[str] = "Unique structure id (max. 256 characters)."
        name: Optional[str] = "Given name in the user interface."
        branchid: Optional[str] = Field(
            "Branch on which the structure is located.", alias="branchId"
        )
        chainage: Optional[str] = "Chainage on the branch (m)."

        n_coordinates: Optional[str] = Field(
            "Number of values in xCoordinates and yCoordinates", alias="numCoordinates"
        )
        x_coordinates: Optional[str] = Field(
            "x-coordinates of the location of the structure. (number of values = numCoordinates)",
            alias="xCoordinates",
        )
        y_coordinates: Optional[str] = Field(
            "y-coordinates of the location of the structure. (number of values = numCoordinates)",
            alias="yCoordinates",
        )

    comments: Comments = Comments()

    _header: Literal["Structure"] = "Structure"

    id: str = Field("id", max_length=256)
    name: str = Field("id")
    structure_type: str = Field(alias="type")

    branchid: Optional[str] = Field(None, alias="branchId")
    chainage: Optional[float] = None

    n_coordinates: Optional[int] = Field(None, alias="numCoordinates")
    x_coordinates: Optional[List[float]] = Field(None, alias="xCoordinates")
    y_coordinates: Optional[List[float]] = Field(None, alias="yCoordinates")

    @root_validator
    def check_location(cls, values):
        assert (
            "n_coordinates" in values
            and "x_coordinates" in values
            and "y_coordinates" in values
        ) or (
            "branchid" in values and "chainage" in values
        ), "Specify location either by setting `branchid` and `chainage` or `*_coordinates` fields."
        return values

    @classmethod
    def validate(cls, v):
        """Try to iniatialize subclass based on function field."""
        # should be replaced by discriminated unions once merged
        # https://github.com/samuelcolvin/pydantic/pull/2336
        if isinstance(v, dict):
            for c in cls.__subclasses__():
                if (
                    c.__fields__.get("structure_type").default
                    == v.get("type", "").lower()
                ):
                    v = c(**v)
                    break
            else:
                logger.warning(
<<<<<<< HEAD
                    "Type of {} with id={} and type={} is not recognized.".format(
                        cls.__name__, v.get("id", ""), v.get("type", "")
                    )
=======
                    f"Type of {cls.__name__} with id={v.get('id', '')} and type={v.get('type', '')} is not recognized."
>>>>>>> 331c7a88
                )
        return super().validate(v)

    def _exclude_fields(self) -> Set:
        # exclude the unset props like coordinates or branches
        if self.branchid is not None:
            exclude_set = {"n_coordinates", "x_coordinates", "y_coordinates"}
        else:
            exclude_set = {"branchid", "chainage"}
        exclude_set = super()._exclude_fields().union(exclude_set)
        return exclude_set

    def _get_identifier(self, data: dict) -> str:
        return data["id"]


class FlowDirection(str, Enum):
    none = "none"
    positive = "positive"
    negative = "negative"
    both = "both"


class Weir(Structure):
    class Comments(Structure.Comments):
        structure_type: Optional[str] = Field(
            "Structure type; must read weir", alias="type"
        )
        allowedflowdir: Optional[str] = Field(
            "Possible values: both, positive, negative, none.", alias="allowedFlowdir"
        )

        crestlevel: Optional[str] = Field(
            "Crest level of weir (m AD).", alias="crestLevel"
        )
        crestwidth: Optional[str] = Field("Width of the weir (m).", alias="crestWidth")
        corrcoeff: Optional[str] = Field(
            "Correction coefficient (-).", alias="corrCoeff"
        )
        usevelocityheight: Optional[str] = Field(
            "Flag indicating whether the velocity height is to be calculated or not.",
            alias="useVelocityHeight",
        )

    comments: Comments = Comments()

    structure_type: Literal["weir"] = Field("weir", alias="type")
    allowedflowdir: FlowDirection = Field(alias="allowedFlowdir")

    crestlevel: Union[float, Path] = Field(alias="crestLevel")
    crestwidth: Optional[float] = Field(None, alias="crestWidth")
    corrcoeff: float = Field(1.0, alias="corrCoeff")
    usevelocityheight: bool = Field(True, alias="useVelocityHeight")


class UniversalWeir(Structure):
    class Comments(Structure.Comments):
        structure_type: Optional[str] = Field(
            "Structure type; must read universalWeir", alias="type"
        )
        allowedflowdir: Optional[str] = Field(
            "Possible values: both, positive, negative, none.", alias="allowedFlowdir"
        )

        numlevels: Optional[str] = Field("Number of yz-Values.", alias="numLevels")
        yvalues: Optional[str] = Field(
            "y-values of the cross section (m). (number of values = numLevels)",
            alias="yValues",
        )
        zvalues: Optional[str] = Field(
            "z-values of the cross section (m). (number of values = numLevels)",
            alias="zValues",
        )
        crestlevel: Optional[str] = Field(
            "Crest level of weir (m AD).", alias="crestLevel"
        )
        dischargecoeff: Optional[str] = Field(
            "Discharge coefficient c_e (-).", alias="dischargeCoeff"
        )

    comments: Comments = Comments()

    structure_type: Literal["universalWeir"] = Field("universalWeir", alias="type")
    allowedflowdir: FlowDirection = Field(alias="allowedFlowdir")

    numlevels: int = Field(alias="numLevels")
    yvalues: List[float] = Field(alias="yValues")
    zvalues: List[float] = Field(alias="zValues")
    crestlevel: float = Field(alias="crestLevel")
    dischargecoeff: float = Field(alias="dischargeCoeff")

    _split_to_list = get_split_string_on_delimiter_validator("yvalues", "zvalues")


class CulvertSubType(str, Enum):
    culvert = "culvert"
    invertedSiphon = "invertedSiphon"


class Culvert(Structure):

    structure_type: Literal["culvert"] = Field("culvert", alias="type")
    allowedflowdir: FlowDirection = Field(alias="allowedFlowdir")

    leftlevel: float = Field(alias="leftLevel")
    rightlevel: float = Field(alias="rightLevel")
    csdefid: str = Field(alias="csDefId")
    length: float = Field(alias="length")
    inletlosscoeff: float = Field(alias="inletlossCoeff")
    outletlosscoeff: float = Field(alias="outletLossCoeff")
    valveonoff: bool = Field(alias="valveOnOff")
    valveopeningheight: Union[float, Path] = Field(alias="valveOpeningHeight")
    numlosscoeff: int = Field(alias="numLossCoeff")
    relopening: List[float] = Field(alias="relOpening")
    losscoeff: List[float] = Field(alias="lossCoeff")
    bedfrictiontype: str = Field(alias="bedFrictionType")
    bedfriction: float = Field(alias="bedFriction")
    subtype: CulvertSubType = Field(alias="subType")
    bendlosscoeff: float = Field(alias="bendLossCoeff")

    _split_to_list = get_split_string_on_delimiter_validator("relopening", "losscoeff")


class Pump(Structure):

    structure_type: Literal["pump"] = Field("pump", alias="type")

    orientation: str
    controlside: str = Field(alias="controlSide")  # TODO Enum
    numstages: int = Field(0, alias="numStages")
    capacity: Union[float, Path]

    startlevelsuctionside: List[float] = Field(alias="startLevelSuctionSide")
    stoplevelsuctionside: List[float] = Field(alias="stopLevelSuctionSide")
    startleveldeliveryside: List[float] = Field(alias="startLevelDeliverySide")
    stopleveldeliveryside: List[float] = Field(alias="stopLevelDeliverySide")
    numreductionlevels: int = Field(0, alias="numReductionLevels")
    head: List[float]
    reductionfactor: List[float] = Field(alias="reductionFactor")

    _split_to_list = get_split_string_on_delimiter_validator(
        "startlevelsuctionside",
        "stoplevelsuctionside",
        "startleveldeliveryside",
        "stopleveldeliveryside",
        "head",
        "reductionfactor",
    )


class Compound(Structure):

    structure_type: Literal["compound"] = Field("compound", alias="type")
    numstructures: int = Field(alias="numStructures")
    structureids: List[str] = Field(alias="structureIds")

    _split_to_list = get_split_string_on_delimiter_validator(
        "structureids", delimiter=";"
    )


class Orifice(Structure):

    structure_type: Literal["orifice"] = Field("orifice", alias="type")
    allowedflowdir: FlowDirection = Field(alias="allowedFlowdir")

    crestlevel: Union[float, Path] = Field(alias="crestLevel")
    crestwidth: Optional[float] = Field(None, alias="crestWidth")
    gateloweredgelevel: Union[float, Path] = Field(alias="gateLowerEdgeLevel")
    corrcoeff: float = Field(1.0, alias="corrCoeff")
    usevelocityheight: bool = Field(True, alias="useVelocityHeight")

    # TODO Use a validator here to check the optionals related to the bool field
    uselimitflowpos: bool = Field(False, alias="useLimitFlowPos")
    limitflowpos: Optional[float] = Field(alias="limitFlowPos")

    uselimitflowneg: bool = Field(False, alias="useLimitflowNeg")
    limitflowneg: Optional[float] = Field(alias="limitFlowneg")


class StructureGeneral(INIGeneral):
    _header: Literal["General"] = "General"
    fileVersion: str = "3.00"
    fileType: Literal["structure"] = "structure"


class StructureModel(INIModel):
    general: StructureGeneral = StructureGeneral()
    structure: List[Structure] = []

    @classmethod
    def _ext(cls) -> str:
        return ".ini"

    @classmethod
    def _filename(cls) -> str:
        return "structures"<|MERGE_RESOLUTION|>--- conflicted
+++ resolved
@@ -87,13 +87,7 @@
                     break
             else:
                 logger.warning(
-<<<<<<< HEAD
-                    "Type of {} with id={} and type={} is not recognized.".format(
-                        cls.__name__, v.get("id", ""), v.get("type", "")
-                    )
-=======
                     f"Type of {cls.__name__} with id={v.get('id', '')} and type={v.get('type', '')} is not recognized."
->>>>>>> 331c7a88
                 )
         return super().validate(v)
 
