--- conflicted
+++ resolved
@@ -65,13 +65,7 @@
                     break
             else:
                 logger.warning(
-<<<<<<< HEAD
-                    "Function of {} with name={} and function={} is not recognized.".format(
-                        cls.__name__, v.get("name", ""), v.get("function", "")
-                    )
-=======
                     f"Function of {cls.__name__} with name={v.get('name', '')} and function={v.get('function', '')} is not recognized."
->>>>>>> 331c7a88
                 )
         return v
 
