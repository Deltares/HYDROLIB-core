import logging
from enum import Enum
from pathlib import Path
<<<<<<< HEAD
from typing import Callable, List, Literal, NamedTuple, Set
=======
from typing import Callable, Dict, List, Literal, Optional
>>>>>>> 0451829b

from pydantic import Extra
from pydantic.class_validators import root_validator, validator
from pydantic.fields import Field

from hydrolib.core.io.ini.io_models import Property, Section
from hydrolib.core.io.ini.models import DataBlockINIBasedModel, INIGeneral, INIModel
from hydrolib.core.io.ini.parser import Parser, ParserConfig
from hydrolib.core.io.ini.serializer import SerializerConfig, write_ini
from hydrolib.core.io.ini.util import get_enum_validator, get_from_subclass_defaults

logger = logging.getLogger(__name__)


class VerticalInterpolation(str, Enum):
    linear = "linear"
    log = "log"
    block = "block"


class VerticalPositionType(str, Enum):
    percentage_bed = "percBed"
    z_bed = "ZBed"


class TimeInterpolation(str, Enum):
    linear = "linear"
    block_from = "blockFrom"
    block_to = "blockTo"


class QuantityUnitPair(NamedTuple):
    quantity: str
    unit: str

    def to_properties(self):
        yield Property(key="quantity", value=self.quantity)
        yield Property(key="unit", value=self.unit)


class ForcingBase(DataBlockINIBasedModel):

    _header: Literal["Forcing"] = "Forcing"
    name: str = Field(alias="name")
    function: str = Field(alias="function")
    quantities: List[QuantityUnitPair]

    def _exclude_fields(self) -> Set:
        return {"quantities"}.union(super()._exclude_fields())

    @classmethod
    def _supports_comments(cls):
        return True

    @classmethod
    def _duplicate_keys_as_list(cls):
        return True

    @root_validator(pre=True)
    def _validate_quantities(cls, values):
        quantitieskey = "quantities"

        if values.get(quantitieskey) is not None:
            return values

        quantities = values.get("quantity")
        if quantities is None:
            raise ValueError("quantity is not provided")
        units = values.get("unit")
        if units is None:
            raise ValueError("unit is not provided")

        if isinstance(quantities, str) and isinstance(units, str):
            values[quantitieskey] = [(quantities, units)]
            return values

        if isinstance(quantities, list) and isinstance(units, list):
            if not len(quantities) == len(units):
                raise ValueError(
                    "Number of quantities should be equal to number of units"
                )

            values[quantitieskey] = [
                (quantity, unit) for quantity, unit in zip(quantities, units)
            ]
            return values

        raise ValueError("Number of quantities should be equal to number of units")

    @validator("function", pre=True)
    def _set_function(cls, value):
        return get_from_subclass_defaults(ForcingBase, "function", value)

    @classmethod
    def validate(cls, v):
        """Try to iniatialize subclass based on the `function` field.
        This field is compared to each `function` field of the derived models of `ForcingBase`.
        The derived model with an equal function type will be initialized.

        Raises:
            ValueError: When the given type is not a known structure type.
        """

        # should be replaced by discriminated unions once merged
        # https://github.com/samuelcolvin/pydantic/pull/2336
        if isinstance(v, dict):
            for c in cls.__subclasses__():
                if (
                    c.__fields__.get("function").default.lower()
                    == v.get("function", "").lower()
                ):
                    v = c(**v)
                    break
            else:
                raise ValueError(
                    f"Function of {cls.__name__} with name={v.get('name', '')} and function={v.get('function', '')} is not recognized."
                )
        return v

    def _get_identifier(self, data: dict) -> Optional[str]:
        return data["name"] if "name" in data else None

    def _to_section(self) -> Section:
        section = super()._to_section()

        for quantity in self.quantities:
            for prop in quantity.to_properties():
                section.content.append(prop)

        return section

    class Config:
        extra = Extra.ignore


class TimeSeries(ForcingBase):
    function: Literal["timeseries"] = "timeseries"
    timeinterpolation: TimeInterpolation = Field(alias="timeInterpolation")
    offset: float = Field(0.0, alias="offset")
    factor: float = Field(1.0, alias="factor")

    _timeinterpolation_validator = get_enum_validator(
        "timeinterpolation", enum=TimeInterpolation
    )


class Harmonic(ForcingBase):
    function: Literal["harmonic"] = "harmonic"
    factor: float = Field(1.0, alias="factor")


class Astronomic(ForcingBase):
    function: Literal["astronomic"] = "astronomic"
    factor: float = Field(1.0, alias="factor")


class HarmonicCorrection(ForcingBase):
    function: Literal["harmoniccorrection"] = "harmoniccorrection"


class AstronomicCorrection(ForcingBase):
    function: Literal["astronomiccorrection"] = "astronomiccorrection"


class T3D(ForcingBase):
    function: Literal["t3d"] = "t3d"

    offset: float = Field(0.0, alias="offset")
    factor: float = Field(1.0, alias="factor")

    verticalpositions: List[float] = Field(alias="verticalPositions")
    verticalinterpolation: VerticalInterpolation = Field(alias="verticalInterpolation")
    verticalpositiontype: VerticalPositionType = Field(alias="verticalPositionType")

    _verticalinterpolation_validator = get_enum_validator(
        "verticalinterpolation", enum=VerticalInterpolation
    )
    _verticalpositiontype_validator = get_enum_validator(
        "verticalpositiontype", enum=VerticalPositionType
    )


class QHTable(ForcingBase):
    function: Literal["qhtable"] = "qhtable"


class Constant(ForcingBase):
    function: Literal["constant"] = "constant"

    offset: float = Field(0.0, alias="offset")
    factor: float = Field(1.0, alias="factor")


class ForcingGeneral(INIGeneral):
    fileversion: str = Field("1.01", alias="fileVersion")
    filetype: Literal["boundConds"] = Field("boundConds", alias="fileType")


class ForcingModel(INIModel):
    general: ForcingGeneral = ForcingGeneral()
    forcing: List[ForcingBase] = []

    @classmethod
    def _ext(cls) -> str:
        return ".bc"

    @classmethod
    def _filename(cls) -> str:
        return "boundaryconditions"

    @classmethod
    def _get_parser(cls) -> Callable:
        return cls.parse

    @classmethod
    def parse(cls, filepath: Path):
        # It's odd to have to disable parsing something as comments
        # but also need to pass it to the *flattener*.
        # This method now only supports per model settings, not per section.
        parser = Parser(ParserConfig(parse_datablocks=True, parse_comments=False))

        with filepath.open() as f:
            for line in f:
                parser.feed_line(line)

        return parser.finalize().flatten(True, False)

    def _serialize(self, _: dict) -> None:
        # We skip the passed dict for a better one.
        config = SerializerConfig(section_indent=0, property_indent=4)
        write_ini(self.filepath, self._to_document(), config=config)<|MERGE_RESOLUTION|>--- conflicted
+++ resolved
@@ -1,11 +1,7 @@
 import logging
 from enum import Enum
 from pathlib import Path
-<<<<<<< HEAD
-from typing import Callable, List, Literal, NamedTuple, Set
-=======
-from typing import Callable, Dict, List, Literal, Optional
->>>>>>> 0451829b
+from typing import Callable, Dict, List, Literal, NamedTuple, Optional, Set
 
 from pydantic import Extra
 from pydantic.class_validators import root_validator, validator
