"""Representation of a .bc file in various classes.

    Most relevant classes are:

    *   ForcingModel: toplevel class containing the whole .bc file contents.
    *   ForcingBase subclasses: containing the actual data columns, for example:
        TimeSeries, HarmonicComponent, AstronomicComponent, HarmonicCorrection,
        AstronomicCorrection, Constant, T3D.

"""
import logging
import re
from enum import Enum
from pathlib import Path
from typing import Callable, Dict, Iterator, List, Literal, Optional, Set, Union

from pydantic import Extra
from pydantic.class_validators import root_validator, validator
from pydantic.fields import Field

from hydrolib.core.basemodel import BaseModel
from hydrolib.core.io.dflowfm.ini.io_models import Property, Section
from hydrolib.core.io.dflowfm.ini.models import (
    DataBlockINIBasedModel,
    INIGeneral,
    INIModel,
)
from hydrolib.core.io.dflowfm.ini.parser import Parser, ParserConfig
from hydrolib.core.io.dflowfm.ini.serializer import DataBlockINIBasedSerializerConfig
from hydrolib.core.io.dflowfm.ini.util import (
    get_enum_validator,
    get_from_subclass_defaults,
    get_split_string_on_delimiter_validator,
    get_type_based_on_subclass_default_value,
    make_list_validator,
    rename_keys_for_backwards_compatibility,
)
from hydrolib.core.utils import to_list

logger = logging.getLogger(__name__)


class VerticalInterpolation(str, Enum):
    """Enum class containing the valid values for the vertical position type,
    which defines what the numeric values for vertical position specification mean.
    """

    linear = "linear"
    """str: Linear interpolation between vertical positions."""

    log = "log"
    """str: Logarithmic interpolation between vertical positions (e.g. vertical velocity profiles)."""

    block = "block"
    """str: Equal to the value at the directly lower specified vertical position."""


class VerticalPositionType(str, Enum):
    """Enum class containing the valid values for the vertical position type."""

    percentage_bed = "percBed"
    """str: Percentage with respect to the water depth from the bed upward."""

    z_bed = "ZBed"
    """str: Absolute distance from the bed upward."""

    z_datum = "ZDatum"
    """str: z-coordinate with respect to the reference level of the model."""

    z_surf = "ZSurf"
    """str: Absolute distance from the free surface downward."""


class TimeInterpolation(str, Enum):
    """Enum class containing the valid values for the time interpolation."""

    linear = "linear"
    """str: Linear interpolation between times."""

    block_from = "blockFrom"
    """str: Equal to that at the start of the time interval (latest specified time value)."""

    block_to = "blockTo"
    """str: Equal to that at the end of the time interval (upcoming specified time value)."""


class QuantityUnitPair(BaseModel):
    """A .bc file header lines tuple containing a quantity name, its unit and optionally a vertical position index."""

    quantity: str
    """str: Name of quantity."""

    unit: str
    """str: Unit of quantity."""

    vertpositionindex: Optional[int] = Field(alias="vertPositionIndex")
    """int (optional): This is a (one-based) index into the verticalposition-specification, assigning a vertical position to the quantity (t3D-blocks only)."""

    def _to_properties(self):
        """Generator function that yields the ini Property objects for a single
        QuantityUnitPair object."""
        yield Property(key="quantity", value=self.quantity)
        yield Property(key="unit", value=self.unit)
        if self.vertpositionindex is not None:
            yield Property(key="vertPositionIndex", value=self.vertpositionindex)


class VectorQuantityUnitPairs(BaseModel):
    """A subset of .bc file header lines containing a vector quantity definition,
    followed by all component quantity names, their unit and optionally their
    vertical position indexes."""

    class Config:
        validate_assignment = True

    vectorname: str
    """str: Name of the vector quantity."""

    elementname: List[str]
    """List[str]: List of names of the vector component quantities."""

    quantityunitpair: List[QuantityUnitPair]
    """List[QuantityUnitPair]: List of QuantityUnitPair that define the vector components."""

    @root_validator
    @classmethod
    def _validate_quantity_element_names(cls, values: Dict):
        for idx, name in enumerate(
            [qup.quantity for qup in values["quantityunitpair"]]
        ):
            if name not in values["elementname"]:
                raise ValueError(
                    f"quantityunitpair[{idx}], quantity '{name}' must be in vectordefinition's element names: '{VectorQuantityUnitPairs._to_vectordefinition_string(values['vectorname'], values['elementname'])}'."
                )

        return values

    @staticmethod
    def _to_vectordefinition_string(vectorname: str, elementname: List[str]):
        return vectorname + ":" + ",".join(elementname)

    def __str__(self) -> str:
        return VectorQuantityUnitPairs._to_vectordefinition_string(
            self.vectorname, self.elementname
        )

    def _to_properties(self):
        """Generator function that yields the ini Property objects for a single
        VectorQuantityUnitPairs object."""
        yield Property(key="vector", value=str(self))

        for qup in self.quantityunitpair:
            for prop in qup._to_properties():
                yield prop


ScalarOrVectorQUP = Union[QuantityUnitPair, VectorQuantityUnitPairs]


class ForcingBase(DataBlockINIBasedModel):
    """
    The base class of a single [Forcing] block in a .bc forcings file.

    Typically subclassed, for the specific types of forcing data, e.g, Harmonic.
    This model is for example referenced under a
    [ForcingModel][hydrolib.core.io.dflowfm.bc.models.ForcingModel]`.forcing[..]`.
    """

    _header: Literal["Forcing"] = "Forcing"
    name: str = Field(alias="name")
    """str: Unique identifier that identifies the location for this forcing data."""

    function: str = Field(alias="function")
    """str: Function type of the data in the actual datablock."""

    quantityunitpair: List[ScalarOrVectorQUP]
    """List[ScalarOrVectorQUP]: List of header lines for one or more quantities and their unit. Describes the columns in the actual datablock."""

    def _exclude_fields(self) -> Set:
        return {"quantityunitpair"}.union(super()._exclude_fields())

    @classmethod
    def _supports_comments(cls):
        return True

    @classmethod
    def _duplicate_keys_as_list(cls):
        return True

    @root_validator(pre=True)
    def _validate_quantityunitpair(cls, values):
        quantityunitpairkey = "quantityunitpair"

        if values.get(quantityunitpairkey) is not None:
            return values

        quantities = values.get("quantity")
        if quantities is None:
            raise ValueError("quantity is not provided")
        units = values.get("unit")
        if units is None:
            raise ValueError("unit is not provided")

        if isinstance(quantities, str) and isinstance(units, str):
            values[quantityunitpairkey] = [
                QuantityUnitPair(quantity=quantities, unit=units)
            ]
            return values

        if isinstance(quantities, list) and isinstance(units, list):
            if len(quantities) != len(units):
                raise ValueError(
                    "Number of quantities should be equal to number of units"
                )

            values[quantityunitpairkey] = [
                QuantityUnitPair(quantity=quantity, unit=unit)
                for quantity, unit in zip(quantities, units)
            ]
            return values

        raise ValueError("Number of quantities should be equal to number of units")

    @validator("function", pre=True)
    def _set_function(cls, value):
        return get_from_subclass_defaults(ForcingBase, "function", value)

    @classmethod
    def validate(cls, v):
        """Try to initialize subclass based on the `function` field.
        This field is compared to each `function` field of the derived models of `ForcingBase`
        or models derived from derived models.
        The derived model with an equal function type will be initialized.

        Raises:
            ValueError: When the given type is not a known structure type.
        """

        # should be replaced by discriminated unions once merged
        # https://github.com/samuelcolvin/pydantic/pull/2336
        if isinstance(v, dict):
            function_string = v.get("function", "").lower()
            function_type = get_type_based_on_subclass_default_value(
                cls, "function", function_string
            )

            if function_type is not None:
                return function_type(**v)

            else:
                raise ValueError(
                    f"Function of {cls.__name__} with name={v.get('name', '')} and function={v.get('function', '')} is not recognized."
                )
        return v

    def _get_identifier(self, data: dict) -> Optional[str]:
        return data.get("name")

    def _to_section(self, config: DataBlockINIBasedSerializerConfig) -> Section:
        section = super()._to_section(config)

        for quantity in self.quantityunitpair:
            for prop in quantity._to_properties():
                section.content.append(prop)

        return section

    class Config:
        extra = Extra.ignore

    def __repr__(self) -> str:
        data = dict(self)
        data["datablock"] = "<omitted>"
        representable = BaseModel.construct(**data)
        return str(representable)


class VectorForcingBase(ForcingBase):
    """
    The base class of a single [Forcing] block that supports vectors in a .bc forcings file.
    """

    @root_validator(pre=True)
    def validate_and_update_quantityunitpairs(cls, values: Dict) -> Dict:
        """
        Validates and, if required, updates vector quantity unit pairs.

        Args:
            values (Dict): Dictionary of values to be used to validate or
            update vector quantity unit pairs.

        Raises:
            ValueError: When a quantity unit pair is found in a vector where it does not belong.
            ValueError: When the number of quantity unit pairs in a vectors is not as expected.

        Returns:
            Dict: Dictionary of validates values.
        """
        quantityunitpairs = values["quantityunitpair"]
        vector = values.get("vector")
        number_of_element_repetitions = cls.get_number_of_repetitions(values)

        VectorForcingBase._process_vectordefinition_or_check_quantityunitpairs(
            vector, quantityunitpairs, number_of_element_repetitions
        )

        return values

    @staticmethod
    def _process_vectordefinition_or_check_quantityunitpairs(
        vectordefs: Optional[List[str]],
        quantityunitpairs: List[ScalarOrVectorQUP],
        number_of_element_repetitions: int,
    ) -> None:
        """
        Processes the given vector definition header lines from a .bc file
        or, if absent, checks whether the existing VectorQuantityUnitPairs
        objects already have the correct vector length.

        Args:
            vectordefs (List[str]): List of vector definition values, e.g.,
                ["vectorname:comp1,comp2,..compN", ...]
            quantityunitpairs (List[ScalarOrVectorQUP]): list of already parsed
                and constructed QuantityUnitPair objects, which may be modified
                in place with some packed VectorQuantityUnitPairs objects.
            number_of_element_repetitions (int, optional): Number of times each
                vector element is expected to be present in the subsequent
                Quantity lines. Typically used for 3D quantities, using the
                number of vertical layers.
        """

        if vectordefs is not None and not any(
            map(lambda qup: isinstance(qup, VectorQuantityUnitPairs), quantityunitpairs)
        ):
            # Vector definition line still must be processed and VectorQUPs still created.
            VectorForcingBase._validate_vectordefinition_and_update_quantityunitpairs(
                vectordefs, quantityunitpairs, number_of_element_repetitions
            )
        else:
            # VectorQUPs already present; directly validate their vector length.
            for qup in quantityunitpairs:
                if isinstance(qup, VectorQuantityUnitPairs):
                    VectorForcingBase._validate_vectorlength(
                        qup, number_of_element_repetitions
                    )

    @staticmethod
    def _validate_vectordefinition_and_update_quantityunitpairs(
        vectordefs: Optional[List[str]],
        quantityunitpairs: List[ScalarOrVectorQUP],
        number_of_element_repetitions: int,
    ) -> None:
        """
        Validates the given vector definition header lines from a .bc file
        for a ForcingBase subclass and updates the existing QuantityUnitPair list
        by packing the vector elements into a VectorQuantityUnitPairs object
        for each vector definition.

        Args:
            vectordefs (List[str]): List of vector definition values, e.g.,
                ["vectorname:comp1,comp2,..compN", ...]
            quantityunitpairs (List[ScalarOrVectorQUP]): list of already parsed
                and constructed QuantityUnitPair objects, which will be modified
                in place with some packed VectorQuantityUnitPairs objects.
            number_of_element_repetitions (int, optional): Number of times each
                vector element is expected to be present in the subsequent
                Quantity lines. Typically used for 3D quantities, using the
                number of vertical layers.
        """

        if vectordefs is None:
            return

        vectordefs = to_list(vectordefs)

        qup_iter = iter(quantityunitpairs)

        # Start a new list, to only keep the scalar QUPs, and add newly
        # created VectorQUPs.
        quantityunitpairs_with_vectors = []

        # If one quantity is "time", it must be the first one.
        if quantityunitpairs[0].quantity == "time":
            quantityunitpairs_with_vectors.append(quantityunitpairs[0])
            _ = next(qup_iter)

        # For each vector definition line, greedily find the quantity unit pairs
        # that form the vector elements, and pack them into a single VectorQuantityUnitPairs oject.
        for vectordef in vectordefs:
            VectorForcingBase._find_and_pack_vector_qups(
                number_of_element_repetitions,
                qup_iter,
                quantityunitpairs_with_vectors,
                vectordef,
            )

<<<<<<< HEAD
        for remaining_qu_pair in qup_iter:
            quantityunitpairs_with_vectors.append(remaining_qu_pair)
=======
            n_rep = 0
            for qu_pair in qup_iter:
                if qu_pair.quantity in componentnames:
                    # This vector element found, store it.
                    vqu_pair.quantityunitpair.append(qu_pair)
                    n_rep += 1
                    if n_rep == n_components * number_of_element_repetitions:
                        break
                else:
                    # This quantity was no vector element being searched for
                    # so keep it as a regular (scalar) QuantityUnitPair.
                    quantityunitpairs_with_vectors.append(qu_pair)

            if VectorForcingBase._validate_vectorlength(
                vqu_pair, number_of_element_repetitions
            ):
                # This VectorQuantityUnitPairs is now complete; add it to result list.
                quantityunitpairs_with_vectors.append(vqu_pair)
>>>>>>> 426ddffa

        quantityunitpairs[:] = quantityunitpairs_with_vectors

    @staticmethod
<<<<<<< HEAD
    def _find_and_pack_vector_qups(
        number_of_element_repetitions: int,
        qup_iter: Iterator[ScalarOrVectorQUP],
        quantityunitpairs_with_vectors: list[ScalarOrVectorQUP],
        vectordef: str,
    ):
        vectorname, componentdefs = vectordef.split(":")
        componentnames = re.split(r"[, \t]", componentdefs)
        n_components = len(componentnames)

        vqu_pair = VectorQuantityUnitPairs(
            vectorname=vectorname, elementname=componentnames, quantityunitpair=[]
        )

        n_rep = 0
        for qu_pair in qup_iter:
            if qu_pair.quantity in componentnames:
                # This vector element found, store it.
                vqu_pair.quantityunitpair.append(qu_pair)
                n_rep += 1
                if n_rep == n_components * number_of_element_repetitions:
                    break
            else:
                # This quantity was no vector element being searched for
                # so keep it as a regular (scalar) QuantityUnitPair.
                quantityunitpairs_with_vectors.append(qu_pair)

        if VectorForcingBase.validate_vectorlength(
            vqu_pair, number_of_element_repetitions
        ):
            # This VectorQuantityUnitPairs is now complete; add it to result list.
            quantityunitpairs_with_vectors.append(vqu_pair)

    @staticmethod
    def validate_vectorlength(
=======
    def _validate_vectorlength(
>>>>>>> 426ddffa
        vqu_pair: VectorQuantityUnitPairs,
        number_of_element_repetitions,
    ) -> bool:
        """
        Checks whether the number of QuantityUnitPairs in a vector quantity
        matches exactly with number of vector elements in the definition and,
        optionally, the number of vertical layers.

        Args:
            vqu_pair (VectorQuantityUnitPairs): the vector quantity object to be checked.
            number_of_element_repetitions (int, optional): Number of times each
                vector element is expected to be present in the subsequent
                Quantity lines. Typically used for 3D quantities, using the
                number of vertical layers.

        Returns:
            bool: True if vqu_pair is valid. False return value is hidden because
                an exception will be raised.

        Raises:
            ValueError: If number of QuantityUnitPair objects in vqu_pair is not equal
                to number of element names * number_of_element_repetitions.
        """

        if not (
            valid := len(vqu_pair.quantityunitpair)
            == len(vqu_pair.elementname) * number_of_element_repetitions
        ):
            raise ValueError(
                f"Incorrect number of quantity unit pairs were found; should match the elements in vectordefinition for {vqu_pair.vectorname}"
                + (
                    f", and {number_of_element_repetitions} vertical layers"
                    if number_of_element_repetitions > 1
                    else ""
                )
                + "."
            )

        return valid

    @validator("function", pre=True)
    def _set_function(cls, value):
        return get_from_subclass_defaults(VectorForcingBase, "function", value)

    @classmethod
    def get_number_of_repetitions(cls, values: Dict) -> int:
        """Gets the number of expected quantityunitpairs for each vector element. Defaults to 1."""
        return 1


class TimeSeries(VectorForcingBase):
    """Subclass for a .bc file [Forcing] block with timeseries data."""

    function: Literal["timeseries"] = "timeseries"

    timeinterpolation: TimeInterpolation = Field(alias="timeInterpolation")
    """TimeInterpolation: The type of time interpolation."""

    offset: float = Field(0.0, alias="offset")
    """float: All values in the table are increased by the offset (after multiplication by factor). Defaults to 0.0."""

    factor: float = Field(1.0, alias="factor")
    """float: All values in the table are multiplied with the factor. Defaults to 1.0."""

    _timeinterpolation_validator = get_enum_validator(
        "timeinterpolation", enum=TimeInterpolation
    )

    @root_validator(allow_reuse=True, pre=True)
    def rename_keys(cls, values: Dict) -> Dict:
        """Renames some old keywords to the currently supported keywords."""
        return rename_keys_for_backwards_compatibility(
            values,
            {
                "timeinterpolation": ["time_interpolation"],
            },
        )


class Harmonic(ForcingBase):
    """Subclass for a .bc file [Forcing] block with harmonic components data."""

    function: Literal["harmonic"] = "harmonic"

    factor: float = Field(1.0, alias="factor")
    """float: All values in the table are multiplied with the factor. Defaults to 1.0."""


class Astronomic(ForcingBase):
    """Subclass for a .bc file [Forcing] block with astronomic components data."""

    function: Literal["astronomic"] = "astronomic"

    factor: float = Field(1.0, alias="factor")
    """float: All values in the table are multiplied with the factor. Defaults to 1.0."""


class HarmonicCorrection(ForcingBase):
    """Subclass for a .bc file [Forcing] block with harmonic components correction data."""

    function: Literal["harmonic-correction"] = "harmonic-correction"


class AstronomicCorrection(ForcingBase):
    """Subclass for a .bc file [Forcing] block with astronomic components correction data."""

    function: Literal["astronomic-correction"] = "astronomic-correction"


class T3D(VectorForcingBase):
    """Subclass for a .bc file [Forcing] block with 3D timeseries data."""

    function: Literal["t3d"] = "t3d"

    offset: float = Field(0.0, alias="offset")
    """float: All values in the table are increased by the offset (after multiplication by factor). Defaults to 0.0."""

    factor: float = Field(1.0, alias="factor")
    """float: All values in the table are multiplied with the factor. Defaults to 1.0."""

    vertpositions: List[float] = Field(alias="vertPositions")
    """List[float]: The specification of the vertical positions."""

    vertinterpolation: VerticalInterpolation = Field(
        VerticalInterpolation.linear, alias="vertInterpolation"
    )
    """VerticalInterpolation: The type of vertical interpolation. Defaults to linear."""

    vertpositiontype: VerticalPositionType = Field(alias="vertPositionType")
    """VerticalPositionType: The vertical position type of the verticalpositions values."""

    timeinterpolation: TimeInterpolation = Field(
        TimeInterpolation.linear, alias="timeInterpolation"
    )
    """TimeInterpolation: The type of time interpolation. Defaults to linear."""

    _keys_to_rename = {
        "timeinterpolation": ["time_interpolation"],
        "vertpositions": ["vertical_position_specification"],
        "vertinterpolation": ["vertical_interpolation"],
        "vertpositiontype": ["vertical_position_type"],
        "vertpositionindex": ["vertical_position"],
    }

    @root_validator(allow_reuse=True, pre=True)
    def rename_keys(cls, values: Dict) -> Dict:
        """Renames some old keywords to the currently supported keywords."""
        return rename_keys_for_backwards_compatibility(values, cls._keys_to_rename)

    _split_to_list = get_split_string_on_delimiter_validator(
        "vertpositions",
    )

    _verticalinterpolation_validator = get_enum_validator(
        "vertinterpolation", enum=VerticalInterpolation
    )
    _verticalpositiontype_validator = get_enum_validator(
        "vertpositiontype",
        enum=VerticalPositionType,
        alternative_enum_values={
            VerticalPositionType.percentage_bed: ["percentage from bed"],
        },
    )
    _timeinterpolation_validator = get_enum_validator(
        "timeinterpolation", enum=TimeInterpolation
    )

    @classmethod
    def get_number_of_repetitions(cls, values: Dict) -> int:
        verticalpositions = values.get("vertpositions")
        # Since the renaming root validator may not have been run yet, in this
        # method we explicitly check old keywords for backwards compatibility:
        if verticalpositions is None:
            # try to get the value from any of the older keywords
            for old_keyword in cls._keys_to_rename["vertpositions"]:
                verticalpositions = values.get(old_keyword)
                if verticalpositions is not None:
                    break

        if verticalpositions is None:
            raise ValueError("vertPositions is not provided")

        number_of_verticalpositions = (
            len(verticalpositions)
            if isinstance(verticalpositions, List)
            else len(verticalpositions.split())
        )

        return number_of_verticalpositions

    @root_validator(pre=True)
    def _validate_quantityunitpairs(cls, values: Dict) -> Dict:
        quantityunitpairs = values["quantityunitpair"]

        T3D._validate_that_first_unit_is_time_and_has_no_verticalposition(
            quantityunitpairs
        )

        number_of_verticalpositions = cls.get_number_of_repetitions(values)

        verticalpositionindexes = values.get("vertpositionindex")
        if verticalpositionindexes is None:
            T3D._validate_that_all_quantityunitpairs_have_valid_verticalpositionindex(
                quantityunitpairs[1:], number_of_verticalpositions
            )
        else:
            T3D._validate_verticalpositionindexes_and_update_quantityunitpairs(
                verticalpositionindexes,
                number_of_verticalpositions,
                quantityunitpairs,
            )

        return values

    @staticmethod
    def _validate_that_first_unit_is_time_and_has_no_verticalposition(
        quantityunitpairs: List[QuantityUnitPair],
    ) -> None:
        if quantityunitpairs[0].quantity.lower() != "time":
            raise ValueError("First quantity should be `time`")
        if quantityunitpairs[0].vertpositionindex is not None:
            raise ValueError("`time` quantity cannot have vertical position index")

    @staticmethod
    def _validate_that_all_quantityunitpairs_have_valid_verticalpositionindex(
        quantityunitpairs: List[ScalarOrVectorQUP], maximum_verticalpositionindex: int
    ) -> None:
        for quantityunitpair in quantityunitpairs:
            if isinstance(quantityunitpair, VectorQuantityUnitPairs):
                return T3D._validate_that_all_quantityunitpairs_have_valid_verticalpositionindex(
                    quantityunitpair.quantityunitpair, maximum_verticalpositionindex
                )

            verticalpositionindex = quantityunitpair.vertpositionindex

            if not T3D._is_valid_verticalpositionindex(
                verticalpositionindex, maximum_verticalpositionindex
            ):
                raise ValueError(
                    f"Vertical position index should be between 1 and {maximum_verticalpositionindex}, but {verticalpositionindex} was given"
                )

    @staticmethod
    def _validate_verticalpositionindexes_and_update_quantityunitpairs(
        verticalpositionindexes: List[int],
        number_of_verticalpositions: int,
        quantityunitpairs: List[ScalarOrVectorQUP],
    ) -> None:
        if verticalpositionindexes is None:
            raise ValueError("vertPositionIndex is not provided")

        T3D._validate_that_verticalpositionindexes_are_valid(
            verticalpositionindexes, number_of_verticalpositions
        )

        T3D._add_verticalpositionindex_to_quantityunitpairs(
            quantityunitpairs[1:], verticalpositionindexes
        )

    @staticmethod
    def _validate_that_verticalpositionindexes_are_valid(
        verticalpositionindexes: List[int], number_of_vertical_positions: int
    ) -> None:
        for verticalpositionindexstring in verticalpositionindexes:
            verticalpositionindex = (
                int(verticalpositionindexstring)
                if verticalpositionindexstring
                else None
            )
            if not T3D._is_valid_verticalpositionindex(
                verticalpositionindex, number_of_vertical_positions
            ):
                raise ValueError(
                    f"Vertical position index should be between 1 and {number_of_vertical_positions}"
                )

    @staticmethod
    def _is_valid_verticalpositionindex(
        verticalpositionindex: int, number_of_vertical_positions: int
    ) -> bool:
        one_based_index_offset = 1

        return (
            verticalpositionindex is not None
            and verticalpositionindex >= one_based_index_offset
            and verticalpositionindex <= number_of_vertical_positions
        )

    @staticmethod
    def _add_verticalpositionindex_to_quantityunitpairs(
        quantityunitpairs: List[ScalarOrVectorQUP], verticalpositionindexes: List[int]
    ) -> None:
        i = 0

        for quanityunitpair in quantityunitpairs:
            if i >= len(verticalpositionindexes):
                raise ValueError(
                    "Number of vertical position indexes should be equal to the number of quantities/units - 1"
                )

            if isinstance(quanityunitpair, VectorQuantityUnitPairs):
                for qup in quanityunitpair.quantityunitpair:
                    qup.vertpositionindex = verticalpositionindexes[i]
                    i = i + 1
            else:
                quanityunitpair.vertpositionindex = verticalpositionindexes[i]
                i = i + 1

        if i != len(verticalpositionindexes):
            raise ValueError(
                "Number of vertical position indexes should be equal to the number of quantities/units - 1"
            )


class QHTable(ForcingBase):
    """Subclass for a .bc file [Forcing] block with Q-h table data."""

    function: Literal["qhtable"] = "qhtable"


class Constant(ForcingBase):
    """Subclass for a .bc file [Forcing] block with constant value data."""

    function: Literal["constant"] = "constant"

    offset: float = Field(0.0, alias="offset")
    """float: All values in the table are increased by the offset (after multiplication by factor). Defaults to 0.0."""

    factor: float = Field(1.0, alias="factor")
    """float: All values in the table are multiplied with the factor. Defaults to 1.0."""


class ForcingGeneral(INIGeneral):
    """`[General]` section with .bc file metadata."""

    fileversion: str = Field("1.01", alias="fileVersion")
    """str: The file version."""

    filetype: Literal["boundConds"] = Field("boundConds", alias="fileType")


class ForcingModel(INIModel):
    """
    The overall model that contains the contents of one .bc forcings file.

    This model is for example referenced under a
    [ExtModel][hydrolib.core.io.dflowfm.ext.models.ExtModel]`.boundary[..].forcingfile[..]`.
    """

    general: ForcingGeneral = ForcingGeneral()
    """ForcingGeneral: `[General]` block with file metadata."""

    forcing: List[ForcingBase] = []
    """List[ForcingBase]: List of `[Forcing]` blocks for all forcing
    definitions in a single .bc file. Actual data is stored in
    forcing[..].datablock from [hydrolib.core.io.dflowfm.ini.models.DataBlockINIBasedModel.datablock]."""

    _split_to_list = make_list_validator("forcing")

    serializer_config: DataBlockINIBasedSerializerConfig = (
        DataBlockINIBasedSerializerConfig(
            section_indent=0, property_indent=0, datablock_indent=0
        )
    )

    @classmethod
    def _ext(cls) -> str:
        return ".bc"

    @classmethod
    def _filename(cls) -> str:
        return "boundaryconditions"

    @classmethod
    def _get_parser(cls) -> Callable:
        return cls.parse

    @classmethod
    def parse(cls, filepath: Path):
        # It's odd to have to disable parsing something as comments
        # but also need to pass it to the *flattener*.
        # This method now only supports per model settings, not per section.
        parser = Parser(ParserConfig(parse_datablocks=True, parse_comments=False))

        with filepath.open() as f:
            for line in f:
                parser.feed_line(line)

        return parser.finalize().flatten(True, False)


class RealTime(str, Enum):
    """
    Enum class containing the valid value for the "realtime" reserved
    keyword for real-time controlled forcing data, e.g., for hydraulic
    structures.

    This class is used inside the ForcingData Union, to force detection
    of the realtime keyword, prior to considering it a filename.
    """

    realtime = "realtime"
    """str: Realtime data source, externally provided"""


ForcingData = Union[float, RealTime, ForcingModel]
"""Data type that selects from three different types of forcing data:
*   a scalar float constant
*   "realtime" keyword, indicating externally controlled.
*   A ForcingModel coming from a .bc file.
"""<|MERGE_RESOLUTION|>--- conflicted
+++ resolved
@@ -394,34 +394,12 @@
                 vectordef,
             )
 
-<<<<<<< HEAD
         for remaining_qu_pair in qup_iter:
             quantityunitpairs_with_vectors.append(remaining_qu_pair)
-=======
-            n_rep = 0
-            for qu_pair in qup_iter:
-                if qu_pair.quantity in componentnames:
-                    # This vector element found, store it.
-                    vqu_pair.quantityunitpair.append(qu_pair)
-                    n_rep += 1
-                    if n_rep == n_components * number_of_element_repetitions:
-                        break
-                else:
-                    # This quantity was no vector element being searched for
-                    # so keep it as a regular (scalar) QuantityUnitPair.
-                    quantityunitpairs_with_vectors.append(qu_pair)
-
-            if VectorForcingBase._validate_vectorlength(
-                vqu_pair, number_of_element_repetitions
-            ):
-                # This VectorQuantityUnitPairs is now complete; add it to result list.
-                quantityunitpairs_with_vectors.append(vqu_pair)
->>>>>>> 426ddffa
 
         quantityunitpairs[:] = quantityunitpairs_with_vectors
 
     @staticmethod
-<<<<<<< HEAD
     def _find_and_pack_vector_qups(
         number_of_element_repetitions: int,
         qup_iter: Iterator[ScalarOrVectorQUP],
@@ -449,17 +427,14 @@
                 # so keep it as a regular (scalar) QuantityUnitPair.
                 quantityunitpairs_with_vectors.append(qu_pair)
 
-        if VectorForcingBase.validate_vectorlength(
+        if VectorForcingBase._validate_vectorlength(
             vqu_pair, number_of_element_repetitions
         ):
             # This VectorQuantityUnitPairs is now complete; add it to result list.
             quantityunitpairs_with_vectors.append(vqu_pair)
 
     @staticmethod
-    def validate_vectorlength(
-=======
     def _validate_vectorlength(
->>>>>>> 426ddffa
         vqu_pair: VectorQuantityUnitPairs,
         number_of_element_repetitions,
     ) -> bool:
