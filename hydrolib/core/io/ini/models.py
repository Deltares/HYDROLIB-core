--- conflicted
+++ resolved
@@ -182,439 +182,4 @@
     def _serialize(self, _: dict) -> None:
         # We skip the passed dict for a better one.
         config = SerializerConfig(section_indent=0, property_indent=4)
-<<<<<<< HEAD
-        write_ini(self._resolved_filepath, self._to_document(), config=config)
-
-
-class CrossSectionDefinition(INIBasedModel):
-    # TODO: would we want to load this from something externally and generate these automatically
-    class Comments(INIBasedModel.Comments):
-        id: Optional[str] = "Unique cross-section definition id."
-        thalweg: Optional[str] = Field(
-            "Transverse Y coordinate at which the cross section aligns with the branch "
-            + "(Keyword used by GUI only)."
-        )
-
-    comments: Comments = Comments()
-
-    _header: Literal["Definition"] = "Definition"
-
-    id: str = Field(alias="id")
-    type: str = Field(alias="type")
-    thalweg: Optional[float]
-
-    @classmethod
-    def _duplicate_keys_as_list(cls):
-        return True
-
-    @validator("type", pre=True)
-    def _validate_type(cls, value):
-        return get_from_subclass_defaults(CrossSectionDefinition, "type", value)
-
-    @classmethod
-    def validate(cls, v):
-        """Try to iniatialize subclass based on the `type` field.
-        This field is compared to each `type` field of the derived models of `CrossSectionDefinition`.
-        The derived model with an equal crosssection definition type will be initialized.
-
-        Raises:
-            ValueError: When the given type is not a known crosssection definition type.
-        """
-
-        # should be replaced by discriminated unions once merged
-        # https://github.com/samuelcolvin/pydantic/pull/2336
-        if isinstance(v, dict):
-            for c in cls.__subclasses__():
-                if (
-                    c.__fields__.get("type").default.lower()
-                    == v.get("type", "").lower()
-                ):
-                    v = c(**v)
-                    break
-            else:
-                raise ValueError(
-                    f"Type of {cls.__name__} with id={v.get('id', '')} and type={v.get('type', '')} is not recognized."
-                )
-        return super().validate(v)
-
-
-class CrossDefModel(INIModel):
-    general: CrossdefGeneral = CrossdefGeneral()
-    definition: List[CrossSectionDefinition] = []
-
-    _make_list = make_list_validator("definition")
-
-    @classmethod
-    def _filename(cls) -> str:
-        return "crsdef"
-
-
-class CircleCrsDef(CrossSectionDefinition):
-    class Comments(CrossSectionDefinition.Comments):
-        type: Optional[str] = Field("Cross section type; must read circle")
-
-        diameter: Optional[str] = Field("Internal diameter of the circle [m].")
-        frictionid: Optional[str] = Field(
-            frictionid_description,
-            alias="frictionId",
-        )
-        frictiontype: Optional[str] = Field(
-            frictiontype_description,
-            alias="frictionType",
-        )
-        frictionvalue: Optional[str] = Field(
-            frictionvalue_description,
-            alias="frictionValue",
-        )
-
-    comments: Comments = Comments()
-
-    type: Literal["circle"] = Field("circle")
-    diameter: float
-    frictionid: Optional[str] = Field(alias="frictionId")
-    frictiontype: Optional[str] = Field(alias="frictionType")
-    frictionvalue: Optional[float] = Field(alias="frictionValue")
-
-
-class RectangleCrsDef(CrossSectionDefinition):
-    class Comments(CrossSectionDefinition.Comments):
-        type: Optional[str] = Field("Cross section type; must read rectangle")
-        width: Optional[str] = Field("Width of the rectangle [m].")
-        height: Optional[str] = Field("Height of the rectangle [m].")
-        closed: Optional[str] = Field("no: Open channel, yes: Closed channel.")
-        frictionid: Optional[str] = Field(
-            frictionid_description,
-            alias="frictionId",
-        )
-        frictiontype: Optional[str] = Field(
-            frictiontype_description,
-            alias="frictionType",
-        )
-        frictionvalue: Optional[str] = Field(
-            frictionvalue_description,
-            alias="frictionValue",
-        )
-
-    comments: Comments = Comments()
-
-    type: Literal["rectangle"] = Field("rectangle")
-    width: float
-    height: float
-    closed: bool = Field(True)
-    frictionid: Optional[str] = Field(alias="frictionId")
-    frictiontype: Optional[str] = Field(alias="frictionType")
-    frictionvalue: Optional[float] = Field(alias="frictionValue")
-
-
-class ZWRiverCrsDef(CrossSectionDefinition):
-    class Comments(CrossSectionDefinition.Comments):
-        type: Optional[str] = Field(
-            "Cross section type; must read zwRiver", alias="type"
-        )
-        numlevels: Optional[str] = Field(
-            "Number of levels in the table.", alias="numLevels"
-        )
-        levels: Optional[str] = Field(
-            "Space separated list of monotonic increasing heights/levels [m AD].",
-            alias="levels",
-        )
-        flowwidths: Optional[str] = Field(
-            "Space separated list of flow widths at the selected heights [m)].",
-            alias="flowWidths",
-        )
-        totalwidths: Optional[str] = Field(
-            "Space separated list of total widths at the selected heights [m]. "
-            + "Equal to flowWidths if not specified. If specified, the totalWidths"
-            + "should be larger than flowWidths.",
-            alias="totalWidths",
-        )
-        leveecrestLevel: Optional[str] = Field(
-            "Crest level of levee [m AD].", alias="leveeCrestlevel"
-        )
-        leveebaselevel: Optional[str] = Field(
-            "Base level of levee [m AD].", alias="leveeBaseLevel"
-        )
-        leveeflowarea: Optional[str] = Field(
-            "Flow area behind levee [m2].", alias="leveeFlowArea"
-        )
-        leveetotalarea: Optional[str] = Field(
-            "Total area behind levee [m2].", alias="leveeTotalArea"
-        )
-        mainwidth: Optional[str] = Field(
-            "Width of main section [m]. Default value: max(flowWidths).",
-            alias="mainWidth",
-        )
-        fp1width: Optional[str] = Field(
-            "Width of floodplain 1 section [m]. Default value: max(flowWidths)-mainWidth",
-            alias="fp1Width",
-        )
-        fp2width: Optional[str] = Field(
-            "Width of floodplain 2 section [m]. Default value: max(flowWidths)-mainWidth-fp1Width",
-            alias="fp2Width",
-        )
-        frictionids: Optional[str] = Field(
-            "Semicolon separated list of roughness variable names associated with the roughness "
-            + "sections. Either this parameter or frictionTypes should be specified. If neither "
-            + 'parameter is specified, the frictionIds default to "Main", "FloodPlain1" '
-            + 'and "FloodPlain2".',
-            alias="frictionIds",
-        )
-        frictiontypes: Optional[str] = Field(
-            "Semicolon separated list of roughness types associated with the roughness sections. "
-            + "Either this parameter or frictionIds should be specified. Can be specified as a "
-            + "single value if all roughness sections use the same type.",
-            alias="frictionTypes",
-        )
-        frictionvalues: Optional[str] = Field(
-            "Space separated list of roughness values; their meaning depends on the roughness "
-            + "types selected (only used if frictionTypes specified).",
-            alias="frictionValues",
-        )
-
-    comments: Comments = Comments()
-
-    type: Literal["zwRiver"] = Field("zwRiver")
-    numlevels: int = Field(alias="numLevels")
-    levels: List[float]
-    flowwidths: List[float] = Field(alias="flowWidths")
-    totalwidths: Optional[List[float]] = Field(alias="totalWidths")
-    leveecrestLevel: Optional[float] = Field(alias="leveeCrestlevel")
-    leveebaselevel: Optional[float] = Field(alias="leveeBaseLevel")
-    leveeflowarea: Optional[float] = Field(alias="leveeFlowArea")
-    leveetotalrea: Optional[float] = Field(alias="leveeTotalArea")
-    mainwidth: Optional[float] = Field(alias="mainWidth")
-    fp1width: Optional[float] = Field(alias="fp1Width")
-    fp2width: Optional[float] = Field(alias="fp2Width")
-    frictionids: Optional[List[str]] = Field(alias="frictionIds")
-    frictiontypes: Optional[List[str]] = Field(alias="frictionTypes")
-    frictionvalues: Optional[List[float]] = Field(alias="frictionValues")
-
-    _split_to_list = get_split_string_on_delimiter_validator(
-        "levels",
-        "flowwidths",
-        "totalwidths",
-        "frictionvalues",
-        delimiter=" ",
-    )
-    _split_to_list2 = get_split_string_on_delimiter_validator(
-        "frictionids",
-        "frictiontypes",
-        delimiter=";",
-    )
-
-
-class ZWCrsDef(CrossSectionDefinition):
-    class Comments(CrossSectionDefinition.Comments):
-        type: Optional[str] = Field("Cross section type; must read zw", alias="type")
-        # NOTE: Field "template" deliberately ignored for now.
-        numlevels: Optional[str] = Field(
-            "Number of levels in the table.", alias="numLevels"
-        )
-        levels: Optional[str] = Field(
-            "Space separated list of monotonic increasing heights/levels [m AD].",
-            alias="levels",
-        )
-        flowwidths: Optional[str] = Field(
-            "Space separated list of flow widths at the selected heights [m)].",
-            alias="flowWidths",
-        )
-        totalwidths: Optional[str] = Field(
-            "Space separated list of total widths at the selected heights [m]. "
-            + "Equal to flowWidths if not specified. If specified, the totalWidths"
-            + "should be larger than flowWidths.",
-            alias="totalWidths",
-        )
-        frictionid: Optional[str] = Field(
-            frictionid_description,
-            alias="frictionId",
-        )
-        frictiontype: Optional[str] = Field(
-            frictiontype_description,
-            alias="frictionType",
-        )
-        frictionvalue: Optional[str] = Field(
-            frictionvalue_description,
-            alias="frictionValue",
-        )
-
-    comments: Comments = Comments()
-
-    type: Literal["zw"] = Field("zw")
-    numlevels: int = Field(alias="numLevels")
-    levels: List[float]
-    flowwidths: List[float] = Field(alias="flowWidths")
-    totalwidths: Optional[List[float]] = Field(alias="totalWidths")
-    frictionid: Optional[str] = Field(alias="frictionId")
-    frictiontype: Optional[str] = Field(alias="frictionType")
-    frictionvalue: Optional[float] = Field(alias="frictionValue")
-
-    _split_to_list = get_split_string_on_delimiter_validator(
-        "levels",
-        "flowwidths",
-        "totalwidths",
-        delimiter=" ",
-    )
-
-
-class YZCrsDef(CrossSectionDefinition):
-    class Comments(CrossSectionDefinition.Comments):
-        type: Optional[str] = Field("Cross section type; must read yz", alias="type")
-        conveyance: Optional[str] = Field(
-            "lumped: Lumped, segmented: Vertically segmented. Only the default lumped "
-            + "option is allowed if singleValuedZ = no. In the case of lumped conveyance, "
-            + "only a single uniform roughness for the whole cross section is allowed, "
-            + "i.e., sectionCount must equal 1.",
-        )
-        yzcount: Optional[str] = Field("Number of YZ-coordinates.", alias="yzCount")
-        yCoordinates: Optional[str] = Field(
-            "Space separated list of monotonic increasing y-coordinates [m].",
-            alias="yCoordinates",
-        )
-        zCoordinates: Optional[str] = Field(
-            "Space separated list of single-valued z-coordinates [m AD].",
-            alias="zCoordinates",
-        )
-        sectioncount: Optional[str] = Field(
-            "Number of roughness sections. If the lumped conveyance is selected then "
-            + "sectionCount must equal 1.",
-            alias="sectionCount",
-        )
-        frictionpositions: Optional[str] = Field(
-            "Locations where the roughness sections start and end. Always one location more than "
-            + "sectionCount. The first value should equal 0 and the last value should equal the "
-            + "cross section length. Keyword may be skipped if sectionCount = 1.",
-            alias="frictionPositions",
-        )
-        frictionids: Optional[str] = Field(
-            "Semicolon separated list of roughness variable names associated with the roughness "
-            + "sections. Either this parameter or frictionTypes should be specified. If neither "
-            + 'parameter is specified, the frictionIds default to "Main", "FloodPlain1" '
-            + 'and "FloodPlain2".',
-            alias="frictionIds",
-        )
-        frictiontypes: Optional[str] = Field(
-            "Semicolon separated list of roughness types associated with the roughness sections. "
-            + "Either this parameter or frictionIds should be specified. Can be specified as a "
-            + "single value if all roughness sections use the same type.",
-            alias="frictionTypes",
-        )
-        frictionvalues: Optional[str] = Field(
-            "Space separated list of roughness values; their meaning depends on the roughness "
-            + "types selected (only used if frictionTypes specified).",
-            alias="frictionValues",
-        )
-
-    comments: Comments = Comments()
-
-    type: Literal["yz"] = Field("yz")
-    singlevaluedz: Optional[bool] = Field(alias="singleValuedZ")
-    yzcount: int = Field(alias="yzCount")
-    ycoordinates: List[float] = Field(alias="yCoordinates")
-    zcoordinates: List[float] = Field(alias="zCoordinates")
-    conveyance: Optional[str] = Field("segmented")
-    sectioncount: Optional[int] = Field(1, alias="sectionCount")
-    frictionpositions: List[float] = Field(alias="frictionPositions")
-    frictionids: Optional[List[str]] = Field(alias="frictionIds")
-    frictiontypes: Optional[List[str]] = Field(alias="frictionTypes")
-    frictionvalues: Optional[List[float]] = Field(alias="frictionValues")
-
-    _split_to_list = get_split_string_on_delimiter_validator(
-        "ycoordinates",
-        "zcoordinates",
-        "frictionpositions",
-        "frictionvalues",
-        delimiter=" ",
-    )
-    _split_to_list2 = get_split_string_on_delimiter_validator(
-        "frictionids",
-        "frictiontypes",
-        delimiter=";",
-    )
-
-
-class XYZCrsDef(YZCrsDef, CrossSectionDefinition):
-    """
-    A class for XYZ Cross section definitions.
-
-    This class extends the YZCrsDef class with x-coordinates and an optional
-    branchId field. Most other attributes are inherited, but the coordcount
-    is overridden under the Pydantic alias "xyzCount".
-    """
-
-    class Comments(YZCrsDef.Comments):
-        type: Optional[str] = Field("Cross section type; must read xyz", alias="type")
-        branchid: Optional[str] = Field(
-            "Branch on which the cross section is located.", alias="branchId"
-        )
-        xyzcount: Optional[str] = Field("Number of XYZ-coordinates.", alias="xyzCount")
-        xCoordinates: Optional[str] = Field(
-            "Space separated list of x-coordinates [m or degrees East].",
-            alias="xCoordinates",
-        )
-        yCoordinates: Optional[str] = Field(
-            "Space separated list of y-coordinates [m or degrees North].",
-            alias="yCoordinates",
-        )
-        zCoordinates: Optional[str] = Field(
-            "Space separated list of z-coordinates [m AD].",
-            alias="zCoordinates",
-        )
-
-    comments: Comments = Comments()
-
-    type: Literal["xyz"] = Field("xyz")
-    branchid: Optional[str] = Field(alias="branchId")
-    yzcount: Optional[int] = Field(
-        alias="yzCount"
-    )  # Trick to not inherit parent's yzcount required field.
-    xyzcount: int = Field(alias="xyzCount")
-    xcoordinates: List[float] = Field(alias="yCoordinates")
-
-    _split_to_list0 = get_split_string_on_delimiter_validator(
-        "xcoordinates",
-        delimiter=" ",
-    )
-
-    @validator("xyzcount")
-    @classmethod
-    def validate_xyzcount_without_yzcount(cls, field_value: int, values: dict) -> int:
-        """
-        Validates whether this XYZCrsDef does have attribute xyzcount,
-        but not the parent class's yzcount.
-
-        Args:
-            field_value (Optional[Path]): Value given for xyzcount.
-            values (dict): Dictionary of values already validated.
-
-        Raises:
-            ValueError: When yzcount is present.
-
-        Returns:
-            int: The value given for xyzcount.
-        """
-        # Retrieve the algorithm value (if not found use 0).
-        yzcount_value = values.get("yzcount")
-        if field_value is not None and yzcount_value is not None:
-            # yzcount should not be set, when xyzcount is set.
-            raise ValueError(
-                f"xyz cross section definition should not contain field yzCount (rather: xyzCount), current value: {yzcount_value}."
-            )
-        return field_value
-
-
-class CrossSection(INIBasedModel):
-    _header: Literal["CrossSection"] = "CrossSection"
-    id: str = Field(alias="id")
-    branchid: str = Field(alias="branchId")
-
-
-class CrossLocModel(INIModel):
-    general: CrosslockGeneral = CrosslockGeneral()
-    crosssection: List[CrossSection] = []
-
-    @classmethod
-    def _filename(cls) -> str:
-        return "crsloc"
-=======
-        write_ini(self.filepath, self._to_document(), config=config)
->>>>>>> 948363ba
+        write_ini(self._resolved_filepath, self._to_document(), config=config)