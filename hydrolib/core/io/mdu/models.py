--- conflicted
+++ resolved
@@ -1,19 +1,9 @@
 from pathlib import Path
-<<<<<<< HEAD
-from typing import Callable, List, Literal, Optional, Union
-
-from pydantic import Field
-
-from hydrolib.core.basemodel import FileModel
-from hydrolib.core.io.base import DummySerializer
-from hydrolib.core.io.bc.models import ForcingModel
-=======
 from typing import Dict, List, Literal, Optional, Union
 
 from pydantic import Field, root_validator, validator
 
 from hydrolib.core.io.bc.models import ForcingBase, ForcingModel
->>>>>>> 331c7a88
 from hydrolib.core.io.ini.models import (
     CrossDefModel,
     CrossLocModel,
@@ -184,10 +174,6 @@
     def is_intermediate_link(self) -> bool:
         return True
 
-<<<<<<< HEAD
-    def _get_identifier(self, data: dict) -> str:
-        return data["nodeid"] if "nodeid" in data else None
-=======
     @root_validator
     @classmethod
     def check_nodeid_or_locationfile_present(cls, values: Dict):
@@ -244,7 +230,6 @@
                     return forcing
 
         return None
->>>>>>> 331c7a88
 
 
 class Lateral(INIBasedModel):
@@ -260,11 +245,6 @@
     yCoordinates: Optional[List[int]]
     discharge: str
 
-<<<<<<< HEAD
-    def _get_identifier(self, data: dict) -> str:
-        return data["id"] if "id" in data else None
-
-=======
     _split_to_list = get_split_string_on_delimiter_validator(
         "xCoordinates", "yCoordinates"
     )
@@ -380,7 +360,6 @@
 
         return values
 
->>>>>>> 331c7a88
 
 class ExtGeneral(INIGeneral):
     _header: Literal["General"] = "General"
