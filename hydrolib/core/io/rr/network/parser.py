--- conflicted
+++ resolved
@@ -5,24 +5,18 @@
 
 
 class NetworkTopologyFileParser:
-    """A parser for topology files such as node and link files."""
+    """A parser for RR topology files such as node and link files."""
 
-<<<<<<< HEAD
     def __init__(self, enclosing_tag: str):
         """Initializes a new instance of the `NetworkTopologyFileParser` class.
-=======
-    @staticmethod
-    def parse(path: Path) -> dict:
-        """Parses a topology node file to a dictionary.
->>>>>>> ae16e1c9
 
         Args:
-            closing_tag (str): The enclosing tag for the enclosed topology data per item.
+            closing_tag (str): The enclosing tag for the enclosed topology data per record.
         """
 
         self.enclosing_tag = enclosing_tag
 
-    def parse(self, path: Path):
+    def parse(self, path: Path) -> dict:
         """Parses a network topology file to a dictionary.
 
         Args:
@@ -43,48 +37,17 @@
 
         for line in lines:
 
-<<<<<<< HEAD
-        index = 0
-        while index < length_parts:
-
-            index_startrecord = get_list_index_safely(
-                parts, key_start, index, length_parts
-            )
-            if index_startrecord == -1:
-                continue
-
-            index_nextrecord = get_list_index_safely(
-                parts, key_start, index_startrecord + 1, length_parts
-            )
-            if index_nextrecord == -1:
-                index_nextrecord = length_parts
-
-            index_endrecord = get_list_index_safely(
-                parts, key_end, index_startrecord + 1, index_nextrecord
-            )
-            if index_endrecord == -1:
-                index = index_nextrecord
-                continue
-
-            index = index_startrecord
-            index += 1
-=======
             substring = get_substring_between(line, key_start, key_end)
             if substring == None:
                 continue
 
             parts = substring.split()
             length_parts = len(parts)
->>>>>>> ae16e1c9
 
             record = {}
 
-<<<<<<< HEAD
-            while index < index_endrecord - 1:
-=======
             index = 0
             while index < length_parts - 1:
->>>>>>> ae16e1c9
                 key = parts[index]
                 if key == "mt" and parts[index + 1] == "1":
                     # `mt 1` is one keyword, but was parsed as two separate parts.
@@ -96,11 +59,6 @@
 
                 record[key] = value
 
-<<<<<<< HEAD
             records.append(record)
-            index += 1
-=======
-            nodes.append(node)
->>>>>>> ae16e1c9
 
         return {key_end: records}