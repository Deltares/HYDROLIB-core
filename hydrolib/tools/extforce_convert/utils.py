--- conflicted
+++ resolved
@@ -4,12 +4,10 @@
 from pathlib import Path
 from typing import Any, Dict, Iterable, List, Set, Type, Union
 
-<<<<<<< HEAD
 from pydantic import ConfigDict
-=======
+
 import yaml
-from pydantic.v1 import BaseModel, Extra, Field, validator
->>>>>>> b5b23533
+from pydantic import BaseModel, Extra, Field, field_validator
 
 from hydrolib import __path__
 from hydrolib.core.base.file_manager import PathOrStr
@@ -359,7 +357,7 @@
     deprecated_keywords: Set[str] = Field(default_factory=set)
     deprecated_value: int = 0
 
-    @validator("deprecated_keywords", pre=True)
+    @field_validator("deprecated_keywords", mode="before")
     def _to_set(cls, v):
         """convert the deprecated keywords to a set."""
         if v is None:
@@ -374,7 +372,7 @@
     unsupported_quantity_names: List[str] = Field(default_factory=list)
     unsupported_prefixes: List[str] = Field(default_factory=list)
 
-    @validator("unsupported_quantity_names", "unsupported_prefixes", pre=True)
+    @field_validator("unsupported_quantity_names", "unsupported_prefixes", mode="before")
     def ensure_unique(cls, v: List[str]) -> List[str]:
         return check_unique(v)
 
@@ -402,7 +400,7 @@
 
 
 class ConverterData(BaseModel):
-    version: str
+    version: float
     mdu: MDUConfig = Field(default_factory=MDUConfig)
     external_forcing: ExternalForcingConfigs = Field(
         default_factory=ExternalForcingConfigs
