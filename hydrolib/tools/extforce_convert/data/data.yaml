--- conflicted
+++ resolved
@@ -1,6 +1,6 @@
 mdu:
-<<<<<<< HEAD
     deprecated_keywords: [Allowcoolingbelowzero, RhoairRhowater]
+    deprecated_value: 0
 
 missing_quantities:
     # Meteo
@@ -21,8 +21,4 @@
     - pump
     - pump1d
     # Initial conditions
-    # - initialsediment
-=======
-    deprecated_key_words: [Allowcoolingbelowzero, RhoairRhowater, baroczlaybed]
-    deprecated_value: 0
->>>>>>> 4c22097e
+    # - initialsediment