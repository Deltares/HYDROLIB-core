--- conflicted
+++ resolved
@@ -281,30 +281,20 @@
             )
 
         forcings_list = []
-<<<<<<< HEAD
-        tim_files = list(self.root_dir.glob(f"{poly_line.filepath.stem}*.tim"))
-        if len(tim_files) >= 1:
-=======
         tim_files = list(
             self.root_dir.glob(f"{poly_line.filepath.stem}_[0-9][0-9][0-9][0-9].tim")
         )
-        if len(tim_files) > 1:
->>>>>>> a4d983a6
+        if len(tim_files) > 0:
             time_series_list = self.convert_tim_to_bc(
                 tim_files, time_unit, quantity=quantity, label=label
             )
             forcings_list.extend(time_series_list)
 
         # check t3d files
-<<<<<<< HEAD
-        t3d_files = list(self.root_dir.glob(f"{poly_line.filepath.stem}*.t3d"))
-        if len(t3d_files) >= 1:
-=======
         t3d_files = list(
             self.root_dir.glob(f"{poly_line.filepath.stem}_[0-9][0-9][0-9][0-9]*.t3d")
         )
-        if len(t3d_files) > 1:
->>>>>>> a4d983a6
+        if len(t3d_files) > 0:
             t3d_models = [T3DModel(path) for path in t3d_files]
             # this line assumed that the two t3d files will have the same number of layers and same number of quantities
             quantities_names = [quantity] * t3d_models[0].size[1]
@@ -317,15 +307,10 @@
             forcings_list.extend(t3d_forcing_list)
 
         # check cmp files
-<<<<<<< HEAD
-        cmp_files = list(self.root_dir.glob(f"{poly_line.filepath.stem}*.cmp"))
-        if len(cmp_files) >= 1:
-=======
         cmp_files = list(
             self.root_dir.glob(f"{poly_line.filepath.stem}_[0-9][0-9][0-9][0-9]*.cmp")
         )
-        if len(cmp_files) > 1:
->>>>>>> a4d983a6
+        if len(cmp_files) > 0:
             cmp_models = [CMPModel(path) for path in cmp_files]
             for cmp_model in cmp_models:
                 cmp_model.quantities_name = [forcing.quantity]
