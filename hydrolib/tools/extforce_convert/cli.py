"""CLI.

CLI for converting D-Flow FM legacy external forcings files to current external forcings file/initial
fields file/structures file.
"""

import argparse
from argparse import ArgumentTypeError, Namespace
from pathlib import Path

from hydrolib.core import __version__
from hydrolib.core.base.utils import PathStyle
from hydrolib.tools.extforce_convert.main_converter import (
    ExternalForcingConverter,
    recursive_converter,
)


def valid_file(path_str):
    """Check if the file exists, has a .mdu extension, and return its path."""
    path = Path(path_str)
    if not str(path).lower().endswith(".mdu"):
        raise ArgumentTypeError(f"File must have a .mdu extension: {path}")

    if not path.exists():
        raise ArgumentTypeError(f"File not found: {path}")
    return path


def _validator(path_str, extension):
    """Validate that the file exists and has the given extension."""
    path = Path(path_str)
    if not path.exists():
        raise ArgumentTypeError(f"File not found: {path}")
    if not str(path).lower().endswith(extension):
        raise ArgumentTypeError(f"File must have a {extension} extension: {path}")
    return path


def valid_file_with_extension(extension):
    """Create a validator for files with a specific extension for argparse."""
    return lambda path_str: _validator(path_str, extension)


def valid_dir(path_str):
    """Validate that the path exists and is a directory."""
    path = Path(path_str)
    if not path.exists():
        raise ArgumentTypeError(f"Directory not found: {path}")
    if not path.is_dir():
        raise ArgumentTypeError(f"Path is not a directory: {path}")
    return path


def _get_parser() -> argparse.ArgumentParser:
    parser = argparse.ArgumentParser(
        prog="extforce_convert",
        description="Convert D-Flow FM legacy external forcings files to current external forcings file/initial fields file/structures file.",
    )

    parser.add_argument("--version", action="version", version=__version__)
    parser.add_argument(
        "--verbose", "-v", action="store_true", help="Print diagnostic information"
    )
    parser.add_argument(
        "--debug-mode",
        action="store_true",
        default=False,
        help="Convert the supported quantities only and leave unsupported quantities in the old external forcing "
        "file, default is False.(the conversion will fail if there is any unsupported quantities) ",
    )

    # mdu file, extforcefile and dir are mutually exclusive (can only use one)
    group = parser.add_mutually_exclusive_group(required=True)

    group.add_argument(
        "--mdufile",
        "-m",
        action="store",
        type=valid_file_with_extension(".mdu"),
        metavar="MDUFILE",
        help="Automatically take input and output filenames from MDUFILE.",
    )
    group.add_argument(
        "--extoldfile",
        "-e",
        action="store",
        type=valid_file_with_extension(".ext"),
        metavar="EXTOLDFILE",
        help="Input EXTOLDFILE to be converted.",
    )
    group.add_argument(
        "--dir",
        "-d",
        action="store",
        type=valid_dir,
        metavar="DIR",
        help="Directory to recursively find and convert .mdu files in.",
    )

    parser.add_argument(
        "--outfiles",
        "-o",
        action="store",
        nargs=3,
        metavar=("EXTFILE", "INIFIELDFILE", "STRUCTUREFILE"),
        help="Save forcings, initial fields and structures to specified filenames (only valid with --mdufile or --extoldfile).",
    )

    parser.add_argument(
        "--no-backup",
        dest="backup",
        action="store_false",
        help="Do not create a backup of each file that will be overwritten.",
    )
    parser.set_defaults(backup=True)

    parser.add_argument(
        "--remove-legacy-files",
        "-r",
        dest="remove_legacy",
        action="store_true",
        default=False,
        help="Remove legacy/old files (e.g. .tim) after conversion. Defaults to False.",
    )
    parser.add_argument(
        "--pathstyle",
        choices=[style.value for style in PathStyle],
        default=None,
        type=lambda s: PathStyle(s),
        help="Set the path style for the file paths in the models.",
    )
    return parser


def main(args=None):
    """
    Entry point for extforce_convert tool.

    CLI argument combinations:

    Required (mutually exclusive, pick one):
      --mdufile MDUFILE         Use MDUFILE to determine input/output files automatically.
      --extoldfile EXTOLDFILE   Convert a specific legacy external forcing file.
      --dir DIR                 Recursively find and convert all .mdu files in DIR.

    Optional:
      --outfiles EXTFILE INIFIELDFILE STRUCTUREFILE
                               Specify output filenames for forcings, initial fields, and structures (only with --mdufile or --extoldfile).
      --no-backup              Do not create a backup of overwritten files (mutually exclusive).
      --remove-legacy-files -r Remove legacy/old files (e.g. .tim) after conversion.
      --verbose, -v            Print diagnostic information.
      --version                Print version and exit.

    Example usages:
      extforce_convert --mdufile model.mdu
      extforce_convert --extoldfile old.ext --outfiles new.ext new.ini new.str
      extforce_convert --dir ./models --no-backup --remove-legacy-files
    """
    parser = _get_parser()
    args = parser.parse_args(args)

    # Disallow --outfiles when converting a directory.
    if args.dir is not None and args.outfiles is not None:
        parser.error(
            "--outfiles cannot be used with --dir. It only applies to single-file conversions."
        )

    if args.mdufile:
        convert_with_mdu_file(args)
    elif args.extoldfile is not None:
        convert_with_extold_file(args)
    elif args.dir is not None:
        recursive_converter(
            args.dir,
            backup=args.backup,
            remove_legacy=args.remove_legacy,
            debug=args.debug_mode,
        )
    else:
        print("Error: no input specified. Use one of --mdufile, --extoldfile or --dir.")


def convert_with_mdu_file(args: Namespace):
    """Convert the old external forcing file using the mdu file.

    Read the old external forcing file path from the mdu file,
    and convert it to the new format files.

    Args:
        args : Namespace
            The arguments parsed from the command line.
    """
    converter = ExternalForcingConverter.from_mdu(
        args.mdufile,
        ext_file_user=(args.outfiles[0] if args.outfiles else None),
        inifield_file_user=(args.outfiles[1] if args.outfiles else None),
        structure_file_user=(args.outfiles[2] if args.outfiles else None),
<<<<<<< HEAD
        path_style=args.pathstyle,
=======
        debug=args.debug_mode,
>>>>>>> b5b23533
    )
    convert(converter, args)


def convert_with_extold_file(args: Namespace):
    """Convert the old external forcing file to the new format files.

    Args:
        args : Namespace
            The arguments parsed from the command line.
    """
    converter = ExternalForcingConverter(
        args.extoldfile,
        ext_file=(args.outfiles[0] if args.outfiles else None),
        inifield_file=(args.outfiles[1] if args.outfiles else None),
        structure_file=(args.outfiles[2] if args.outfiles else None),
<<<<<<< HEAD
        path_style=args.pathstyle,
=======
        debug=args.debug_mode,
>>>>>>> b5b23533
    )
    convert(converter, args)


def convert(converter: ExternalForcingConverter, args: Namespace):
    """Run the update method of ExternalForcingConverter and save the results.

    Args:
        converter : ExternalForcingConverter
            The converter object to convert the old external forcing file.
        args : Namespace
            The arguments parsed from the command line.
    """
    converter.verbose = args.verbose
    converter.update()
    print("Converting the old external forcing file to the new format files is done.")
    print("Saving the new files ...")
    converter.save(backup=args.backup, recursive=True)
    print("The new files are saved.")
    if args.remove_legacy:
        print("Cleaning legacy tim files ...")
        converter.clean()


if __name__ == "__main__":
    main()<|MERGE_RESOLUTION|>--- conflicted
+++ resolved
@@ -196,11 +196,8 @@
         ext_file_user=(args.outfiles[0] if args.outfiles else None),
         inifield_file_user=(args.outfiles[1] if args.outfiles else None),
         structure_file_user=(args.outfiles[2] if args.outfiles else None),
-<<<<<<< HEAD
         path_style=args.pathstyle,
-=======
         debug=args.debug_mode,
->>>>>>> b5b23533
     )
     convert(converter, args)
 
@@ -217,11 +214,8 @@
         ext_file=(args.outfiles[0] if args.outfiles else None),
         inifield_file=(args.outfiles[1] if args.outfiles else None),
         structure_file=(args.outfiles[2] if args.outfiles else None),
-<<<<<<< HEAD
         path_style=args.pathstyle,
-=======
         debug=args.debug_mode,
->>>>>>> b5b23533
     )
     convert(converter, args)
 
