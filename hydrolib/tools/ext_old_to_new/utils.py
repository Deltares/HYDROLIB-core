from collections import OrderedDict
from pathlib import Path
<<<<<<< HEAD
from typing import Any, Dict, List, Type, Union

from hydrolib.core.basemodel import DiskOnlyFileModel, FileModel, PathOrStr
=======
from typing import Type, Union

from hydrolib.core.basemodel import FileModel, PathOrStr
>>>>>>> d9387e0a
from hydrolib.core.dflowfm.ext.models import (
    MeteoForcingFileType,
    MeteoInterpolationMethod,
)
<<<<<<< HEAD
from hydrolib.core.dflowfm.extold.models import ExtOldFileType, ExtOldForcing
=======
from hydrolib.core.dflowfm.extold.models import ExtOldFileType
>>>>>>> d9387e0a
from hydrolib.core.dflowfm.inifield.models import (
    AveragingType,
    DataFileType,
    InterpolationMethod,
)


def construct_filemodel_new_or_existing(
    model_class: Type[FileModel], filepath: PathOrStr, *args, **kwargs
) -> FileModel:
    """Construct a new instance of a FileModel subclass, either loading an
    existing model file, or starting a blank one.

    If the given filepath exists, it will be loaded, as if the constructor
    was directly called. If it does not exist, the blank model instance
    will only have its filepath attribute set, e.g., for future saving.

    Args:
        model_class (type[FileModel]): The FileModel subclass to construct or update.
        filepath (PathOrStr): The filepath to use for the new or existing model input.
        *args: Additional positional arguments to pass to the ModelClass constructor
        **kwargs: Additional keywords arguments to pass to the ModelClass constructor
    """
    if Path(filepath).is_file():
        model = model_class(filepath=filepath, *args, **kwargs)
    else:
        model = model_class(*args, **kwargs)
        model.filepath = filepath

    return model


def backup_file(filepath: PathOrStr) -> None:
    """Create a backup of the given file by copying it to a new file with a
    '.bak' extension.

    Args:
        filepath (PathOrStr): The path to the file to back up.
    """
    filepath = Path(filepath) if isinstance(filepath, str) else filepath
    if filepath.is_file():
<<<<<<< HEAD
        backup_path = filepath.with_suffix(filepath.suffix + ".bak")
=======
        backup_path = filepath.with_suffix(".bak")
>>>>>>> d9387e0a
        filepath.replace(backup_path)


def construct_filepath_with_postfix(filepath: PathOrStr, postfix: str) -> Path:
    """Construct a new filepath by adding a postfix to the existing
    filepath, still keeping the original file suffix.
    For example, 'file.txt' with postfix '_new' will become 'file_new.txt'.

    Args:
        filepath (PathOrStr): The path to the file.
        postfix (str): The postfix to add to the filename.

    Returns:
        Path: The new filepath with the postfix included.

    Examples:
        >>> construct_filepath_with_postfix("file.txt", "_new")
        Path("file_new.txt")
    """
    file_as_path = Path(filepath)
    return file_as_path.with_stem(file_as_path.stem + postfix)


def oldfiletype_to_forcing_file_type(
    oldfiletype: int,
) -> Union[MeteoForcingFileType, str]:
    """Convert old external forcing `FILETYPE` integer value to valid
        `forcingFileType` string value.

    Args:
        oldfiletype (int): The FILETYPE value in an old external forcings file.

    Returns:
        Union[MeteoForcingFileType,str]: Corresponding value for `forcingFileType`,
            or "unknown" for invalid input.
    """

    forcing_file_type = "unknown"

    if oldfiletype == ExtOldFileType.TimeSeries:  # 1
        forcing_file_type = MeteoForcingFileType.uniform
    elif oldfiletype == ExtOldFileType.TimeSeriesMagnitudeAndDirection:  # 2
        forcing_file_type = MeteoForcingFileType.unimagdir
    elif oldfiletype == ExtOldFileType.SpatiallyVaryingWindPressure:  # 3
        raise NotImplementedError(
            "FILETYPE = 3 (spatially verying wind and pressure) is no longer supported."
        )
    elif oldfiletype == ExtOldFileType.ArcInfo:  # 4
        forcing_file_type = MeteoForcingFileType.meteogridequi
    elif oldfiletype == ExtOldFileType.SpiderWebData:  # 5
        forcing_file_type = MeteoForcingFileType.spiderweb
    elif oldfiletype == ExtOldFileType.CurvilinearData:  # 6
        forcing_file_type = MeteoForcingFileType.meteogridcurvi
    elif oldfiletype == ExtOldFileType.Samples:  # 7
        forcing_file_type = DataFileType.sample
    elif oldfiletype == ExtOldFileType.TriangulationMagnitudeAndDirection:  # 8
        raise NotImplementedError(
            "FILETYPE = 8 (magnitude+direction timeseries on stations) is no longer supported."
        )
    elif oldfiletype == ExtOldFileType.Polyline:  # 9
        # Boundary polyline files no longer need a filetype of their own (intentionally no error raised)
        pass
    elif oldfiletype == ExtOldFileType.InsidePolygon:  # 10
        forcing_file_type = DataFileType.polygon
    elif oldfiletype == ExtOldFileType.NetCDFGridData:  # 11
        forcing_file_type = MeteoForcingFileType.netcdf

    return forcing_file_type


def oldmethod_to_interpolation_method(
    oldmethod: int,
) -> Union[InterpolationMethod, MeteoInterpolationMethod, str]:
    """Convert old external forcing `METHOD` integer value to valid
        `interpolationMethod` string value.

    Args:
        oldmethod (int): The METHOD value in an old external forcings file.

    Returns:
        Union[InterpolationMethod,str]: Corresponding value for `interpolationMethod`,
            or "unknown" for invalid input.
    """

    if oldmethod in [1, 2, 3, 11]:
        interpolation_method = MeteoInterpolationMethod.linearSpaceTime
    elif oldmethod == 5:
        interpolation_method = InterpolationMethod.triangulation
    elif oldmethod == 4:
        interpolation_method = InterpolationMethod.constant
    elif oldmethod in range(6, 10):
        interpolation_method = InterpolationMethod.averaging
    else:
        interpolation_method = "unknown"
    return interpolation_method


def oldmethod_to_averaging_type(
    oldmethod: int,
) -> Union[AveragingType, str]:
    """Convert old external forcing `METHOD` integer value to valid
        `averagingType` string value.

    Args:
        oldmethod (int): The METHOD value in an old external forcings file.

    Returns:
        Union[AveragingType,str]: Corresponding value for `averagingType`,
            or "unknown" for invalid input.
    """

    if oldmethod == 6:
        averaging_type = AveragingType.mean
    else:
        averaging_type = "unknown"

<<<<<<< HEAD
    return averaging_type


def convert_interpolation_data(
    forcing: ExtOldForcing, data: Dict[str, Any]
) -> Dict[str, str]:
    """Convert interpolation data from old to new format.

    Args:
        forcing (ExtOldForcing): The old forcing block with interpolation data.
        data (Dict[str, Any]): The dictionary to which the new data will be added.

    Returns:
        Dict[str, str]: The updated dictionary with the new interpolation data.
        - The dictionary will contain the "interpolationmethod" key with the new interpolation method.
        - if the interpolation method is "Averaging" (method = 6), the dictionary will also contain
            the "averagingtype", "averagingrelsize", "averagingnummin", and "averagingpercentile" keys.
    """
    data["interpolationmethod"] = oldmethod_to_interpolation_method(forcing.method)
    if data["interpolationmethod"] == InterpolationMethod.averaging:
        data["averagingtype"] = oldmethod_to_averaging_type(forcing.method)
        data["averagingrelsize"] = forcing.relativesearchcellsize
        data["averagingnummin"] = forcing.nummin
        data["averagingpercentile"] = forcing.percentileminmax

    return data


def convert_initial_cond_param_dict(forcing: ExtOldForcing) -> Dict[str, str]:
    """Initial condition and Parameters data dictionary.

    Initial condition and Parameters have the same structure for the conversion.
    """
    block_data = {
        "quantity": forcing.quantity,
        "datafile": forcing.filename,
        "datafiletype": oldfiletype_to_forcing_file_type(forcing.filetype),
    }
    if block_data["datafiletype"] == "polygon":
        block_data["value"] = forcing.value

    if forcing.sourcemask != DiskOnlyFileModel(None):
        raise ValueError(
            f"Attribute 'SOURCEMASK' is no longer supported, cannot "
            f"convert this input. Encountered for QUANTITY="
            f"{forcing.quantity} and FILENAME={forcing.filename}."
        )
    block_data = convert_interpolation_data(forcing, block_data)
    block_data["operand"] = forcing.operand

    if hasattr(forcing, "extrapolation"):
        block_data["extrapolationmethod"] = (
            "yes" if forcing.extrapolation == 1 else "no"
        )

    return block_data


def find_temperature_salinity_in_quantities(strings: List[str]) -> Dict[str, int]:
    """
    Searches for keywords "temperature" and "salinity" in a list of strings
    and returns a dictionary with associated values.

    Args:
        strings (List[str]): A list of strings to search.

    Returns:
        Dict[str, int]: A dictionary with keys as "temperature" or "salinity"
                        and values 3 and 4 respectively.

     Examples:
        >>> find_temperature_salinity_in_quantities(["temperature", "Salinity"])
        OrderedDict({"temperaturedelta": 3, "salinitydelta": 4})

        >>> find_temperature_salinity_in_quantities(["Temperature"])
        OrderedDict({"temperaturedelta": 3})

        >>> find_temperature_salinity_in_quantities(["Salinity"])
        OrderedDict({"salinitydelta": 3})

        >>> find_temperature_salinity_in_quantities(["tracers"])
        OrderedDict()

        >>> find_temperature_salinity_in_quantities([])
        OrderedDict()
    """
    result = OrderedDict()

    if any("temperature" in string.lower() for string in strings):
        result["temperaturedelta"] = 3
    if any("salinity" in string.lower() for string in strings):
        result["salinitydelta"] = (
            result.get("temperaturedelta", 2) + 1
        )  # Default temperature value is 2

    return result
=======
    return averaging_type
>>>>>>> d9387e0a
<|MERGE_RESOLUTION|>--- conflicted
+++ resolved
@@ -1,23 +1,13 @@
 from collections import OrderedDict
 from pathlib import Path
-<<<<<<< HEAD
 from typing import Any, Dict, List, Type, Union
 
 from hydrolib.core.basemodel import DiskOnlyFileModel, FileModel, PathOrStr
-=======
-from typing import Type, Union
-
-from hydrolib.core.basemodel import FileModel, PathOrStr
->>>>>>> d9387e0a
 from hydrolib.core.dflowfm.ext.models import (
     MeteoForcingFileType,
     MeteoInterpolationMethod,
 )
-<<<<<<< HEAD
 from hydrolib.core.dflowfm.extold.models import ExtOldFileType, ExtOldForcing
-=======
-from hydrolib.core.dflowfm.extold.models import ExtOldFileType
->>>>>>> d9387e0a
 from hydrolib.core.dflowfm.inifield.models import (
     AveragingType,
     DataFileType,
@@ -59,11 +49,7 @@
     """
     filepath = Path(filepath) if isinstance(filepath, str) else filepath
     if filepath.is_file():
-<<<<<<< HEAD
         backup_path = filepath.with_suffix(filepath.suffix + ".bak")
-=======
-        backup_path = filepath.with_suffix(".bak")
->>>>>>> d9387e0a
         filepath.replace(backup_path)
 
 
@@ -180,7 +166,6 @@
     else:
         averaging_type = "unknown"
 
-<<<<<<< HEAD
     return averaging_type
 
 
@@ -209,10 +194,18 @@
     return data
 
 
-def convert_initial_cond_param_dict(forcing: ExtOldForcing) -> Dict[str, str]:
-    """Initial condition and Parameters data dictionary.
-
-    Initial condition and Parameters have the same structure for the conversion.
+def create_initial_cond_and_parameter_input_dict(
+    forcing: ExtOldForcing,
+) -> Dict[str, str]:
+    """Create the input dictionary for the `InitialField` or `ParameterField`
+
+    Args:
+        forcing: [ExtOldForcing]
+            External forcing block from the old external forcings file.
+
+    Returns:
+        Dict[str, str]:
+            the input dictionary to the `InitialField` or `ParameterField` constructor
     """
     block_data = {
         "quantity": forcing.quantity,
@@ -276,7 +269,4 @@
             result.get("temperaturedelta", 2) + 1
         )  # Default temperature value is 2
 
-    return result
-=======
-    return averaging_type
->>>>>>> d9387e0a
+    return result