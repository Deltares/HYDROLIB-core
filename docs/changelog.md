--- conflicted
+++ resolved
@@ -1,5 +1,21 @@
-<<<<<<< HEAD
+## 0.9.5 (2025-09-03)
+
+### Fix
+
+- **extforce_convert**: ensure all fields are saved in IniFieldModel (#938)
+- **extforce_convert**: ensure all fields are saved in IniFieldModel
+- **mdu_parser**: improve deprecated keyword handling and clean logic (#934)
+- **mdu_parser**: improve deprecated keyword handling and clean logic
+
+### Refactor
+
+- **extold**: externalize quantities and headers to YAML (#925)
+- **extold**: externalize quantities and headers to YAML
+
+
 ## 1.0.0b3 (2025-08-29)
+
+
 
 ## 0.9.4 (2025-08-29)
 
@@ -11,16 +27,6 @@
 ### Fix
 
 - **extold/models**: fix NudgeSalinityTemperature parameter quantity (#923)
-
-## 0.9.3 (2025-08-17)
-
-### Fix
-
-- **tests**: remove obsolete reference to HYDROLIB-core in crsloc.ini
-
-### Refactor
-
-- **dimr**: improve serialization safety by replacing minidom with lxml
 
 ## 1.0.0b2 (2025-08-17)
 
@@ -46,6 +52,35 @@
 - **converters**: abstract conversion logic for T3D and CMP files
 - **core**: migrate all model modules to Pydantic v2 and improve validation architecture (#832)
 - **core**: migrate all model modules to Pydantic v2 and improve validation architecture
+- **ext**: read child files as `DiskOnlyFileModel` (recurse=False) (#892)
+- **ext**: simplify logic and read child files as DiskOnlyFileModel
+- **mdu**: enhance MDU parser with structured line and section handling (#881)
+- **mdu**: enhance MDU parser with structured line and section handling
+
+
+## 0.9.3 (2025-08-17)
+
+### Feat
+
+- **extforce**: add new parameter quantities and extend converter support (#909)
+- **extforce**: add new parameter quantities and extend converter support
+- **converter**: support dynamic attributes (tracerFallVelocity and tracerdecaytime) for the extoldforcing (#817)
+- **ci**: improve release workflow with version and branch setup (#878)
+- **ci**: improve release workflow with version and branch setup
+
+### Fix
+
+- **tests**: remove obsolete reference to HYDROLIB-core in crsloc.ini
+- **converter**: propagate area parameter from ExtOldForcing to new SourceSink model
+- **extforce**: new external forcing files name conflict with existing file (#897)
+
+### Refactor
+
+- **dimr**: improve serialization safety by replacing minidom with lxml
+- **extoldforcing**: normalize tracer field names  `tracerfallvelocity`/`tracerdecaytime` (#911)
+- **extoldforcing**: normalize tracer field names
+- **converters**: abstract conversion logic for T3D and CMP files, fix label issue  (#896)
+- **converters**: abstract conversion logic for T3D and CMP files
 - **ext**: read child files as `DiskOnlyFileModel` (recurse=False) (#892)
 - **ext**: simplify logic and read child files as DiskOnlyFileModel
 - **mdu**: enhance MDU parser with structured line and section handling (#881)
@@ -70,60 +105,6 @@
 - **models**: migrate to the gui module to Pydantic v2 #842)
 - **models**: migrate to the gui module to Pydantic v2 #842)
 
-=======
-## 0.9.5 (2025-09-03)
-
-### Fix
-
-- **extforce_convert**: ensure all fields are saved in IniFieldModel (#938)
-- **extforce_convert**: ensure all fields are saved in IniFieldModel
-- **mdu_parser**: improve deprecated keyword handling and clean logic (#934)
-- **mdu_parser**: improve deprecated keyword handling and clean logic
-
-### Refactor
-
-- **extold**: externalize quantities and headers to YAML (#925)
-- **extold**: externalize quantities and headers to YAML
->>>>>>> d5c8a796
-
-## 0.9.4 (2025-08-29)
-
-### Feat
-
-- **mdu_parser**: extend MDUParser with delete_line, repr, and clean methods (#924)
-- **mdu_parser**: extend MDUParser with delete_line, repr, and clean methods
-
-### Fix
-
-- **extold/models**: fix NudgeSalinityTemperature parameter quantity (#923)
-
-## 0.9.3 (2025-08-17)
-
-### Feat
-
-- **extforce**: add new parameter quantities and extend converter support (#909)
-- **extforce**: add new parameter quantities and extend converter support
-- **converter**: support dynamic attributes (tracerFallVelocity and tracerdecaytime) for the extoldforcing (#817)
-- **ci**: improve release workflow with version and branch setup (#878)
-- **ci**: improve release workflow with version and branch setup
-
-### Fix
-
-- **tests**: remove obsolete reference to HYDROLIB-core in crsloc.ini
-- **converter**: propagate area parameter from ExtOldForcing to new SourceSink model
-- **extforce**: new external forcing files name conflict with existing file (#897)
-
-### Refactor
-
-- **dimr**: improve serialization safety by replacing minidom with lxml
-- **extoldforcing**: normalize tracer field names  `tracerfallvelocity`/`tracerdecaytime` (#911)
-- **extoldforcing**: normalize tracer field names
-- **converters**: abstract conversion logic for T3D and CMP files, fix label issue  (#896)
-- **converters**: abstract conversion logic for T3D and CMP files
-- **ext**: read child files as `DiskOnlyFileModel` (recurse=False) (#892)
-- **ext**: simplify logic and read child files as DiskOnlyFileModel
-- **mdu**: enhance MDU parser with structured line and section handling (#881)
-- **mdu**: enhance MDU parser with structured line and section handling
 
 ## 0.9.2 (2025-06-26)
 
