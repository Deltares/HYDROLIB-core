--- conflicted
+++ resolved
@@ -1,19 +1,4 @@
-<<<<<<< HEAD
 ## 1.0.0b2 (2025-08-17)
-=======
-## 0.9.4 (2025-08-29)
-
-### Feat
-
-- **mdu_parser**: extend MDUParser with delete_line, repr, and clean methods (#924)
-- **mdu_parser**: extend MDUParser with delete_line, repr, and clean methods
-
-### Fix
-
-- **extold/models**: fix NudgeSalinityTemperature parameter quantity (#923)
-
-## 0.9.3 (2025-08-17)
->>>>>>> 2764eb3b
 
 ### Feat
 
@@ -25,35 +10,23 @@
 
 ### Fix
 
-<<<<<<< HEAD
-=======
-- **tests**: remove obsolete reference to HYDROLIB-core in crsloc.ini
->>>>>>> 2764eb3b
 - **converter**: propagate area parameter from ExtOldForcing to new SourceSink model
 - **extforce**: new external forcing files name conflict with existing file (#897)
 
 ### Refactor
 
-<<<<<<< HEAD
 - **dflowfm**: restore __init__.py imports for improved API usability
-=======
-- **dimr**: improve serialization safety by replacing minidom with lxml
->>>>>>> 2764eb3b
 - **extoldforcing**: normalize tracer field names  `tracerfallvelocity`/`tracerdecaytime` (#911)
 - **extoldforcing**: normalize tracer field names
 - **converters**: abstract conversion logic for T3D and CMP files, fix label issue  (#896)
 - **converters**: abstract conversion logic for T3D and CMP files
-<<<<<<< HEAD
 - **core**: migrate all model modules to Pydantic v2 and improve validation architecture (#832)
 - **core**: migrate all model modules to Pydantic v2 and improve validation architecture
-=======
->>>>>>> 2764eb3b
 - **ext**: read child files as `DiskOnlyFileModel` (recurse=False) (#892)
 - **ext**: simplify logic and read child files as DiskOnlyFileModel
 - **mdu**: enhance MDU parser with structured line and section handling (#881)
 - **mdu**: enhance MDU parser with structured line and section handling
 
-<<<<<<< HEAD
 ## 1.0.0b1 (2025-07-04)
 
 ### Refactor
@@ -73,8 +46,46 @@
 - **models**: migrate to the gui module to Pydantic v2 #842)
 - **models**: migrate to the gui module to Pydantic v2 #842)
 
-=======
->>>>>>> 2764eb3b
+
+## 0.9.4 (2025-08-29)
+
+### Feat
+
+- **mdu_parser**: extend MDUParser with delete_line, repr, and clean methods (#924)
+- **mdu_parser**: extend MDUParser with delete_line, repr, and clean methods
+
+### Fix
+
+- **extold/models**: fix NudgeSalinityTemperature parameter quantity (#923)
+
+## 0.9.3 (2025-08-17)
+
+### Feat
+
+- **extforce**: add new parameter quantities and extend converter support (#909)
+- **extforce**: add new parameter quantities and extend converter support
+- **converter**: support dynamic attributes (tracerFallVelocity and tracerdecaytime) for the extoldforcing (#817)
+- **ci**: improve release workflow with version and branch setup (#878)
+- **ci**: improve release workflow with version and branch setup
+
+### Fix
+
+- **tests**: remove obsolete reference to HYDROLIB-core in crsloc.ini
+- **converter**: propagate area parameter from ExtOldForcing to new SourceSink model
+- **extforce**: new external forcing files name conflict with existing file (#897)
+
+### Refactor
+
+- **dimr**: improve serialization safety by replacing minidom with lxml
+- **extoldforcing**: normalize tracer field names  `tracerfallvelocity`/`tracerdecaytime` (#911)
+- **extoldforcing**: normalize tracer field names
+- **converters**: abstract conversion logic for T3D and CMP files, fix label issue  (#896)
+- **converters**: abstract conversion logic for T3D and CMP files
+- **ext**: read child files as `DiskOnlyFileModel` (recurse=False) (#892)
+- **ext**: simplify logic and read child files as DiskOnlyFileModel
+- **mdu**: enhance MDU parser with structured line and section handling (#881)
+- **mdu**: enhance MDU parser with structured line and section handling
+
 ## 0.9.2 (2025-06-26)
 
 ### Feat
