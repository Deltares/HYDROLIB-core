--- conflicted
+++ resolved
@@ -7,11 +7,7 @@
     strategy:
       fail-fast: false
       matrix:
-<<<<<<< HEAD
-        python-version: ["3.8", "3.9", "3.11", "3.12"]
-=======
         python-version: ["3.9", "3.11", "3.12"]
->>>>>>> ffb328d4
         os: [ubuntu-latest, windows-latest, macos-13]
     runs-on: ${{ matrix.os }}
     steps:
