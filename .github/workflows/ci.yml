--- conflicted
+++ resolved
@@ -7,13 +7,8 @@
     strategy:
       fail-fast: false
       matrix:
-<<<<<<< HEAD
         python-version: ["3.8", "3.9", "3.10", "3.11", "3.12"]
-        os: [ubuntu-latest, windows-latest]
-=======
-        python-version: ["3.8", "3.9", "3.10", "3.11"]
         os: [ubuntu-latest, windows-latest, macos-13]
->>>>>>> 60a2cd59
     runs-on: ${{ matrix.os }}
     steps:
       - uses: actions/checkout@v2
