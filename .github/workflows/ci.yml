--- conflicted
+++ resolved
@@ -47,11 +47,7 @@
 
       - name: Test with pytest
         run: |
-<<<<<<< HEAD
-          poetry run pytest -vvv tests/base tests/dflowfm/ini tests/dflowfm/test_friction.py tests/dflowfm/test_cmp.py tests/dflowfm/polyfile tests/dflowfm/t3d tests/dflowfm/test_tim.py tests/dflowfm/test_tim.py tests/dflowfm/test_xyn.py tests/dflowfm/test_xyz.py tests/dflowfm/test_crosssection.py tests/dflowfm/extold tests/dflowfm/net tests/dflowfm/bc tests/dflowfm/ext
-=======
-          poetry run pytest -vvv tests/base tests/dflowfm/ini tests/dflowfm/test_friction.py tests/dflowfm/test_cmp.py tests/dflowfm/polyfile tests/dflowfm/t3d tests/dflowfm/test_tim.py tests/dflowfm/test_tim.py tests/dflowfm/test_xyn.py tests/dflowfm/test_xyz.py tests/dflowfm/test_crosssection.py tests/dflowfm/extold tests/dflowfm/net tests/dflowfm/bc tests/dflowfm/test_gui.py
->>>>>>> 4d0b55ee
+          poetry run pytest -vvv tests/base tests/dflowfm/ini tests/dflowfm/test_friction.py tests/dflowfm/test_cmp.py tests/dflowfm/polyfile tests/dflowfm/t3d tests/dflowfm/test_tim.py tests/dflowfm/test_tim.py tests/dflowfm/test_xyn.py tests/dflowfm/test_xyz.py tests/dflowfm/test_crosssection.py tests/dflowfm/extold tests/dflowfm/net tests/dflowfm/bc tests/dflowfm/test_gui.py tests/dflowfm/ext
 
       - name: Autoformat code if the check fails
         if: ${{ (matrix.os == 'ubuntu-latest') && (matrix.python-version == 3.13) }}
